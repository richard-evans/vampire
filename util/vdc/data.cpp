--- conflicted
+++ resolved
@@ -22,9 +22,7 @@
    bool xyz = true; // flag to specify crystal.xyz file output
    bool povray = true; // flag to specify povray file output
    bool cells = false; // flag to specify cells output
-<<<<<<< HEAD
    bool vtk = true;
-=======
    bool x_vector = false; // flag to specify direction of povray colouring
    bool z_vector = false; // flag to specify plane for povray colouring
 
@@ -32,7 +30,6 @@
    std::string colour_keyword = "C2";
    std::string custom_colourmap_file;
    bool z_axis_colour = true;
->>>>>>> c0376204
 
    format_t format;
 
