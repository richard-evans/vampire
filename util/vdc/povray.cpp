//------------------------------------------------------------------------------
//
//   This file is part of the VAMPIRE open source package under the
//   Free BSD licence (see licence file for details).
//
//   (c) Richard F L Evans 2017. All rights reserved.
//
//   Email: richard.evans@york.ac.uk
//
//------------------------------------------------------------------------------
//

// C++ standard library headers
#include <cmath>
#include <fstream>
#include <iostream>
#include <iomanip>
#include <string>
#include <sstream>
#include <vector>

// program header
#include "vdc.hpp"

// openmp header
#ifdef _OPENMP
   #include <omp.h>
#else
   #define omp_get_thread_num() 0
#endif

namespace vdc{

// forward function declarations

//------------------------------------------------------------------------------
// Function to output crystal.xyz file compatible with rasmol
//------------------------------------------------------------------------------
void output_inc_file(unsigned int spin_file_id){

   // Open Povray Include File
	std::stringstream incpov_file_sstr;
	incpov_file_sstr << "spins-";
	incpov_file_sstr << std::setfill('0') << std::setw(8) << spin_file_id;
	incpov_file_sstr << ".inc";
	std::string incpov_file = incpov_file_sstr.str();

   // output informative message to user
   std::cout << "   Writing povray file " << incpov_file << "..." << std::flush;

   // temporary variables defining spin colours
   double red=0.0, green=0.0, blue=1.0;

   // open incfile
   std::ofstream incfile;
   incfile.open(incpov_file.c_str());

   //---------------------------------------------------------------------------
   // parallelise stream formatting for better performance
   // step 1: parallel formatted output to stringstream in memory
   // step 2: binary write of formatted text to output file (awesomely fast!)
   //---------------------------------------------------------------------------
   #pragma omp parallel
   {

<<<<<<< HEAD
      std::stringstream otext;

      // write to output text stream in parallel
      #pragma omp for
      for(unsigned int atom = 0; atom < vdc::num_atoms; atom++){
=======
      // get z-magnetization for colour constrast
      const double sz = spins[3*atom+2];
		const double sy = spins[3*atom+1];
		const double sx = spins[3*atom+0];

      // calculate rgb components based on z magnetization
      vdc::rgb(sx, sy, sz, red, green, blue);
>>>>>>> c0376204

         // get z-magnetization for colour contrast
         const double sz = spins[3*atom+2];

         // calculate rgb components based on z magnetization
         vdc::rgb(sz, red, green, blue);

         // format text for povray file
         otext << "spinm"<< type[atom] << "(" <<
                  coordinates[3*atom+0]-vdc::system_centre[0] << "," << coordinates[3*atom+1]-vdc::system_centre[1] << "," << coordinates[3*atom+2]-vdc::system_centre[2] << "," <<
                  spins[3*atom+0] << "," << spins[3*atom+1] << "," << spins[3*atom+2] << "," <<
                  red << "," << green << "," << blue << ")\n";

      } // end of parallel for

      // force each thread to write to file in order
      #pragma omp critical
      incfile << otext.str();

   } // end of parallel region

   //---------------------------------------------------------------------------
   // write non-magnetic atoms to inc file
   //---------------------------------------------------------------------------
   // parallelise stream formatting for better performance
   //---------------------------------------------------------------------------
   #pragma omp parallel
   {

      std::stringstream otext;

      // write to output text stream in parallel
      #pragma omp for
      for(unsigned int atom = 0; atom < vdc::num_nm_atoms; atom++){

         // format text for povray file
         otext << "spinm"<< nm_type[atom] << "(" <<
                  nm_coordinates[3*atom+0]-vdc::system_centre[0] << "," <<
                  nm_coordinates[3*atom+1]-vdc::system_centre[1] << "," <<
                  nm_coordinates[3*atom+2]-vdc::system_centre[2] << "," <<
                  0.0 << "," << 0.0 << "," << 0.0 << "," << // no spin
                  0.3 << "," << 0.3 << "," << 0.3 << ")\n"; // grey colour by default

      } // end of parallel for

      // force each thread to write to file in order
      #pragma omp critical
      incfile << otext.str();

   } // end of parallel region

   // flush data to include file and close
   incfile << std::flush;
   incfile.close();

   // output informative message to user
   if(vdc::verbose) std::cout << "done!" << std::endl;

   return;

}

//------------------------------------------------------------------------------
// Function to output crystal.xyz file compatible with rasmol
//------------------------------------------------------------------------------
void output_povray_file(){

	std::ofstream pfile;
	pfile.open("spins.pov");

   // Calculate location of camera
   double dim[3] = {vdc::system_size[0]+0.001, vdc::system_size[1]+0.001, vdc::system_size[2]+0.001};
   double vec[3];

	double size = sqrt(dim[0]*dim[0] + dim[1]*dim[1] + dim[2]*dim[2]);
	vec[0] = (1.0/dim[0]);
	vec[1] = (1.0/dim[1]);
	vec[2] = (1.0/dim[2]);
	double mag_vec = sqrt(vec[0]*vec[0]+vec[1]*vec[1]+vec[2]*vec[2]);
	vec[0]/=mag_vec;
	vec[1]/=mag_vec;
	vec[2]/=mag_vec;

   pfile << "//-------------------------------------------------------------------------" << std::endl;
   pfile << "// Povray file generated using vampire" << std::endl;
   pfile << "//-------------------------------------------------------------------------" << std::endl;
   pfile << "#version 3.5;" << std::endl;
	pfile << "#include \"colors.inc\"" << std::endl;
	pfile << "#include \"metals.inc\""	<< std::endl;
	pfile << "#include \"screen.inc\""	<< std::endl;
	pfile << "#declare LX=0.0;" << std::endl;
	pfile << "#declare LY=0.0;" << std::endl;
	pfile << "#declare LZ=0.0;" << std::endl;
	pfile << "#declare CX=" << size*vec[0]*6.0 << ";" << std::endl;
	pfile << "#declare CY=" << size*vec[1]*6.0 << ";" << std::endl;
	pfile << "#declare CZ=" << size*vec[2]*6.0 << ";" << std::endl;
	pfile << "#declare ref=0.05;" << std::endl;
	pfile << "global_settings { assumed_gamma 2.0 }" << std::endl;
	pfile << "background { color Gray30 }" << std::endl;

	pfile << "Set_Camera(<CX,CY,CZ>, <LX,LY,LZ>, 15)" << std::endl;
	pfile << "Set_Camera_Aspect(4,3)" << std::endl;
	pfile << "Set_Camera_Sky(<0,0,1>)" << std::endl;
	pfile << "light_source { <2*CX, 2*CY, 2*CZ> color White}" << std::endl;

   pfile << "#declare Initial_Frame = " << vdc::start_file_id << ";" << std::endl;
   pfile << "#declare Final_Frame = " << vdc::final_file_id << ";" << std::endl;

   // Determine non-magnetic materials looping over all non-magnetic atoms
   std::vector<bool> is_nm_mat(vdc::materials.size(),false);
   for(uint64_t atom = 0; atom < vdc::num_nm_atoms; atom++){
      const int mat = vdc::nm_type[atom];
      is_nm_mat[mat] = true;
   }

   // Output material specific macros
	for(int imat=0; imat < vdc::materials.size(); imat++){
      if(is_nm_mat[imat] == false){
   		pfile << "#declare sscale"<< imat << "=2.0;" << std::endl;
   		pfile << "#declare rscale"<< imat << "=1.2;" << std::endl;
   		pfile << "#declare cscale"<< imat << "=3.54;" << std::endl;
   		pfile << "#declare cones"<< imat << "=0;" << std::endl;
   		pfile << "#declare arrows"<< imat << "=1;" << std::endl;
   		pfile << "#declare spheres"<< imat << "=1;" << std::endl;
   		pfile << "#declare cubes" << imat << "=0;" << std::endl;
   		pfile << "#declare spincolors"<< imat << "=1;" << std::endl;
   		pfile << "#declare spincolor"<< imat << "=pigment {color rgb < 0.1 0.1 0.1 >};" << std::endl;
   		pfile << "#macro spinm"<< imat << "(cx,cy,cz,sx,sy,sz, cr,cg,cb)" << std::endl;
   		pfile << "union{" << std::endl;
   		pfile << "#if(spheres" << imat << ") sphere {<cx,cy,cz>,0.5*rscale"<< imat << "} #end" << std::endl;
   		pfile << "#if(cubes" << imat << ") box {<cx-cscale"<< imat << "*0.5,cy-cscale" << imat << "*0.5,cz-cscale"<< imat << "*0.5>,<cx+cscale"<< imat << "*0.5,cy+cscale" << imat << "*0.5,cz+cscale"<< imat << "*0.5>} #end" << std::endl;
   		pfile << "#if(cones"<< imat << ") cone {<cx+0.5*sx*sscale" << imat << ",cy+0.5*sy*sscale"<< imat << ",cz+0.5*sz*sscale"<< imat << ">,0.0 <cx-0.5*sx*sscale"<< imat << ",cy-0.5*sy*sscale"<< imat << ",cz-0.5*sz*sscale"<< imat << ">,sscale" << imat << "*0.5} #end" << std::endl;
   		pfile << "#if(arrows" << imat << ") cylinder {<cx+sx*0.5*sscale"<< imat <<",cy+sy*0.5*sscale"<< imat <<",cz+sz*0.5*sscale"<< imat <<
   					">,<cx-sx*0.5*sscale"<< imat <<",cy-sy*0.5*sscale"<< imat <<",cz-sz*0.5*sscale"<< imat <<">,sscale"<< imat <<"*0.12}";
   		pfile << "cone {<cx+sx*0.5*1.6*sscale"<< imat <<",cy+sy*0.5*1.6*sscale"<< imat <<",cz+sz*0.5*1.6*sscale"<< imat <<">,sscale"<< imat <<"*0.0 <cx+sx*0.5*sscale"<< imat <<
   					",cy+sy*0.5*sscale"<< imat <<",cz+sz*0.5*sscale"<< imat <<">,sscale"<< imat <<"*0.2} #end" << std::endl;
   		pfile << "#if(spincolors"<< imat << ") texture { pigment {color rgb <cr cg cb>}finish {reflection {ref} diffuse 1 ambient 0}}" << std::endl;
   		pfile << "#else texture { spincolor"<< imat << " finish {reflection {ref} diffuse 1 ambient 0}} #end" << std::endl;
   		pfile << "}" << std::endl;
   		pfile << "#end" << std::endl;
      }
      else{
         pfile << "#declare rscale"<< imat << "=1.2;" << std::endl;
         pfile << "#declare cscale"<< imat << "=0.1;" << std::endl;
         pfile << "#declare spheres"<< imat << "=1;" << std::endl;
         pfile << "#declare cubes" << imat << "=1;" << std::endl;
         pfile << "#declare spincolors"<< imat << "=1;" << std::endl;
         pfile << "#declare spincolor"<< imat << "=pigment {color rgb < 0.1 0.1 0.1 >};" << std::endl;
         pfile << "#macro spinm"<< imat << "(cx,cy,cz,sx,sy,sz,cr,cg,cb)" << std::endl;
         pfile << "union{" << std::endl;
         pfile << "#if(spheres" << imat << ") sphere {<cx,cy,cz>,0.5*rscale"<< imat << "} #end" << std::endl;
         pfile << "#if(cubes" << imat << ") box {<cx-cscale"<< imat << "*0.5,cy-cscale" << imat << "*0.5,cz-cscale"<< imat << "*0.5>,<cx+cscale"<< imat << "*0.5,cy+cscale" << imat << "*0.5,cz+cscale"<< imat << "*0.5>} #end" << std::endl;
         pfile << "#if(spincolors"<< imat << ") texture { pigment {color rgb <cr cg cb>}finish {reflection {ref} diffuse 1 ambient 0}}" << std::endl;
         pfile << "#else texture { spincolor"<< imat << " finish {reflection {ref} diffuse 1 ambient 0}} #end" << std::endl;
         pfile << "}" << std::endl;
         pfile << "#end" << std::endl;
      }
	}
   // frame specific povray output
	pfile << "#include concat(\"spins-\", str(frame_number, -8, 0) \".inc\")" << std::endl;

   // close output file
	pfile.close();

   //---------------------------------------------------------------------------
   // output povray ini file for rendering all files by default
   //---------------------------------------------------------------------------
   std::ofstream pifile;
	pifile.open("spins.ini");

   pifile << "Input_File_Name = \"spins.pov\"" << std::endl;
   pifile << "Width = 800" << std::endl;
   pifile << "Height = 600" << std::endl;
   pifile << "Antialias = On" << std::endl;
   pifile << "Antialias_Threshold = 0.3" << std::endl;
   pifile << "Output_File_Type = N" << std::endl;
   pifile << "Initial_Frame = " << vdc::start_file_id << std::endl;
   pifile << "Final_Frame = " << vdc::final_file_id << std::endl;

   pifile.close();

   return;

}

}<|MERGE_RESOLUTION|>--- conflicted
+++ resolved
@@ -63,27 +63,19 @@
    #pragma omp parallel
    {
 
-<<<<<<< HEAD
       std::stringstream otext;
 
       // write to output text stream in parallel
       #pragma omp for
       for(unsigned int atom = 0; atom < vdc::num_atoms; atom++){
-=======
-      // get z-magnetization for colour constrast
-      const double sz = spins[3*atom+2];
-		const double sy = spins[3*atom+1];
-		const double sx = spins[3*atom+0];
-
-      // calculate rgb components based on z magnetization
-      vdc::rgb(sx, sy, sz, red, green, blue);
->>>>>>> c0376204
-
-         // get z-magnetization for colour contrast
+
+         // get magnetization for colour contrast
+         const double sx = spins[3*atom+0];
+         const double sy = spins[3*atom+1];
          const double sz = spins[3*atom+2];
 
-         // calculate rgb components based on z magnetization
-         vdc::rgb(sz, red, green, blue);
+         // calculate rgb components based on magnetization
+         vdc::rgb(sx, sy, sz, red, green, blue);
 
          // format text for povray file
          otext << "spinm"<< type[atom] << "(" <<
