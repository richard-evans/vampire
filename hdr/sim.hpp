--- conflicted
+++ resolved
@@ -36,7 +36,7 @@
 enum pump_functions_t {square=0, two_temperature, double_pump_two_temperature, double_pump_square};
 
 namespace sim{
-<<<<<<< HEAD
+
 	//track parameters
 	extern double track_Ms;
 	extern double track_bit_width;
@@ -57,7 +57,6 @@
 	extern double track_pos_z;
 	extern bool LFA;
 
-
 	// distance of tracks from read head
 	extern double track_fly_height; // Angstroms
 
@@ -69,12 +68,10 @@
 	extern std::vector < double > track_field_x;
 	extern std::vector < double > track_field_y;
 	extern std::vector < double > track_field_z;
-=======
 
 	// enumerated list for integrators
 	enum integrator_t{ llg_heun = 0, monte_carlo = 1, llg_midpoint = 2,
 							 cmc = 3, hybrid_cmc = 4, llg_quantum = 5};
->>>>>>> 1f298f8d
 
 	extern std::ofstream mag_file;
 	extern uint64_t time;
@@ -223,16 +220,17 @@
    extern double mc_statistics_moves;
    extern double mc_statistics_reject;
 
-	 extern int domain_wall_axis;
+	extern int domain_wall_axis;
    extern double domain_wall_position;
-	 extern double domain_wall_discretisation;
-	 extern double domain_wall_centre;
+	extern double domain_wall_discretisation;
+	extern double domain_wall_centre;
    extern double domain_wall_width;
-	 extern std::vector < bool > anti_PBC;
-
-	 extern std::vector < double > domain_wall_second_vector_x;
-	 extern std::vector < double > domain_wall_second_vector_y;
-	 extern std::vector < double > domain_wall_second_vector_z;
+	extern std::vector < bool > anti_PBC;
+
+	extern std::vector < double > domain_wall_second_vector_x;
+	extern std::vector < double > domain_wall_second_vector_y;
+	extern std::vector < double > domain_wall_second_vector_z;
+
 }
 
 /*namespace ckp{
