--- conflicted
+++ resolved
@@ -43,13 +43,10 @@
 	extern int partial_time;
 	extern uint64_t equilibration_time;
 	extern int runs;
-<<<<<<< HEAD
-=======
 	extern int64_t parity;
 	extern uint64_t output_atoms_file_counter;
 	extern uint64_t output_cells_file_counter;
 	extern uint64_t output_rate_counter;
->>>>>>> 56126c7b
 
 	extern bool ext_demag;
 
@@ -67,17 +64,13 @@
 	extern double applied_field_angle_phi;
 	extern double applied_field_angle_theta;
 	extern bool applied_field_set_by_angle;
-<<<<<<< HEAD
 	extern double fmr_field_strength; // Oscillating field strength (Tesla)
 	extern double fmr_field_frequency; // Oscillating field frequency (GHz)
 	extern std::vector<double> fmr_field_unit_vector; // Oscillating field direction
 	extern double fmr_field; // Instantaneous value of the oscillating field strength H sin(wt)
 	extern bool enable_fmr; // Flag to enable fmr field calculation
-=======
-
-        extern int64_t iH;
-        extern double H; // T
->>>>>>> 56126c7b
+   extern int64_t iH;
+   extern double H; // T
 
 	extern double demag_factor[3];
 
