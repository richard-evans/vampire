//------------------------------------------------------------------------------
//
//   This file is part of the VAMPIRE open source package under the
//   Free BSD licence (see licence file for details).
//
//   (c) Richard F L Evans 2011-2018. All rights reserved.
//
//   Email: richard.evans@york.ac.uk
//
//------------------------------------------------------------------------------
//
#ifndef STATS_H_
#define STATS_H_

// C++ include files
#include <vector>
#include <string>

#include "atoms.hpp"

namespace stats
//==========================================================
// Namespace statistics
//==========================================================
{
	extern int num_atoms;				//Number of atoms for statistic purposes

	// Member Functions
	extern double max_torque();

   /// Statistics energy types
   enum energy_t { total = 0, exchange = 1, anisotropy = 2, applied_field = 3, magnetostatic = 4};

   /// Statistics types
   enum stat_t { atotal=0, mean=1};

   /// Statistics output functions
   //extern void output_energy(std::ostream&, enum energy_t, enum stat_t,bool header);

   //-------------------------------------------------
   // New statistics module functions and variables
   //-------------------------------------------------

   // Control functions
   void initialize(const int num_atoms,
                   const int num_materials,
                   const int num_grains,
                   const std::vector<double>& magnetic_moment_array,
                   const std::vector<int>& material_type_array,
                   const std::vector<int>& grain_array,
                   const std::vector<int>& height_category_array,
                   const std::vector<bool>& non_magnetic_materials_array);


	// Function to update statistics
	void update();

	// Function to reset average statistics counters
   void reset();

<<<<<<< HEAD
	// Statistics control flags (to be moved internally when long-awaited refactoring of vio is done)
	extern bool calculate_system_energy;
	extern bool calculate_grain_energy;
	extern bool calculate_material_energy;

	extern bool calculate_system_magnetization;
	extern bool calculate_grain_magnetization;
	extern bool calculate_material_magnetization;
	extern bool calculate_height_magnetization;
	extern bool calculate_material_height_magnetization;

	extern bool calculate_system_torque;
	extern bool calculate_grain_torque;
	extern bool calculate_material_torque;

	extern bool calculate_system_specific_heat;
	extern bool calculate_grain_specific_heat;
	extern bool calculate_material_specific_heat;

	extern bool calculate_material_standard_deviation;

	extern bool calculate_system_susceptibility;
	extern bool calculate_grain_susceptibility;
	extern bool calculate_material_susceptibility;

	// forward declaration of friend classes
	class susceptibility_statistic_t;
	class specific_heat_statistic_t;

	class standard_deviation_statistic_t;
=======
   // Statistics control flags (to be moved internally when long-awaited refactoring of vio is done)
   extern bool calculate_system_energy;
   extern bool calculate_material_energy;
   extern bool calculate_system_magnetization;
   extern bool calculate_material_magnetization;
   extern bool calculate_height_magnetization;
   extern bool calculate_material_height_magnetization;
   extern bool calculate_system_specific_heat;
   extern bool calculate_material_specific_heat;
   extern bool calculate_material_standard_deviation;// AJN
   extern bool calculate_system_susceptibility;
   extern bool calculate_material_susceptibility;
   extern bool calculate_system_spin_temperature;
   extern bool calculate_material_spin_temperature;

   // forward declaration of friend classes
   class susceptibility_statistic_t;
   class specific_heat_statistic_t;

   class standard_deviation_statistic_t;
>>>>>>> 99b4009d
   //----------------------------------
   // Energy class definition
   //----------------------------------
   class energy_statistic_t{

      friend class specific_heat_statistic_t;

   public:
      energy_statistic_t (std::string n):initialized(false){
        name = n;
      };
      bool is_initialized();
      void set_mask(const int in_mask_size, const std::vector<int> in_mask);
      void get_mask(std::vector<int>& out_mask, std::vector<double>& out_normalisation);
      void calculate(const std::vector<double>& sx, const std::vector<double>& sy, const std::vector<double>& sz,
                     const std::vector<double>& mm, const std::vector<int>& mat, const double temperature);

      void reset_averages();

      void set_total_energy(         std::vector<double>& new_energy, std::vector<double>& new_mean_energy);
      void set_exchange_energy(      std::vector<double>& new_energy, std::vector<double>& new_mean_energy);
      void set_anisotropy_energy(    std::vector<double>& new_energy, std::vector<double>& new_mean_energy);
      void set_applied_field_energy( std::vector<double>& new_energy, std::vector<double>& new_mean_energy);
      void set_magnetostatic_energy( std::vector<double>& new_energy, std::vector<double>& new_mean_energy);

      const std::vector<double>& get_total_energy();
      const std::vector<double>& get_exchange_energy();
      const std::vector<double>& get_anisotropy_energy();
      const std::vector<double>& get_applied_field_energy();
      const std::vector<double>& get_magnetostatic_energy();

      void update_mean_counter(long counter);

      std::string output_energy(enum energy_t energy_type, bool header);
      std::string output_mean_energy(enum energy_t energy_type, bool header);

   private:
      bool initialized;
      int num_atoms;
      int mask_size;
      double mean_counter;

      std::vector<int> mask;

      std::vector<double> total_energy;
      std::vector<double> exchange_energy;
      std::vector<double> anisotropy_energy;
      std::vector<double> applied_field_energy;
      std::vector<double> magnetostatic_energy;

      std::vector<double> mean_total_energy;
      std::vector<double> mean_exchange_energy;
      std::vector<double> mean_anisotropy_energy;
      std::vector<double> mean_applied_field_energy;
      std::vector<double> mean_magnetostatic_energy;

      std::vector<int> zero_list;
      std::vector<double> normalisation;

      std::string name;

   };

   //----------------------------------
   // Magnetization Class definition
   //----------------------------------
   class magnetization_statistic_t{

      friend class susceptibility_statistic_t;
      friend class standard_deviation_statistic_t;
      friend class spin_temperature_statistic_t;
      public:
         magnetization_statistic_t (std::string n):initialized(false){
           name = n;
         };
         bool is_initialized();
         void set_mask(const int mask_size, std::vector<int> inmask, const std::vector<double>& mm);
         void get_mask(std::vector<int>& out_mask, std::vector<double>& out_saturation);
         void calculate_magnetization(const std::vector<double>& sx, const std::vector<double>& sy, const std::vector<double>& sz, const std::vector<double>& mm);
         void set_magnetization(std::vector<double>& magnetization, std::vector<double>& mean_magnetization, long counter);
         void reset_magnetization_averages();
         const std::vector<int>& get_mask_only();
         const int get_mask_size();
         const double get_system_magnetization_length();
         const int get_mask_length();
         const std::vector<double>& get_magnetization();
         std::string output_magnetization(bool header);
         std::string output_normalized_magnetization(bool header);
         std::string output_normalized_magnetization_length(bool header);
         std::string output_normalized_mean_magnetization(bool header);
         std::string output_normalized_mean_magnetization_length(bool header);
         std::string output_normalized_magnetization_dot_product(const std::vector<double>& vec,bool header);
         std::string output_mean_magnetization_length(bool header);
         std::string output_mean_magnetization(bool header);

      private:
         bool initialized;
         int num_atoms;
         int mask_size;
         double mean_counter;
         std::vector<int> mask;
         std::vector<double> magnetization;
         std::vector<double> mean_magnetization;
         std::vector<int> zero_list;
         std::vector<double> saturation;
         std::string name;

   };

	//----------------------------------
   // Torque class definition
   //----------------------------------
   class torque_statistic_t{

      public:
         torque_statistic_t (std::string n):initialized(false){
           name = n;
         };
         bool is_initialized();
         void set_mask(const int mask_size, std::vector<int> inmask, const std::vector<double>& mm);
         void get_mask(std::vector<int>& out_mask);
         void calculate_torque(const std::vector<double>& sx, const std::vector<double>& sy, const std::vector<double>& sz,
										 const std::vector<double>& bxs, const std::vector<double>& bys, const std::vector<double>& bzs,
										 const std::vector<double>& bxe, const std::vector<double>& bye, const std::vector<double>& bze,
										 const std::vector<double>& mm);
         void set_torque(std::vector<double>& torque, std::vector<double>& mean_torque, long counter);
         void reset_torque_averages();
         const std::vector<double>& get_torque();
         std::string output_torque(bool header);
			std::string output_mean_torque(bool header);

      private:
         bool initialized;
         int num_atoms;
         int mask_size;
         double mean_counter;
         std::vector<int> mask;
			std::vector<int> num_atoms_in_mask;
         std::vector<double> torque;
         std::vector<double> mean_torque;
         std::vector<int> zero_list;
         std::string name;

   };

	//----------------------------------
   // Specific Heat Class definition
   //----------------------------------
   class specific_heat_statistic_t{

      public:
         specific_heat_statistic_t (std::string n):initialized(false){
           name = n;
         };
         void initialize(energy_statistic_t& energy_statistic);
         void calculate(const std::vector<double>& energy);
         void reset_averages();
         std::string output_mean_specific_heat(const double temperature,bool header);


      private:
         bool initialized;
         int num_elements;
         double mean_counter;
         std::vector<double> mean_specific_heat;
         std::vector<double> mean_specific_heat_squared;
         std::vector<double> normalisation;

         std:: string name;

   };
    //----------------------------------
   //Spin_Temperature_Class_Definition
   //----------------------------------

   class spin_temperature_statistic_t{

      public:
         spin_temperature_statistic_t(std::string n):initialized(false) {
            name = n;
         };
         void calculate(const std::vector<double>& sx, const std::vector<double>& sy, const std::vector<double>& sz, const std::vector<double>& sm,
         const std::vector<double>& Hx_int, const std::vector<double>& Hy_int,const std::vector<double>& Hz_int,
         const std::vector<double>& Hx_ext, const std::vector<double>& Hy_ext, const std::vector<double>& Hz_ext);
         void set_mask(const int mask_length, const std::vector<int>& mag_mask);
         std::string output_spin_temperature(bool header);
         std::string output_mean_spin_temperature(bool header);
         void reset();

      private:
         bool initialized;
         int mask_size; //how many different materials
         int num_atoms; //total number of atoms
       
         std::string name;
         std::vector<int> zero_list;
         std::vector<int> mask; 
         std::vector <double> total_spin_temperature;
         std::vector<double> spin_temperature_top;
         std::vector<double> spin_temperature_bottom;
         std::vector<double> mean_spin_temperature;
         std::vector<double> mean_spin_counter;

   };

   //----------------------------------
   // Susceptibility Class definition
   //----------------------------------
   class susceptibility_statistic_t{

      public:
         susceptibility_statistic_t (std::string n):initialized(false){
           name = n;
         };
         void initialize(magnetization_statistic_t& mag_stat);
         void calculate(const std::vector<double>& magnetization);
         void reset_averages();
         std::string output_mean_susceptibility(const double temperature,bool header);
         //std::string output_mean_absolute_susceptibility();

      private:
         bool initialized;
         int num_elements;
         double mean_counter;
         std::vector<double> mean_susceptibility;
         std::vector<double> mean_susceptibility_squared;
         std::vector<double> mean_absolute_susceptibility;
         std::vector<double> mean_absolute_susceptibility_squared;
         std::vector<double> saturation;
         std::string name;

   };
   //----------------------------------
   // Standard Deviation of magnetisation in time Class definition
   //----------------------------------
   class standard_deviation_statistic_t{ // AJN

      public:
         standard_deviation_statistic_t (std::string n):initialized(false){
           name=n;
         };
         void initialize(magnetization_statistic_t& mag_stat);
         void update(const std::vector<double>& magnetization);
         void reset_averages();
         std::string output_standard_deviation(bool header);

      private:
         bool initialized;
         int num_elements;//number of elements in the system
         int idx;// index for looping through directions
         double mean_counter;// counts time steps in loop - factor out for normal time
         double res1; // residuals calculated at each time
         double res2;
         std::vector<double> residual_sq;// running squared residual for each direction
         std::vector<double> mean; // running mean for each direction
         std::string name;

   };


   //----------------------------------
	// Statistics class instantiations
   //----------------------------------
	extern energy_statistic_t system_energy;
	extern energy_statistic_t grain_energy;
	extern energy_statistic_t material_energy;

   extern magnetization_statistic_t system_magnetization;
	extern magnetization_statistic_t grain_magnetization;
	extern magnetization_statistic_t material_magnetization;
   extern magnetization_statistic_t height_magnetization;
   extern magnetization_statistic_t material_height_magnetization;

	extern torque_statistic_t system_torque;
	extern torque_statistic_t grain_torque;
	extern torque_statistic_t material_torque;

   extern specific_heat_statistic_t system_specific_heat;
	extern specific_heat_statistic_t grain_specific_heat;
   extern specific_heat_statistic_t material_specific_heat;

   extern susceptibility_statistic_t system_susceptibility;
	extern susceptibility_statistic_t grain_susceptibility;
   extern susceptibility_statistic_t material_susceptibility;

   extern standard_deviation_statistic_t material_standard_deviation;

<<<<<<< HEAD
=======
    extern spin_temperature_statistic_t system_spin_temperature;
    extern spin_temperature_statistic_t material_spin_temperature;
>>>>>>> 99b4009d
}

#endif /*STATS_H_*/<|MERGE_RESOLUTION|>--- conflicted
+++ resolved
@@ -58,7 +58,6 @@
 	// Function to reset average statistics counters
    void reset();
 
-<<<<<<< HEAD
 	// Statistics control flags (to be moved internally when long-awaited refactoring of vio is done)
 	extern bool calculate_system_energy;
 	extern bool calculate_grain_energy;
@@ -89,7 +88,6 @@
 	class specific_heat_statistic_t;
 
 	class standard_deviation_statistic_t;
-=======
    // Statistics control flags (to be moved internally when long-awaited refactoring of vio is done)
    extern bool calculate_system_energy;
    extern bool calculate_material_energy;
@@ -110,7 +108,6 @@
    class specific_heat_statistic_t;
 
    class standard_deviation_statistic_t;
->>>>>>> 99b4009d
    //----------------------------------
    // Energy class definition
    //----------------------------------
@@ -398,11 +395,8 @@
 
    extern standard_deviation_statistic_t material_standard_deviation;
 
-<<<<<<< HEAD
-=======
     extern spin_temperature_statistic_t system_spin_temperature;
     extern spin_temperature_statistic_t material_spin_temperature;
->>>>>>> 99b4009d
 }
 
 #endif /*STATS_H_*/