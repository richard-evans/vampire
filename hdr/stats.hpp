<<<<<<< HEAD
//------------------------------------------------------------------------------
//
//   This file is part of the VAMPIRE open source package under the
//   Free BSD licence (see licence file for details).
//
//   (c) Richard F L Evans 2011-2018. All rights reserved.
//
//   Email: richard.evans@york.ac.uk
//
//------------------------------------------------------------------------------
//
#ifndef STATS_H_
#define STATS_H_

// C++ include files
#include <vector>
#include <string>

namespace stats
//==========================================================
// Namespace statistics
//==========================================================
{
	extern int num_atoms;				//Number of atoms for statistic purposes

	// Member Functions
	extern double max_torque();

   /// Statistics energy types
   enum energy_t { total = 0, exchange = 1, anisotropy = 2, applied_field = 3, magnetostatic = 4};

   /// Statistics types
   enum stat_t { atotal=0, mean=1};

   /// Statistics output functions
   //extern void output_energy(std::ostream&, enum energy_t, enum stat_t,bool header);

   //-------------------------------------------------
   // New statistics module functions and variables
   //-------------------------------------------------

   // Control functions
   void initialize(const int num_atoms,
                   const int num_materials,
                   const int num_grains,
                   const std::vector<double>& magnetic_moment_array,
                   const std::vector<int>& material_type_array,
                   const std::vector<int>& grain_array,
                   const std::vector<int>& height_category_array,
                   const std::vector<bool>& non_magnetic_materials_array);


	// Function to update statistics
	void update();

	// Function to reset average statistics counters
   void reset();

	// Statistics control flags (to be moved internally when long-awaited refactoring of vio is done)
	extern bool calculate_system_energy;
	extern bool calculate_grain_energy;
	extern bool calculate_material_energy;

	extern bool calculate_system_magnetization;
	extern bool calculate_grain_magnetization;
	extern bool calculate_material_magnetization;
	extern bool calculate_height_magnetization;
	extern bool calculate_material_height_magnetization;

	extern bool calculate_system_torque;
	extern bool calculate_grain_torque;
	extern bool calculate_material_torque;

	extern bool calculate_system_specific_heat;
	extern bool calculate_grain_specific_heat;
	extern bool calculate_material_specific_heat;

	extern bool calculate_material_standard_deviation;

	extern bool calculate_system_susceptibility;
	extern bool calculate_grain_susceptibility;
	extern bool calculate_material_susceptibility;

   extern bool calculate_system_spin_length;
   extern bool calculate_material_spin_length;
   extern bool calculate_height_spin_length;

	// forward declaration of friend classes
	class susceptibility_statistic_t;
	class specific_heat_statistic_t;

	class standard_deviation_statistic_t;
   //----------------------------------
   // Energy class definition
   //----------------------------------
   class energy_statistic_t{

      friend class specific_heat_statistic_t;

   public:
      energy_statistic_t (std::string n):initialized(false){
        name = n;
      };
      bool is_initialized();
      void set_mask(const int in_mask_size, const std::vector<int> in_mask);
      void get_mask(std::vector<int>& out_mask, std::vector<double>& out_normalisation);
      void calculate(const std::vector<double>& sx, const std::vector<double>& sy, const std::vector<double>& sz,
                     const std::vector<double>& mm, const std::vector<int>& mat, const double temperature);

      void reset_averages();

      void set_total_energy(         std::vector<double>& new_energy, std::vector<double>& new_mean_energy);
      void set_exchange_energy(      std::vector<double>& new_energy, std::vector<double>& new_mean_energy);
      void set_anisotropy_energy(    std::vector<double>& new_energy, std::vector<double>& new_mean_energy);
      void set_applied_field_energy( std::vector<double>& new_energy, std::vector<double>& new_mean_energy);
      void set_magnetostatic_energy( std::vector<double>& new_energy, std::vector<double>& new_mean_energy);

      const std::vector<double>& get_total_energy();
      const std::vector<double>& get_exchange_energy();
      const std::vector<double>& get_anisotropy_energy();
      const std::vector<double>& get_applied_field_energy();
      const std::vector<double>& get_magnetostatic_energy();

      void update_mean_counter(long counter);

      std::string output_energy(enum energy_t energy_type, bool header);
      std::string output_mean_energy(enum energy_t energy_type, bool header);

   private:
      bool initialized;
      int num_atoms;
      int mask_size;
      double mean_counter;

      std::vector<int> mask;

      std::vector<double> total_energy;
      std::vector<double> exchange_energy;
      std::vector<double> anisotropy_energy;
      std::vector<double> applied_field_energy;
      std::vector<double> magnetostatic_energy;

      std::vector<double> mean_total_energy;
      std::vector<double> mean_exchange_energy;
      std::vector<double> mean_anisotropy_energy;
      std::vector<double> mean_applied_field_energy;
      std::vector<double> mean_magnetostatic_energy;

      std::vector<int> zero_list;
      std::vector<double> normalisation;

      std::string name;

   };

   //----------------------------------
   // Magnetization Class definition
   //----------------------------------
   class magnetization_statistic_t{

      friend class susceptibility_statistic_t;
      friend class standard_deviation_statistic_t;
      friend class spin_length_statistic_t;
      public:
         magnetization_statistic_t (std::string n):initialized(false){
           name = n;
         };
         bool is_initialized();
         void set_mask(const int mask_size, std::vector<int> inmask, const std::vector<double>& mm);
         void get_mask(std::vector<int>& out_mask, std::vector<double>& out_saturation);
         void calculate_magnetization(const std::vector<double>& sx, const std::vector<double>& sy, const std::vector<double>& sz, const std::vector<double>& mm);
         void set_magnetization(std::vector<double>& magnetization, std::vector<double>& mean_magnetization, long counter);
         void reset_magnetization_averages();
         const std::vector<double>& get_magnetization();
         std::string output_magnetization(bool header);
         std::string output_normalized_magnetization(bool header);
         std::string output_normalized_magnetization_length(bool header);
         std::string output_normalized_mean_magnetization(bool header);
         std::string output_normalized_mean_magnetization_length(bool header);
         std::string output_normalized_magnetization_dot_product(const std::vector<double>& vec,bool header);
         std::string output_mean_magnetization_length(bool header);
         std::string output_mean_magnetization(bool header);

      private:
         bool initialized;
         int num_atoms;
         int mask_size;
         double mean_counter;
         std::vector<int> mask;
         std::vector<double> magnetization;
         std::vector<double> mean_magnetization;
         std::vector<int> zero_list;
         std::vector<double> saturation;
         std::string name;

   };

	//----------------------------------
   // Torque class definition
   //----------------------------------
   class torque_statistic_t{

      public:
         torque_statistic_t (std::string n):initialized(false){
           name = n;
         };
         bool is_initialized();
         void set_mask(const int mask_size, std::vector<int> inmask, const std::vector<double>& mm);
         void get_mask(std::vector<int>& out_mask);
         void calculate_torque(const std::vector<double>& sx, const std::vector<double>& sy, const std::vector<double>& sz,
										 const std::vector<double>& bxs, const std::vector<double>& bys, const std::vector<double>& bzs,
										 const std::vector<double>& bxe, const std::vector<double>& bye, const std::vector<double>& bze,
										 const std::vector<double>& mm);
         void set_torque(std::vector<double>& torque, std::vector<double>& mean_torque, long counter);
         void reset_torque_averages();
         const std::vector<double>& get_torque();
         std::string output_torque(bool header);
			std::string output_mean_torque(bool header);

      private:
         bool initialized;
         int num_atoms;
         int mask_size;
         double mean_counter;
         std::vector<int> mask;
			std::vector<int> num_atoms_in_mask;
         std::vector<double> torque;
         std::vector<double> mean_torque;
         std::vector<int> zero_list;
         std::string name;

   };

	//----------------------------------
   // Specific Heat Class definition
   //----------------------------------
   class specific_heat_statistic_t{

      public:
         specific_heat_statistic_t (std::string n):initialized(false){
           name = n;
         };
         void initialize(energy_statistic_t& energy_statistic);
         void calculate(const std::vector<double>& energy);
         void reset_averages();
         std::string output_mean_specific_heat(const double temperature,bool header);


      private:
         bool initialized;
         int num_elements;
         double mean_counter;
         std::vector<double> mean_specific_heat;
         std::vector<double> mean_specific_heat_squared;
         std::vector<double> normalisation;

         std:: string name;

   };

   //----------------------------------
   // Susceptibility Class definition
   //----------------------------------
   class susceptibility_statistic_t{

      public:
         susceptibility_statistic_t (std::string n):initialized(false){
           name = n;
         };
         void initialize(magnetization_statistic_t& mag_stat);
         void calculate(const std::vector<double>& magnetization);
         void reset_averages();
         std::string output_mean_susceptibility(const double temperature,bool header);
         //std::string output_mean_absolute_susceptibility();

      private:
         bool initialized;
         int num_elements;
         double mean_counter;
         std::vector<double> mean_susceptibility;
         std::vector<double> mean_susceptibility_squared;
         std::vector<double> mean_absolute_susceptibility;
         std::vector<double> mean_absolute_susceptibility_squared;
         std::vector<double> saturation;
         std::string name;

   };

   //----------------------------------
   // Spin Length Class definition
   //----------------------------------
   class spin_length_statistic_t{

      public:
         spin_length_statistic_t (std::string n):initialized(false){
           name = n;
         };
         bool is_initialized();
         void set_mask(const int mask_size, std::vector<int> inmask);
         void get_mask(std::vector<int>& out_mask);
         void calculate_spin_length(const std::vector<double>& sx, const std::vector<double>& sy, const std::vector<double>& sz);
         void reset_averages();
         std::string output_mean_spin_length(bool header);

      private:
         bool initialized;
         int num_atoms;
         int mask_size;
         double mean_counter;
         std::vector<int> mask;
         std::vector<double> spin_length;
         std::vector<double> mean_spin_length;
         std::vector<int> zero_list;
         std::vector<double> normalisation;
         std::string name;

   };

   //----------------------------------
   // Standard Deviation of magnetisation in time Class definition
   //----------------------------------
   class standard_deviation_statistic_t{ // AJN

      public:
         standard_deviation_statistic_t (std::string n):initialized(false){
           name=n;
         };
         void initialize(magnetization_statistic_t& mag_stat);
         void update(const std::vector<double>& magnetization);
         void reset_averages();
         std::string output_standard_deviation(bool header);

      private:
         bool initialized;
         int num_elements;//number of elements in the system
         int idx;// index for looping through directions
         double mean_counter;// counts time steps in loop - factor out for normal time
         double res1; // residuals calculated at each time
         double res2;
         std::vector<double> residual_sq;// running squared residual for each direction
         std::vector<double> mean; // running mean for each direction
         std::string name;

   };


   //----------------------------------
	// Statistics class instantiations
   //----------------------------------
	extern energy_statistic_t system_energy;
	extern energy_statistic_t grain_energy;
	extern energy_statistic_t material_energy;

   extern magnetization_statistic_t system_magnetization;
	extern magnetization_statistic_t grain_magnetization;
	extern magnetization_statistic_t material_magnetization;
   extern magnetization_statistic_t height_magnetization;
   extern magnetization_statistic_t material_height_magnetization;

	extern torque_statistic_t system_torque;
	extern torque_statistic_t grain_torque;
	extern torque_statistic_t material_torque;

   extern specific_heat_statistic_t system_specific_heat;
	extern specific_heat_statistic_t grain_specific_heat;
   extern specific_heat_statistic_t material_specific_heat;

   extern susceptibility_statistic_t system_susceptibility;
	extern susceptibility_statistic_t grain_susceptibility;
   extern susceptibility_statistic_t material_susceptibility;

   extern standard_deviation_statistic_t material_standard_deviation;

   extern spin_length_statistic_t system_spin_length;
   extern spin_length_statistic_t material_spin_length;
   extern spin_length_statistic_t height_spin_length;

}

#endif /*STATS_H_*/
=======
//------------------------------------------------------------------------------
//
//   This file is part of the VAMPIRE open source package under the
//   Free BSD licence (see licence file for details).
//
//   (c) Richard F L Evans 2011-2018. All rights reserved.
//
//   Email: richard.evans@york.ac.uk
//
//------------------------------------------------------------------------------
//
#ifndef STATS_H_
#define STATS_H_

// C++ include files
#include <vector>
#include <string>

namespace stats
//==========================================================
// Namespace statistics
//==========================================================
{
	extern int num_atoms;				//Number of atoms for statistic purposes

	// Member Functions
	extern double max_torque();

   /// Statistics energy types
   enum energy_t { total = 0, exchange = 1, anisotropy = 2, applied_field = 3, magnetostatic = 4};

   /// Statistics types
   enum stat_t { atotal=0, mean=1};

   //-------------------------------------------------
   // New statistics module functions and variables
   //-------------------------------------------------

   // Control functions
   void initialize(const int num_atoms,
                   const int num_materials,
                   const int num_grains,
                   const std::vector<double>& magnetic_moment_array,
                   const std::vector<int>& material_type_array,
                   const std::vector<int>& grain_array,
                   const std::vector<int>& height_category_array,
                   const std::vector<bool>& non_magnetic_materials_array);


	// Function to update statistics
	void update();

	// Function to reset average statistics counters
   void reset();

	// Statistics control flags (to be moved internally when long-awaited refactoring of vio is done)
	extern bool calculate_system_energy;
	extern bool calculate_grain_energy;
	extern bool calculate_material_energy;

	extern bool calculate_system_magnetization;
	extern bool calculate_grain_magnetization;
	extern bool calculate_material_magnetization;
	extern bool calculate_material_grain_magnetization;
	extern bool calculate_height_magnetization;
	extern bool calculate_material_height_magnetization;
	extern bool calculate_material_grain_height_magnetization;

	extern bool calculate_system_torque;
	extern bool calculate_grain_torque;
	extern bool calculate_material_torque;

	extern bool calculate_system_specific_heat;
	extern bool calculate_grain_specific_heat;
	extern bool calculate_material_specific_heat;

	extern bool calculate_material_standard_deviation;

	extern bool calculate_system_susceptibility;
	extern bool calculate_grain_susceptibility;
	extern bool calculate_material_susceptibility;

	extern bool calculate_system_binder_cumulant;
	extern bool calculate_material_binder_cumulant;

	// forward declaration of friend classes
	class susceptibility_statistic_t;
	class specific_heat_statistic_t;
        class binder_cumulant_statistic_t;

	class standard_deviation_statistic_t;
   //----------------------------------
   // Energy class definition
   //----------------------------------
   class energy_statistic_t{

      friend class specific_heat_statistic_t;

   public:
      energy_statistic_t (std::string n):initialized(false){
        name = n;
      };
      bool is_initialized();
      void set_mask(const int in_mask_size, const std::vector<int> in_mask);
      void get_mask(std::vector<int>& out_mask, std::vector<double>& out_normalisation);
      void calculate(const std::vector<double>& sx, const std::vector<double>& sy, const std::vector<double>& sz,
                     const std::vector<double>& mm, const std::vector<int>& mat, const double temperature);

      void reset_averages();

      void set_total_energy(         std::vector<double>& new_energy, std::vector<double>& new_mean_energy);
      void set_exchange_energy(      std::vector<double>& new_energy, std::vector<double>& new_mean_energy);
      void set_anisotropy_energy(    std::vector<double>& new_energy, std::vector<double>& new_mean_energy);
      void set_applied_field_energy( std::vector<double>& new_energy, std::vector<double>& new_mean_energy);
      void set_magnetostatic_energy( std::vector<double>& new_energy, std::vector<double>& new_mean_energy);

      const std::vector<double>& get_total_energy();
      const std::vector<double>& get_exchange_energy();
      const std::vector<double>& get_anisotropy_energy();
      const std::vector<double>& get_applied_field_energy();
      const std::vector<double>& get_magnetostatic_energy();

      void update_mean_counter(long counter);

      std::string output_energy(enum energy_t energy_type, bool header);
      std::string output_mean_energy(enum energy_t energy_type, bool header);

   private:
      bool initialized;
      int num_atoms;
      int mask_size;
      double mean_counter;

      std::vector<int> mask;

      std::vector<double> total_energy;
      std::vector<double> exchange_energy;
      std::vector<double> anisotropy_energy;
      std::vector<double> applied_field_energy;
      std::vector<double> magnetostatic_energy;

      std::vector<double> mean_total_energy;
      std::vector<double> mean_exchange_energy;
      std::vector<double> mean_anisotropy_energy;
      std::vector<double> mean_applied_field_energy;
      std::vector<double> mean_magnetostatic_energy;

      std::vector<int> zero_list;
      std::vector<double> normalisation;

      std::string name;

   };

   //----------------------------------
   // Magnetization Class definition
   //----------------------------------
   class magnetization_statistic_t{

      friend class susceptibility_statistic_t;
      friend class standard_deviation_statistic_t;
      friend class binder_cumulant_statistic_t;
      public:
         magnetization_statistic_t (std::string n):initialized(false){
           name = n;
         };
         bool is_initialized();
         void set_mask(const int mask_size, std::vector<int> inmask, const std::vector<double>& mm);
         void get_mask(std::vector<int>& out_mask, std::vector<double>& out_saturation);
         void calculate_magnetization(const std::vector<double>& sx, const std::vector<double>& sy, const std::vector<double>& sz, const std::vector<double>& mm);
         void set_magnetization(std::vector<double>& magnetization, std::vector<double>& mean_magnetization, long counter);
         void reset_magnetization_averages();
         const std::vector<double>& get_magnetization();
         void save_checkpoint(std::ofstream& chkfile);
         void load_checkpoint(std::ifstream& chkfile, bool chk_continue);
         const std::vector<double>& get_checkpoint_parameters(double& sum_mx, double& sum_my, double& sum_mz, double& sum_count);
         std::string output_magnetization(bool header);
         std::string output_normalized_magnetization(bool header);
         std::string output_normalized_magnetization_length(bool header);
         std::string output_normalized_mean_magnetization(bool header);
         std::string output_normalized_mean_magnetization_length(bool header);
         std::string output_normalized_magnetization_dot_product(const std::vector<double>& vec,bool header);
         std::string output_mean_magnetization_length(bool header);
         std::string output_mean_magnetization(bool header);

      private:
         bool initialized;
         int num_atoms;
         int mask_size;
         double mean_counter;
         std::vector<int> mask;
         std::vector<double> magnetization;
         std::vector<double> mean_magnetization;
         std::vector<int> zero_list;
         std::vector<double> saturation;
         std::string name;

   };

	//----------------------------------
   // Torque class definition
   //----------------------------------
   class torque_statistic_t{

      public:
         torque_statistic_t (std::string n):initialized(false){
           name = n;
         };
         bool is_initialized();
         void set_mask(const int mask_size, std::vector<int> inmask, const std::vector<double>& mm);
         void get_mask(std::vector<int>& out_mask);
         void calculate_torque(const std::vector<double>& sx, const std::vector<double>& sy, const std::vector<double>& sz,
										 const std::vector<double>& bxs, const std::vector<double>& bys, const std::vector<double>& bzs,
										 const std::vector<double>& bxe, const std::vector<double>& bye, const std::vector<double>& bze,
										 const std::vector<double>& mm);
         void set_torque(std::vector<double>& torque, std::vector<double>& mean_torque, long counter);
         void reset_torque_averages();
         const std::vector<double>& get_torque();
         std::string output_torque(bool header);
			std::string output_mean_torque(bool header);

      private:
         bool initialized;
         int num_atoms;
         int mask_size;
         double mean_counter;
         std::vector<int> mask;
			std::vector<int> num_atoms_in_mask;
         std::vector<double> torque;
         std::vector<double> mean_torque;
         std::vector<int> zero_list;
         std::string name;

   };

	//----------------------------------
   // Specific Heat Class definition
   //----------------------------------
   class specific_heat_statistic_t{

      public:
			specific_heat_statistic_t (std::string n):initialized(false){
				name = n;
			};
			void initialize(energy_statistic_t& energy_statistic);
			void calculate(const std::vector<double>& energy);
			void save_checkpoint(std::ofstream& chkfile);
			void load_checkpoint(std::ifstream& chkfile, bool chk_continue);
			void reset_averages();
			std::string output_mean_specific_heat(const double temperature,bool header);


      private:
         bool initialized;
         int num_elements;
         double mean_counter;
         std::vector<double> mean_specific_heat;
         std::vector<double> mean_specific_heat_squared;
         std::vector<double> normalisation;

         std:: string name;

   };

   //----------------------------------
   // Susceptibility Class definition
   //----------------------------------
   class susceptibility_statistic_t{

      public:
         susceptibility_statistic_t (std::string n):initialized(false){
           name = n;
         };
			void initialize(magnetization_statistic_t& mag_stat);
			void calculate(const std::vector<double>& magnetization);
			void save_checkpoint(std::ofstream& chkfile);
			void load_checkpoint(std::ifstream& chkfile, bool chk_continue);
			void reset_averages();
			std::string output_mean_susceptibility(const double temperature,bool header);
         //std::string output_mean_absolute_susceptibility();

      private:
         bool initialized;
         int num_elements;
         double mean_counter;
         std::vector<double> mean_susceptibility;
         std::vector<double> mean_susceptibility_squared;
         std::vector<double> mean_absolute_susceptibility;
         std::vector<double> mean_absolute_susceptibility_squared;
         std::vector<double> saturation;
         std::string name;

   };
   //----------------------------------
   // Standard Deviation of magnetisation in time Class definition
   //----------------------------------
   class standard_deviation_statistic_t{ // AJN

      public:
         standard_deviation_statistic_t (std::string n):initialized(false){
           name=n;
         };
         void initialize(magnetization_statistic_t& mag_stat);
         void update(const std::vector<double>& magnetization);
         void reset_averages();
         std::string output_standard_deviation(bool header);

      private:
         bool initialized;
         int num_elements;//number of elements in the system
         int idx;// index for looping through directions
         double mean_counter;// counts time steps in loop - factor out for normal time
         double res1; // residuals calculated at each time
         double res2;
         std::vector<double> residual_sq;// running squared residual for each direction
         std::vector<double> mean; // running mean for each direction
         std::string name;

   };
   //----------------------------------
   // Binder cumulant Class definition
   //----------------------------------
   class binder_cumulant_statistic_t{

      public:
         binder_cumulant_statistic_t (std::string n):initialized(false){
           name = n;
         };
         void initialize(magnetization_statistic_t& mag_stat);
         void calculate(const std::vector<double>& magnetization);
         void reset_averages();
         std::string output_binder_cumulant(bool header);

      private:
         bool initialized;
         int num_elements;
         double mean_counter;
         std::vector<double> binder_cumulant_squared;
         std::vector<double> binder_cumulant_fourth_power;
         std::string name;

   };

   //----------------------------------
	// Statistics class instantiations
   //----------------------------------
	extern energy_statistic_t system_energy;
	extern energy_statistic_t grain_energy;
	extern energy_statistic_t material_energy;

   extern magnetization_statistic_t system_magnetization;
	extern magnetization_statistic_t grain_magnetization;
	extern magnetization_statistic_t material_magnetization;
	extern magnetization_statistic_t material_grain_magnetization;
   extern magnetization_statistic_t height_magnetization;
   extern magnetization_statistic_t material_height_magnetization;
   extern magnetization_statistic_t material_grain_height_magnetization;

	extern torque_statistic_t system_torque;
	extern torque_statistic_t grain_torque;
	extern torque_statistic_t material_torque;

   extern specific_heat_statistic_t system_specific_heat;
	extern specific_heat_statistic_t grain_specific_heat;
   extern specific_heat_statistic_t material_specific_heat;

   extern susceptibility_statistic_t system_susceptibility;
	extern susceptibility_statistic_t grain_susceptibility;
   extern susceptibility_statistic_t material_susceptibility;

   extern standard_deviation_statistic_t material_standard_deviation;

   extern binder_cumulant_statistic_t system_binder_cumulant;
   extern binder_cumulant_statistic_t material_binder_cumulant;

}

#endif /*STATS_H_*/
>>>>>>> 13621b84
<|MERGE_RESOLUTION|>--- conflicted
+++ resolved
@@ -1,4 +1,3 @@
-<<<<<<< HEAD
 //------------------------------------------------------------------------------
 //
 //   This file is part of the VAMPIRE open source package under the
@@ -33,9 +32,6 @@
    /// Statistics types
    enum stat_t { atotal=0, mean=1};
 
-   /// Statistics output functions
-   //extern void output_energy(std::ostream&, enum energy_t, enum stat_t,bool header);
-
    //-------------------------------------------------
    // New statistics module functions and variables
    //-------------------------------------------------
@@ -65,8 +61,10 @@
 	extern bool calculate_system_magnetization;
 	extern bool calculate_grain_magnetization;
 	extern bool calculate_material_magnetization;
+	extern bool calculate_material_grain_magnetization;
 	extern bool calculate_height_magnetization;
 	extern bool calculate_material_height_magnetization;
+	extern bool calculate_material_grain_height_magnetization;
 
 	extern bool calculate_system_torque;
 	extern bool calculate_grain_torque;
@@ -82,6 +80,9 @@
 	extern bool calculate_grain_susceptibility;
 	extern bool calculate_material_susceptibility;
 
+	extern bool calculate_system_binder_cumulant;
+	extern bool calculate_material_binder_cumulant;
+
    extern bool calculate_system_spin_length;
    extern bool calculate_material_spin_length;
    extern bool calculate_height_spin_length;
@@ -89,6 +90,7 @@
 	// forward declaration of friend classes
 	class susceptibility_statistic_t;
 	class specific_heat_statistic_t;
+        class binder_cumulant_statistic_t;
 
 	class standard_deviation_statistic_t;
    //----------------------------------
@@ -162,385 +164,6 @@
       friend class susceptibility_statistic_t;
       friend class standard_deviation_statistic_t;
       friend class spin_length_statistic_t;
-      public:
-         magnetization_statistic_t (std::string n):initialized(false){
-           name = n;
-         };
-         bool is_initialized();
-         void set_mask(const int mask_size, std::vector<int> inmask, const std::vector<double>& mm);
-         void get_mask(std::vector<int>& out_mask, std::vector<double>& out_saturation);
-         void calculate_magnetization(const std::vector<double>& sx, const std::vector<double>& sy, const std::vector<double>& sz, const std::vector<double>& mm);
-         void set_magnetization(std::vector<double>& magnetization, std::vector<double>& mean_magnetization, long counter);
-         void reset_magnetization_averages();
-         const std::vector<double>& get_magnetization();
-         std::string output_magnetization(bool header);
-         std::string output_normalized_magnetization(bool header);
-         std::string output_normalized_magnetization_length(bool header);
-         std::string output_normalized_mean_magnetization(bool header);
-         std::string output_normalized_mean_magnetization_length(bool header);
-         std::string output_normalized_magnetization_dot_product(const std::vector<double>& vec,bool header);
-         std::string output_mean_magnetization_length(bool header);
-         std::string output_mean_magnetization(bool header);
-
-      private:
-         bool initialized;
-         int num_atoms;
-         int mask_size;
-         double mean_counter;
-         std::vector<int> mask;
-         std::vector<double> magnetization;
-         std::vector<double> mean_magnetization;
-         std::vector<int> zero_list;
-         std::vector<double> saturation;
-         std::string name;
-
-   };
-
-	//----------------------------------
-   // Torque class definition
-   //----------------------------------
-   class torque_statistic_t{
-
-      public:
-         torque_statistic_t (std::string n):initialized(false){
-           name = n;
-         };
-         bool is_initialized();
-         void set_mask(const int mask_size, std::vector<int> inmask, const std::vector<double>& mm);
-         void get_mask(std::vector<int>& out_mask);
-         void calculate_torque(const std::vector<double>& sx, const std::vector<double>& sy, const std::vector<double>& sz,
-										 const std::vector<double>& bxs, const std::vector<double>& bys, const std::vector<double>& bzs,
-										 const std::vector<double>& bxe, const std::vector<double>& bye, const std::vector<double>& bze,
-										 const std::vector<double>& mm);
-         void set_torque(std::vector<double>& torque, std::vector<double>& mean_torque, long counter);
-         void reset_torque_averages();
-         const std::vector<double>& get_torque();
-         std::string output_torque(bool header);
-			std::string output_mean_torque(bool header);
-
-      private:
-         bool initialized;
-         int num_atoms;
-         int mask_size;
-         double mean_counter;
-         std::vector<int> mask;
-			std::vector<int> num_atoms_in_mask;
-         std::vector<double> torque;
-         std::vector<double> mean_torque;
-         std::vector<int> zero_list;
-         std::string name;
-
-   };
-
-	//----------------------------------
-   // Specific Heat Class definition
-   //----------------------------------
-   class specific_heat_statistic_t{
-
-      public:
-         specific_heat_statistic_t (std::string n):initialized(false){
-           name = n;
-         };
-         void initialize(energy_statistic_t& energy_statistic);
-         void calculate(const std::vector<double>& energy);
-         void reset_averages();
-         std::string output_mean_specific_heat(const double temperature,bool header);
-
-
-      private:
-         bool initialized;
-         int num_elements;
-         double mean_counter;
-         std::vector<double> mean_specific_heat;
-         std::vector<double> mean_specific_heat_squared;
-         std::vector<double> normalisation;
-
-         std:: string name;
-
-   };
-
-   //----------------------------------
-   // Susceptibility Class definition
-   //----------------------------------
-   class susceptibility_statistic_t{
-
-      public:
-         susceptibility_statistic_t (std::string n):initialized(false){
-           name = n;
-         };
-         void initialize(magnetization_statistic_t& mag_stat);
-         void calculate(const std::vector<double>& magnetization);
-         void reset_averages();
-         std::string output_mean_susceptibility(const double temperature,bool header);
-         //std::string output_mean_absolute_susceptibility();
-
-      private:
-         bool initialized;
-         int num_elements;
-         double mean_counter;
-         std::vector<double> mean_susceptibility;
-         std::vector<double> mean_susceptibility_squared;
-         std::vector<double> mean_absolute_susceptibility;
-         std::vector<double> mean_absolute_susceptibility_squared;
-         std::vector<double> saturation;
-         std::string name;
-
-   };
-
-   //----------------------------------
-   // Spin Length Class definition
-   //----------------------------------
-   class spin_length_statistic_t{
-
-      public:
-         spin_length_statistic_t (std::string n):initialized(false){
-           name = n;
-         };
-         bool is_initialized();
-         void set_mask(const int mask_size, std::vector<int> inmask);
-         void get_mask(std::vector<int>& out_mask);
-         void calculate_spin_length(const std::vector<double>& sx, const std::vector<double>& sy, const std::vector<double>& sz);
-         void reset_averages();
-         std::string output_mean_spin_length(bool header);
-
-      private:
-         bool initialized;
-         int num_atoms;
-         int mask_size;
-         double mean_counter;
-         std::vector<int> mask;
-         std::vector<double> spin_length;
-         std::vector<double> mean_spin_length;
-         std::vector<int> zero_list;
-         std::vector<double> normalisation;
-         std::string name;
-
-   };
-
-   //----------------------------------
-   // Standard Deviation of magnetisation in time Class definition
-   //----------------------------------
-   class standard_deviation_statistic_t{ // AJN
-
-      public:
-         standard_deviation_statistic_t (std::string n):initialized(false){
-           name=n;
-         };
-         void initialize(magnetization_statistic_t& mag_stat);
-         void update(const std::vector<double>& magnetization);
-         void reset_averages();
-         std::string output_standard_deviation(bool header);
-
-      private:
-         bool initialized;
-         int num_elements;//number of elements in the system
-         int idx;// index for looping through directions
-         double mean_counter;// counts time steps in loop - factor out for normal time
-         double res1; // residuals calculated at each time
-         double res2;
-         std::vector<double> residual_sq;// running squared residual for each direction
-         std::vector<double> mean; // running mean for each direction
-         std::string name;
-
-   };
-
-
-   //----------------------------------
-	// Statistics class instantiations
-   //----------------------------------
-	extern energy_statistic_t system_energy;
-	extern energy_statistic_t grain_energy;
-	extern energy_statistic_t material_energy;
-
-   extern magnetization_statistic_t system_magnetization;
-	extern magnetization_statistic_t grain_magnetization;
-	extern magnetization_statistic_t material_magnetization;
-   extern magnetization_statistic_t height_magnetization;
-   extern magnetization_statistic_t material_height_magnetization;
-
-	extern torque_statistic_t system_torque;
-	extern torque_statistic_t grain_torque;
-	extern torque_statistic_t material_torque;
-
-   extern specific_heat_statistic_t system_specific_heat;
-	extern specific_heat_statistic_t grain_specific_heat;
-   extern specific_heat_statistic_t material_specific_heat;
-
-   extern susceptibility_statistic_t system_susceptibility;
-	extern susceptibility_statistic_t grain_susceptibility;
-   extern susceptibility_statistic_t material_susceptibility;
-
-   extern standard_deviation_statistic_t material_standard_deviation;
-
-   extern spin_length_statistic_t system_spin_length;
-   extern spin_length_statistic_t material_spin_length;
-   extern spin_length_statistic_t height_spin_length;
-
-}
-
-#endif /*STATS_H_*/
-=======
-//------------------------------------------------------------------------------
-//
-//   This file is part of the VAMPIRE open source package under the
-//   Free BSD licence (see licence file for details).
-//
-//   (c) Richard F L Evans 2011-2018. All rights reserved.
-//
-//   Email: richard.evans@york.ac.uk
-//
-//------------------------------------------------------------------------------
-//
-#ifndef STATS_H_
-#define STATS_H_
-
-// C++ include files
-#include <vector>
-#include <string>
-
-namespace stats
-//==========================================================
-// Namespace statistics
-//==========================================================
-{
-	extern int num_atoms;				//Number of atoms for statistic purposes
-
-	// Member Functions
-	extern double max_torque();
-
-   /// Statistics energy types
-   enum energy_t { total = 0, exchange = 1, anisotropy = 2, applied_field = 3, magnetostatic = 4};
-
-   /// Statistics types
-   enum stat_t { atotal=0, mean=1};
-
-   //-------------------------------------------------
-   // New statistics module functions and variables
-   //-------------------------------------------------
-
-   // Control functions
-   void initialize(const int num_atoms,
-                   const int num_materials,
-                   const int num_grains,
-                   const std::vector<double>& magnetic_moment_array,
-                   const std::vector<int>& material_type_array,
-                   const std::vector<int>& grain_array,
-                   const std::vector<int>& height_category_array,
-                   const std::vector<bool>& non_magnetic_materials_array);
-
-
-	// Function to update statistics
-	void update();
-
-	// Function to reset average statistics counters
-   void reset();
-
-	// Statistics control flags (to be moved internally when long-awaited refactoring of vio is done)
-	extern bool calculate_system_energy;
-	extern bool calculate_grain_energy;
-	extern bool calculate_material_energy;
-
-	extern bool calculate_system_magnetization;
-	extern bool calculate_grain_magnetization;
-	extern bool calculate_material_magnetization;
-	extern bool calculate_material_grain_magnetization;
-	extern bool calculate_height_magnetization;
-	extern bool calculate_material_height_magnetization;
-	extern bool calculate_material_grain_height_magnetization;
-
-	extern bool calculate_system_torque;
-	extern bool calculate_grain_torque;
-	extern bool calculate_material_torque;
-
-	extern bool calculate_system_specific_heat;
-	extern bool calculate_grain_specific_heat;
-	extern bool calculate_material_specific_heat;
-
-	extern bool calculate_material_standard_deviation;
-
-	extern bool calculate_system_susceptibility;
-	extern bool calculate_grain_susceptibility;
-	extern bool calculate_material_susceptibility;
-
-	extern bool calculate_system_binder_cumulant;
-	extern bool calculate_material_binder_cumulant;
-
-	// forward declaration of friend classes
-	class susceptibility_statistic_t;
-	class specific_heat_statistic_t;
-        class binder_cumulant_statistic_t;
-
-	class standard_deviation_statistic_t;
-   //----------------------------------
-   // Energy class definition
-   //----------------------------------
-   class energy_statistic_t{
-
-      friend class specific_heat_statistic_t;
-
-   public:
-      energy_statistic_t (std::string n):initialized(false){
-        name = n;
-      };
-      bool is_initialized();
-      void set_mask(const int in_mask_size, const std::vector<int> in_mask);
-      void get_mask(std::vector<int>& out_mask, std::vector<double>& out_normalisation);
-      void calculate(const std::vector<double>& sx, const std::vector<double>& sy, const std::vector<double>& sz,
-                     const std::vector<double>& mm, const std::vector<int>& mat, const double temperature);
-
-      void reset_averages();
-
-      void set_total_energy(         std::vector<double>& new_energy, std::vector<double>& new_mean_energy);
-      void set_exchange_energy(      std::vector<double>& new_energy, std::vector<double>& new_mean_energy);
-      void set_anisotropy_energy(    std::vector<double>& new_energy, std::vector<double>& new_mean_energy);
-      void set_applied_field_energy( std::vector<double>& new_energy, std::vector<double>& new_mean_energy);
-      void set_magnetostatic_energy( std::vector<double>& new_energy, std::vector<double>& new_mean_energy);
-
-      const std::vector<double>& get_total_energy();
-      const std::vector<double>& get_exchange_energy();
-      const std::vector<double>& get_anisotropy_energy();
-      const std::vector<double>& get_applied_field_energy();
-      const std::vector<double>& get_magnetostatic_energy();
-
-      void update_mean_counter(long counter);
-
-      std::string output_energy(enum energy_t energy_type, bool header);
-      std::string output_mean_energy(enum energy_t energy_type, bool header);
-
-   private:
-      bool initialized;
-      int num_atoms;
-      int mask_size;
-      double mean_counter;
-
-      std::vector<int> mask;
-
-      std::vector<double> total_energy;
-      std::vector<double> exchange_energy;
-      std::vector<double> anisotropy_energy;
-      std::vector<double> applied_field_energy;
-      std::vector<double> magnetostatic_energy;
-
-      std::vector<double> mean_total_energy;
-      std::vector<double> mean_exchange_energy;
-      std::vector<double> mean_anisotropy_energy;
-      std::vector<double> mean_applied_field_energy;
-      std::vector<double> mean_magnetostatic_energy;
-
-      std::vector<int> zero_list;
-      std::vector<double> normalisation;
-
-      std::string name;
-
-   };
-
-   //----------------------------------
-   // Magnetization Class definition
-   //----------------------------------
-   class magnetization_statistic_t{
-
-      friend class susceptibility_statistic_t;
-      friend class standard_deviation_statistic_t;
       friend class binder_cumulant_statistic_t;
       public:
          magnetization_statistic_t (std::string n):initialized(false){
@@ -673,6 +296,37 @@
          std::string name;
 
    };
+
+   //----------------------------------
+   // Spin Length Class definition
+   //----------------------------------
+   class spin_length_statistic_t{
+
+      public:
+         spin_length_statistic_t (std::string n):initialized(false){
+           name = n;
+         };
+         bool is_initialized();
+         void set_mask(const int mask_size, std::vector<int> inmask);
+         void get_mask(std::vector<int>& out_mask);
+         void calculate_spin_length(const std::vector<double>& sx, const std::vector<double>& sy, const std::vector<double>& sz);
+         void reset_averages();
+         std::string output_mean_spin_length(bool header);
+
+      private:
+         bool initialized;
+         int num_atoms;
+         int mask_size;
+         double mean_counter;
+         std::vector<int> mask;
+         std::vector<double> spin_length;
+         std::vector<double> mean_spin_length;
+         std::vector<int> zero_list;
+         std::vector<double> normalisation;
+         std::string name;
+
+   };
+
    //----------------------------------
    // Standard Deviation of magnetisation in time Class definition
    //----------------------------------
@@ -752,10 +406,13 @@
 
    extern standard_deviation_statistic_t material_standard_deviation;
 
+   extern spin_length_statistic_t system_spin_length;
+   extern spin_length_statistic_t material_spin_length;
+   extern spin_length_statistic_t height_spin_length;
+
    extern binder_cumulant_statistic_t system_binder_cumulant;
    extern binder_cumulant_statistic_t material_binder_cumulant;
 
 }
 
-#endif /*STATS_H_*/
->>>>>>> 13621b84
+#endif /*STATS_H_*/