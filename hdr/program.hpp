--- conflicted
+++ resolved
@@ -47,14 +47,10 @@
    extern void lagrange_multiplier();
    extern void localised_temperature_pulse();
    extern void effective_damping();
-<<<<<<< HEAD
    extern void fmr();
-	 extern void tracks();
+	extern void tracks();
 	extern void field_sweep();
-=======
-	extern void fmr();
    extern void domain_wall();
->>>>>>> 1f298f8d
 
 	// Sundry programs and diagnostics not under general release
 	extern int LLB_Boltzmann();
