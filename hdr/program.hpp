//-----------------------------------------------------------------------------
//
//  Vampire - A code for atomistic simulation of magnetic materials
//
//  Copyright (C) 2009-2012 R.F.L.Evans
//
//  Email:richard.evans@york.ac.uk
//
//  This program is free software; you can redistribute it and/or modify
//  it under the terms of the GNU General Public License as published by
//  the Free Software Foundation; either version 2 of the License, or
//  (at your option) any later version.
//
//  This program is distributed in the hope that it will be useful, but
//  WITHOUT ANY WARRANTY; without even the implied warranty of
//  MERCHANTABILITY or FITNESS FOR A PARTICULAR PURPOSE. See the GNU
//  General Public License for more details.
//
//  You should have received a copy of the GNU General Public License
//  along with this program; if not, write to the Free Software Foundation,
//  Inc., 59 Temple Place, Suite 330, Boston, MA 02111-1307 USA.
//
// ----------------------------------------------------------------------------
//
#ifndef PROGRAM_H_
#define PROGRAM_H_

//==========================================================
// Namespace program
//==========================================================
namespace program
{
	// program functions
	extern int bmark();
	extern void time_series();
	extern int hysteresis();
	extern int static_hysteresis();
   extern void partial_hysteresis_loop();
	extern int curie_temperature();
	extern void field_cool();
	extern void local_field_cool();
	extern void temperature_pulse();
	extern void hamr();
	extern void cmc_anisotropy();
	extern void hybrid_cmc();
   extern void reverse_hybrid_cmc();
   extern void lagrange_multiplier();
   extern void localised_temperature_pulse();
   extern void effective_damping();
<<<<<<< HEAD
   extern void fmr();
	 extern void tracks();
	extern void field_sweep();
=======
	extern void fmr();
   extern void domain_wall();
   extern void exchange_stiffness();
>>>>>>> b016437a

	// Sundry programs and diagnostics not under general release
	extern int LLB_Boltzmann();
	extern int timestep_scaling();
	extern void boltzmann_dist();
  extern void setting_process();

}

#endif /*PROGRAM_H_*/<|MERGE_RESOLUTION|>--- conflicted
+++ resolved
@@ -47,21 +47,18 @@
    extern void lagrange_multiplier();
    extern void localised_temperature_pulse();
    extern void effective_damping();
-<<<<<<< HEAD
    extern void fmr();
-	 extern void tracks();
+	extern void tracks();
 	extern void field_sweep();
-=======
 	extern void fmr();
    extern void domain_wall();
    extern void exchange_stiffness();
->>>>>>> b016437a
 
 	// Sundry programs and diagnostics not under general release
 	extern int LLB_Boltzmann();
 	extern int timestep_scaling();
 	extern void boltzmann_dist();
-  extern void setting_process();
+  	extern void setting_process();
 
 }
 
