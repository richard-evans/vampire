//-----------------------------------------------------------------------------
//
//  Vampire - A code for atomistic simulation of magnetic materials
//
//  Copyright (C) 2009-2012 R.F.L.Evans
//
//  Email:richard.evans@york.ac.uk
//
//  This program is free software; you can redistribute it and/or modify
//  it under the terms of the GNU General Public License as published by
//  the Free Software Foundation; either version 2 of the License, or
//  (at your option) any later version.
//
//  This program is distributed in the hope that it will be useful, but
//  WITHOUT ANY WARRANTY; without even the implied warranty of
//  MERCHANTABILITY or FITNESS FOR A PARTICULAR PURPOSE. See the GNU
//  General Public License for more details.
//
//  You should have received a copy of the GNU General Public License
//  along with this program; if not, write to the Free Software Foundation,
//  Inc., 59 Temple Place, Suite 330, Boston, MA 02111-1307 USA.
//
// ----------------------------------------------------------------------------
//
#ifndef VIO_H_
#define VIO_H_

#include <fstream>
#include <string>
#include <iostream>
#include <time.h>
#include <sys/types.h>
#ifdef WIN_COMPILE
  #include <process.h>
  #include <windows.h>
#else
  #include <unistd.h>
#endif

#include <vmpi.hpp>

#ifdef MPICF
struct null_streambuf
: public std::streambuf
{
  void overflow(char c)
  {
  }
};
#endif

// Global Output Streams
extern std::ofstream zinfo;
extern std::ofstream zmag;
extern std::ofstream zgrain;
extern std::ofstream zlog;

enum textcolor {
   RED=31,
   GREEN=32,
   YELLOW=33,
   BLUE=34,
   PURPLE=35,
   WHITE=0
};

void terminaltextcolor(enum textcolor );

// global timestap function
extern std::string zTs();

namespace vin{
   extern int read(std::string const);

   extern void check_for_valid_value(double& value, std::string word, int line, std::string prefix, std::string unit, std::string unit_type,
                                     double range_min, double range_max, std::string input_file_type, std::string range_text);

   extern void check_for_valid_int(int& value, std::string word, int line, std::string prefix, int range_min, int range_max,
                                   std::string input_file_type, std::string range_text);

   extern void check_for_valid_int(  unsigned int& value, std::string word, int line, std::string prefix, unsigned int range_min,
                              unsigned int range_max, std::string input_file_type, std::string range_text);

   extern bool check_for_valid_bool( std::string value, std::string word, int line, std::string prefix, std::string input_file_type);

   extern void check_for_valid_unit_vector(std::vector<double>& u, std::string word, int line, std::string prefix, std::string input_file_type);

   extern void check_for_valid_vector(std::vector<double>& u, std::string word, int line, std::string prefix, std::string input_file_type);

   extern std::vector<double> DoublesFromString(std::string value);
<<<<<<< HEAD


=======
>>>>>>> f73a7dc6
}

namespace vout{

	extern std::vector<unsigned int> file_output_list;
	extern std::vector<unsigned int> screen_output_list;
	extern std::vector<unsigned int> grain_output_list;

	extern int output_grain_rate;
   extern int output_rate;

   extern bool gnuplot_array_format;

	extern bool output_atoms_config;
	extern int output_atoms_config_rate;

	extern double atoms_output_min[3];
	extern double atoms_output_max[3];

	extern bool output_cells_config;
	extern int output_cells_config_rate;

	extern bool output_grains_config;
	extern int output_config_grain_rate;

	//extern bool output_povray;
	//extern int output_povray_rate;

	//extern bool output_povray_cells;
	//extern int output_povray_cells_rate;

	extern void data();
	extern void config();
	extern void zLogTsInit(std::string);

	//extern int pov_file();

	void redirect(std::ostream& strm, std::string filename);
	void nullify(std::ostream& strm);

}

// Checkpoint load/save functions
void load_checkpoint();
void save_checkpoint();

#endif /*VIO_H_*/<|MERGE_RESOLUTION|>--- conflicted
+++ resolved
@@ -88,11 +88,7 @@
    extern void check_for_valid_vector(std::vector<double>& u, std::string word, int line, std::string prefix, std::string input_file_type);
 
    extern std::vector<double> DoublesFromString(std::string value);
-<<<<<<< HEAD
 
-
-=======
->>>>>>> f73a7dc6
 }
 
 namespace vout{
