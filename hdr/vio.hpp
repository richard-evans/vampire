--- conflicted
+++ resolved
@@ -106,15 +106,12 @@
 
 	extern double atoms_output_min[3];
 	extern double atoms_output_max[3];
-<<<<<<< HEAD
 
-=======
 	extern double field_output_min_1;
 	extern double field_output_max_1;
 	extern double field_output_min_2;
 	extern double field_output_max_2;
-	
->>>>>>> 56126c7b
+
 	extern bool output_cells_config;
 	extern int output_cells_config_rate;
 
