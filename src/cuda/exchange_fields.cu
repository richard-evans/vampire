#include "exchange_fields.hpp"

#include "atoms.hpp"
#include "exchange.hpp"
#include "vio.hpp"
#include "cuda_utils.hpp"
#include "internal.hpp"
#include "data.hpp"

#include <vector>


#include "cusp/array2d.h"
#include "cusp/coo_matrix.h"


int calculate_exchange_fields(int, int);

namespace cu = vcuda::internal;

namespace vcuda
{

   namespace internal
   {

      namespace exchange
      {


         bool exchange_initialised = false;

         bool J_isot_initialised = false;
         bool J_vect_initialised = false;
         bool J_tens_initialised = false;

         cu_real_array_t   spin3N;
         cu_real_array_t   field3N;

         cu_exch_mat_t  J_matrix_d;

         int initialise_exchange()
         {

            // print out informative message regarding compile time option for matrix format
            #if CUDA_MATRIX == CSR
               zlog << zTs() << "Configured exchange calculation using CSR matrix format" << std::endl;
            #elif CUDA_MATRIX == DIA
               zlog << zTs() << "Configured exchange calculation using DIA matrix format" << std::endl;
            #elif CUDA_MATRIX == ELL
               zlog << zTs() << "Configured exchange calculation using ELL matrix format" << std::endl;
            #else
               zlog << zTs() << "Configured exchange calculation using default CSR matrix format" << std::endl;
            #endif

            check_device_memory(__FILE__,__LINE__);

            const int Natoms = ::atoms::num_atoms;
            const int Nnbrs = ::atoms::neighbour_list_array.size();

            spin3N.assign( 3*::atoms::num_atoms, 0);
            field3N.assign( 3*::atoms::num_atoms, 0);

            cusp::array1d<int, cusp::host_memory> row_indices( Nnbrs );
            cusp::array1d<int, cusp::host_memory> row_offsets( Natoms + 1);
            row_offsets[0] = 0;
            for( int atom = 0; atom < Natoms; atom++) row_offsets[atom+1] = ::atoms::neighbour_list_end_index[atom]+1;
            cusp::offsets_to_indices( row_offsets, row_indices);

            // Declare a local matrix on the host using coordinate format to be filled
            cusp::coo_matrix< int, cu::cu_real_t, cusp::host_memory> J_matrix_h;

            switch( ::atoms::exchange_type)
            {
                case 0: // Isotropic
                    J_matrix_h.resize(
                            3*::atoms::num_atoms,
                            3*::atoms::num_atoms,
                            3*::atoms::neighbour_list_array.size()
                            );
                    break;

                case 1: // Vectorial
                    J_matrix_h.resize(
                            3*::atoms::num_atoms,
                            3*::atoms::num_atoms,
                            3*::atoms::neighbour_list_array.size()
                            );
                    break;

                case 2: // Tensor
                    J_matrix_h.resize(
                            9*::atoms::num_atoms,
                            9*::atoms::num_atoms,
                            9*::atoms::neighbour_list_array.size()
                            );
                    break;
            }



<<<<<<< HEAD
            const int Natoms = ::atoms::num_atoms;
            const int Nnbrs = row_indices.size();

            // get exchange type
            const unsigned int exchange_type = ::exchange::get_exchange_type();

=======
>>>>>>> b69ca6ba
            for( int i = 0; i < Nnbrs; i++)
            {


               int iid = ::atoms::neighbour_interaction_type_array[i];

               switch(exchange_type)
               {
<<<<<<< HEAD
                  case 0: // Isotropic
                     J_matrix_h.values[i]         = ::atoms::i_exchange_list[iid].Jij;
                     J_matrix_h.values[i+Nnbrs]   = ::atoms::i_exchange_list[iid].Jij;
                     J_matrix_h.values[i+2*Nnbrs] = ::atoms::i_exchange_list[iid].Jij;
                     break;

                  case 1: // Vectorial
                     J_matrix_h.values[i]         = ::atoms::v_exchange_list[iid].Jij[0];
                     J_matrix_h.values[i+Nnbrs]   = ::atoms::v_exchange_list[iid].Jij[1];
                     J_matrix_h.values[i+2*Nnbrs] = ::atoms::v_exchange_list[iid].Jij[2];
                     break;

                  case 2: // Tensor
                     std::cerr << "Error! Tensorial form of exchange not yet implemented in cuda version!" << std::endl;
                     zlog << zTs() << "Error! Tensorial form of exchange not yet implemented in cuda version!" << std::endl;
                     break;
               }
            }
=======
                   case 0: // Isotropic
                       J_matrix_h.row_indices[i]            = row_indices[i];
                       J_matrix_h.column_indices[i]         = ::atoms::neighbour_list_array[i];
                       J_matrix_h.values[i]                 = - ::atoms::i_exchange_list[iid].Jij;
>>>>>>> b69ca6ba

                       J_matrix_h.row_indices[i+Nnbrs]      = row_indices[i]+Natoms;
                       J_matrix_h.column_indices[i+Nnbrs]   = ::atoms::neighbour_list_array[i] + Natoms;
                       J_matrix_h.values[i+Nnbrs]           = - ::atoms::i_exchange_list[iid].Jij;

                       J_matrix_h.row_indices[i+2*Nnbrs]    = row_indices[i]+2*Natoms;
                       J_matrix_h.column_indices[i+2*Nnbrs] = ::atoms::neighbour_list_array[i] + 2*Natoms;
                       J_matrix_h.values[i+2*Nnbrs]         = - ::atoms::i_exchange_list[iid].Jij;
                       break;

                   case 1: // Vectorial
                       J_matrix_h.row_indices[i]            = row_indices[i];
                       J_matrix_h.column_indices[i]         = ::atoms::neighbour_list_array[i];
                       J_matrix_h.values[i]                 = - ::atoms::v_exchange_list[iid].Jij[0];

                       J_matrix_h.row_indices[i+Nnbrs]      = row_indices[i]+Natoms;
                       J_matrix_h.column_indices[i+Nnbrs]   = ::atoms::neighbour_list_array[i] + Natoms;
                       J_matrix_h.values[i+Nnbrs]           = - ::atoms::v_exchange_list[iid].Jij[1];

                       J_matrix_h.row_indices[i+2*Nnbrs]    = row_indices[i]+2*Natoms;
                       J_matrix_h.column_indices[i+2*Nnbrs] = ::atoms::neighbour_list_array[i] + 2*Natoms;
                       J_matrix_h.values[i+2*Nnbrs]         = - ::atoms::v_exchange_list[iid].Jij[2];
                       break;

                   case 2: // Tensor

<<<<<<< HEAD
            switch(exchange_type)
            {
               case 0: // Isotropic
=======
                       J_matrix_h.row_indices[i]            = row_indices[i];
                       J_matrix_h.column_indices[i]         = ::atoms::neighbour_list_array[i];
                       J_matrix_h.values[i]                 = - ::atoms::t_exchange_list[iid].Jij[0][0];
>>>>>>> b69ca6ba

                       J_matrix_h.row_indices[i+1]            = row_indices[i];
                       J_matrix_h.column_indices[i+1]         = ::atoms::neighbour_list_array[i]+Natoms;
                       J_matrix_h.values[i+1]                 = - ::atoms::t_exchange_list[iid].Jij[0][1];

<<<<<<< HEAD
                  for (int i = 0; i < ::atoms::neighbour_list_array.size(); i++) {
                     int iid = ::atoms::neighbour_interaction_type_array[i];
                     J_xx_matrix_h.values[i] = ::atoms::i_exchange_list[iid].Jij;
                  }
=======
                       J_matrix_h.row_indices[i+2]            = row_indices[i];
                       J_matrix_h.column_indices[i+2]         = ::atoms::neighbour_list_array[i]+2*Natoms;
                       J_matrix_h.values[i+2]                 = - ::atoms::t_exchange_list[iid].Jij[0][2];
>>>>>>> b69ca6ba

                       J_matrix_h.row_indices[i+Nnbrs]      = row_indices[i]+Natoms;
                       J_matrix_h.column_indices[i+Nnbrs]   = ::atoms::neighbour_list_array[i];
                       J_matrix_h.values[i+Nnbrs]           = - ::atoms::t_exchange_list[iid].Jij[1][0];

                       J_matrix_h.row_indices[i+Nnbrs+1]      = row_indices[i]+Natoms;
                       J_matrix_h.column_indices[i+Nnbrs+1]   = ::atoms::neighbour_list_array[i] + Natoms;
                       J_matrix_h.values[i+Nnbrs+1]           = - ::atoms::t_exchange_list[iid].Jij[1][1];

                       J_matrix_h.row_indices[i+Nnbrs+2]      = row_indices[i]+Natoms;
                       J_matrix_h.column_indices[i+Nnbrs+2]   = ::atoms::neighbour_list_array[i] + 2*Natoms;
                       J_matrix_h.values[i+Nnbrs+2]           = - ::atoms::t_exchange_list[iid].Jij[1][2];

                       J_matrix_h.row_indices[i+2*Nnbrs]    = row_indices[i]+2*Natoms;
                       J_matrix_h.column_indices[i+2*Nnbrs] = ::atoms::neighbour_list_array[i];
                       J_matrix_h.values[i+2*Nnbrs]         = - ::atoms::t_exchange_list[iid].Jij[2][0];

                       J_matrix_h.row_indices[i+2*Nnbrs+1]    = row_indices[i]+2*Natoms;
                       J_matrix_h.column_indices[i+2*Nnbrs+1] = ::atoms::neighbour_list_array[i] + Natoms;
                       J_matrix_h.values[i+2*Nnbrs+1]         = - ::atoms::t_exchange_list[iid].Jij[2][1];

                       J_matrix_h.row_indices[i+2*Nnbrs+2]    = row_indices[i]+2*Natoms;
                       J_matrix_h.column_indices[i+2*Nnbrs+2] = ::atoms::neighbour_list_array[i] + 2*Natoms;
                       J_matrix_h.values[i+2*Nnbrs+2]         = - ::atoms::t_exchange_list[iid].Jij[2][2];

                       break;
               }
            }

<<<<<<< HEAD
                  // Copy J values from vampire exchange list to values list
                  for( int i = 0; i < ::atoms::neighbour_list_array.size(); i++)
                  {
                     int iid = ::atoms::neighbour_interaction_type_array[i];
                     J_xx_matrix_h.values[i] = ::atoms::v_exchange_list[iid].Jij[0];
                     J_yy_matrix_h.values[i] = ::atoms::v_exchange_list[iid].Jij[1];
                     J_zz_matrix_h.values[i] = ::atoms::v_exchange_list[iid].Jij[2];
                  }
=======
            // Use the sort member function to double check ordering before convert
            J_matrix_h.sort_by_row_and_column();
>>>>>>> b69ca6ba

            // Black magic to turn CUDA_MATRIX into a string
            #define STRING(s) #s
            #define VALSTRING(s) STRING(s)

            // Print out informative message
            zlog << zTs() << "Attempting matrix conversion from COO to " << VALSTRING(CUDA_MATRIX) << " and transferring to device..." << std::endl;

            cusp::convert( J_matrix_h, J_matrix_d);

            zlog << zTs() << "Matrix conversion and transfer complete." << std::endl;

            exchange_initialised = true;

            check_device_memory(__FILE__,__LINE__);
            check_cuda_errors(__FILE__,__LINE__);
            return EXIT_SUCCESS;
         }


         int finalise_exchange()
         {
            spin3N.cu_real_array_t::~cu_real_array_t();
            field3N.cu_real_array_t::~cu_real_array_t();
            J_matrix_d.cu_exch_mat_t::~cu_exch_mat_t ();

            check_cuda_errors(__FILE__,__LINE__);
            return EXIT_SUCCESS;
         }

         int calculate_exchange_fields()
         {

            check_cuda_errors(__FILE__,__LINE__);

            if( !exchange_initialised) initialise_exchange();

            thrust::copy( cu::atoms::x_spin_array.begin(), cu::atoms::x_spin_array.end(), spin3N.begin());
            thrust::copy( cu::atoms::y_spin_array.begin(), cu::atoms::y_spin_array.end(), spin3N.begin() + ::atoms::num_atoms);
            thrust::copy( cu::atoms::z_spin_array.begin(), cu::atoms::z_spin_array.end(), spin3N.begin() + 2*::atoms::num_atoms);

            cusp::multiply(
                  J_matrix_d,
                  spin3N,
                  field3N);

            thrust::copy( field3N.begin(), field3N.begin() + ::atoms::num_atoms, cu::x_total_spin_field_array.begin() );
            thrust::copy( field3N.begin() + ::atoms::num_atoms, field3N.begin() + 2*::atoms::num_atoms, cu::y_total_spin_field_array.begin() );
            thrust::copy( field3N.begin() + 2*::atoms::num_atoms, field3N.end(), cu::z_total_spin_field_array.begin() );

<<<<<<< HEAD
              */

            // get exchange type
            const unsigned int exchange_type = ::exchange::get_exchange_type();

            switch(exchange_type)
            {
               case 0: // Isotropic

                  //--------------------------------------------------------------
                  // Exchange is isotropic so Jxx = Jyy = Jzz
                  // and Jxy = Jxz = Jyx = 0
                  //--------------------------------------------------------------

                  if( !exchange_initialised) initialise_exchange();

                  // FIXME This maybe boosted
                  // It should keep the old values stored in the spin field
                  // Since Jxx = Jyy = Jzz only the Jxx array is used

                  cusp::multiply(
                        J_xx_mat_d,
                        cu::atoms::x_spin_array,
                        cu::x_total_spin_field_array
                        );
                  cusp::multiply(
                        J_xx_mat_d,
                        cu::atoms::y_spin_array,
                        cu::y_total_spin_field_array
                        );
                  cusp::multiply(
                        J_xx_mat_d,
                        cu::atoms::z_spin_array,
                        cu::z_total_spin_field_array
                        );

                  break;

               case 1: // Vector exchange

                  //--------------------------------------------------------------
                  // Exchange is diagonal so Jxx != Jyy != Jzz
                  // and Jxy = Jxz = Jyx = 0
                  //--------------------------------------------------------------

                  if( !exchange_initialised) initialise_exchange();

                  cusp::multiply(
                        J_xx_mat_d,
                        cu::atoms::x_spin_array,
                        cu::x_total_spin_field_array
                        );
                  cusp::multiply(
                        J_yy_mat_d,
                        cu::atoms::y_spin_array,
                        cu::y_total_spin_field_array
                        );
                  cusp::multiply(
                        J_zz_mat_d,
                        cu::atoms::z_spin_array,
                        cu::z_total_spin_field_array
                        );

                  break;
            }
=======
>>>>>>> b69ca6ba

            check_cuda_errors(__FILE__,__LINE__);
            return EXIT_SUCCESS;
         }
      } // end namespace exchange

   } // end namespace internal

} // end namespace vcuda<|MERGE_RESOLUTION|>--- conflicted
+++ resolved
@@ -99,15 +99,6 @@
 
 
 
-<<<<<<< HEAD
-            const int Natoms = ::atoms::num_atoms;
-            const int Nnbrs = row_indices.size();
-
-            // get exchange type
-            const unsigned int exchange_type = ::exchange::get_exchange_type();
-
-=======
->>>>>>> b69ca6ba
             for( int i = 0; i < Nnbrs; i++)
             {
 
@@ -116,31 +107,10 @@
 
                switch(exchange_type)
                {
-<<<<<<< HEAD
-                  case 0: // Isotropic
-                     J_matrix_h.values[i]         = ::atoms::i_exchange_list[iid].Jij;
-                     J_matrix_h.values[i+Nnbrs]   = ::atoms::i_exchange_list[iid].Jij;
-                     J_matrix_h.values[i+2*Nnbrs] = ::atoms::i_exchange_list[iid].Jij;
-                     break;
-
-                  case 1: // Vectorial
-                     J_matrix_h.values[i]         = ::atoms::v_exchange_list[iid].Jij[0];
-                     J_matrix_h.values[i+Nnbrs]   = ::atoms::v_exchange_list[iid].Jij[1];
-                     J_matrix_h.values[i+2*Nnbrs] = ::atoms::v_exchange_list[iid].Jij[2];
-                     break;
-
-                  case 2: // Tensor
-                     std::cerr << "Error! Tensorial form of exchange not yet implemented in cuda version!" << std::endl;
-                     zlog << zTs() << "Error! Tensorial form of exchange not yet implemented in cuda version!" << std::endl;
-                     break;
-               }
-            }
-=======
                    case 0: // Isotropic
                        J_matrix_h.row_indices[i]            = row_indices[i];
                        J_matrix_h.column_indices[i]         = ::atoms::neighbour_list_array[i];
                        J_matrix_h.values[i]                 = - ::atoms::i_exchange_list[iid].Jij;
->>>>>>> b69ca6ba
 
                        J_matrix_h.row_indices[i+Nnbrs]      = row_indices[i]+Natoms;
                        J_matrix_h.column_indices[i+Nnbrs]   = ::atoms::neighbour_list_array[i] + Natoms;
@@ -167,30 +137,17 @@
 
                    case 2: // Tensor
 
-<<<<<<< HEAD
-            switch(exchange_type)
-            {
-               case 0: // Isotropic
-=======
                        J_matrix_h.row_indices[i]            = row_indices[i];
                        J_matrix_h.column_indices[i]         = ::atoms::neighbour_list_array[i];
                        J_matrix_h.values[i]                 = - ::atoms::t_exchange_list[iid].Jij[0][0];
->>>>>>> b69ca6ba
 
                        J_matrix_h.row_indices[i+1]            = row_indices[i];
                        J_matrix_h.column_indices[i+1]         = ::atoms::neighbour_list_array[i]+Natoms;
                        J_matrix_h.values[i+1]                 = - ::atoms::t_exchange_list[iid].Jij[0][1];
 
-<<<<<<< HEAD
-                  for (int i = 0; i < ::atoms::neighbour_list_array.size(); i++) {
-                     int iid = ::atoms::neighbour_interaction_type_array[i];
-                     J_xx_matrix_h.values[i] = ::atoms::i_exchange_list[iid].Jij;
-                  }
-=======
                        J_matrix_h.row_indices[i+2]            = row_indices[i];
                        J_matrix_h.column_indices[i+2]         = ::atoms::neighbour_list_array[i]+2*Natoms;
                        J_matrix_h.values[i+2]                 = - ::atoms::t_exchange_list[iid].Jij[0][2];
->>>>>>> b69ca6ba
 
                        J_matrix_h.row_indices[i+Nnbrs]      = row_indices[i]+Natoms;
                        J_matrix_h.column_indices[i+Nnbrs]   = ::atoms::neighbour_list_array[i];
@@ -220,19 +177,8 @@
                }
             }
 
-<<<<<<< HEAD
-                  // Copy J values from vampire exchange list to values list
-                  for( int i = 0; i < ::atoms::neighbour_list_array.size(); i++)
-                  {
-                     int iid = ::atoms::neighbour_interaction_type_array[i];
-                     J_xx_matrix_h.values[i] = ::atoms::v_exchange_list[iid].Jij[0];
-                     J_yy_matrix_h.values[i] = ::atoms::v_exchange_list[iid].Jij[1];
-                     J_zz_matrix_h.values[i] = ::atoms::v_exchange_list[iid].Jij[2];
-                  }
-=======
             // Use the sort member function to double check ordering before convert
             J_matrix_h.sort_by_row_and_column();
->>>>>>> b69ca6ba
 
             // Black magic to turn CUDA_MATRIX into a string
             #define STRING(s) #s
@@ -283,74 +229,6 @@
             thrust::copy( field3N.begin() + ::atoms::num_atoms, field3N.begin() + 2*::atoms::num_atoms, cu::y_total_spin_field_array.begin() );
             thrust::copy( field3N.begin() + 2*::atoms::num_atoms, field3N.end(), cu::z_total_spin_field_array.begin() );
 
-<<<<<<< HEAD
-              */
-
-            // get exchange type
-            const unsigned int exchange_type = ::exchange::get_exchange_type();
-
-            switch(exchange_type)
-            {
-               case 0: // Isotropic
-
-                  //--------------------------------------------------------------
-                  // Exchange is isotropic so Jxx = Jyy = Jzz
-                  // and Jxy = Jxz = Jyx = 0
-                  //--------------------------------------------------------------
-
-                  if( !exchange_initialised) initialise_exchange();
-
-                  // FIXME This maybe boosted
-                  // It should keep the old values stored in the spin field
-                  // Since Jxx = Jyy = Jzz only the Jxx array is used
-
-                  cusp::multiply(
-                        J_xx_mat_d,
-                        cu::atoms::x_spin_array,
-                        cu::x_total_spin_field_array
-                        );
-                  cusp::multiply(
-                        J_xx_mat_d,
-                        cu::atoms::y_spin_array,
-                        cu::y_total_spin_field_array
-                        );
-                  cusp::multiply(
-                        J_xx_mat_d,
-                        cu::atoms::z_spin_array,
-                        cu::z_total_spin_field_array
-                        );
-
-                  break;
-
-               case 1: // Vector exchange
-
-                  //--------------------------------------------------------------
-                  // Exchange is diagonal so Jxx != Jyy != Jzz
-                  // and Jxy = Jxz = Jyx = 0
-                  //--------------------------------------------------------------
-
-                  if( !exchange_initialised) initialise_exchange();
-
-                  cusp::multiply(
-                        J_xx_mat_d,
-                        cu::atoms::x_spin_array,
-                        cu::x_total_spin_field_array
-                        );
-                  cusp::multiply(
-                        J_yy_mat_d,
-                        cu::atoms::y_spin_array,
-                        cu::y_total_spin_field_array
-                        );
-                  cusp::multiply(
-                        J_zz_mat_d,
-                        cu::atoms::z_spin_array,
-                        cu::z_total_spin_field_array
-                        );
-
-                  break;
-            }
-=======
->>>>>>> b69ca6ba
 
             check_cuda_errors(__FILE__,__LINE__);
             return EXIT_SUCCESS;
