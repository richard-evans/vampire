--- conflicted
+++ resolved
@@ -263,7 +263,6 @@
                cu_real_t new_spin_y = sy + Ds_y * dt;
                cu_real_t new_spin_z = sz + Ds_z * dt;
 
-<<<<<<< HEAD
                // calculate spin length for renormalization
                #ifdef CUDA_DP
                   double mod_s = 1.0 / __dsqrt_rn(
@@ -275,13 +274,6 @@
                   new_spin_y * new_spin_y +
                   new_spin_z * new_spin_z
                );
-=======
-               // calculate spin length for renormalization (add in float specific code here)
-               cu_real_t mod_s = 1.0 / sqrt (
-                     new_spin_x * new_spin_x +
-                     new_spin_y * new_spin_y +
-                     new_spin_z * new_spin_z);
->>>>>>> 372cbf64
 
                // Store normalized intermediate spin direction
                x_spin[atom] = new_spin_x * mod_s;
