--- conflicted
+++ resolved
@@ -436,13 +436,8 @@
 
       __global__ void update_cell_magnetization (
             double * x_spin, double * y_spin, double * z_spin,
-<<<<<<< HEAD
             int * material, int * cell,
-            vcuda::internal::material_parameters_t * material_params,
-=======
-            size_t * material, size_t * cell,
             cu::material_parameters_t * material_params,
->>>>>>> 8bd7f5f5
             double * x_mag, double * y_mag, double * z_mag,
             int n_atoms
             )
