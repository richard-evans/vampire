--- conflicted
+++ resolved
@@ -456,23 +456,6 @@
                             break;
                         }
                     }
-<<<<<<< HEAD
-                    nsx = rand_spin[atom];      // sx[0] + mtrandom::gaussian() * montecarlo::internal::adaptive_sigma;
-                    nsy = rand_spin[atom+N];    // sx[1] + mtrandom::gaussian() * montecarlo::internal::adaptive_sigma;
-                    nsz = rand_spin[atom+2*N];  // sx[2] + mtrandom::gaussian() * montecarlo::internal::adaptive_sigma;
-
-                    // find length using appropriate device sqrt function
-                    #ifdef CUDA_DP
-                        double mod_s = 1.0 / __dsqrt_rn(nsx*nsx + nsy*nsy + nsz*nsz);
-                    #else
-                        float mod_s  = __frsqrt_rn(nsx*nsx + nsy*nsy + nsz*nsz);
-                    #endif
-
-                    nsx *= mod_s;
-                    nsy *= mod_s;
-                    nsz *= mod_s;
-=======
->>>>>>> a5454f77
 
                     // Calculate current energy
                     cu_real_t Eold = ::vcuda::internal::uniaxial_anisotropy_energy(mat, sx, sy, sz);
