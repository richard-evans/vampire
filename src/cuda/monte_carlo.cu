--- conflicted
+++ resolved
@@ -12,8 +12,6 @@
 #include "montecarlo.hpp"
 #include "monte_carlo.hpp"
 
-
-#include "../src/montecarlo/internal.hpp"
 
 #include <vector>
 
@@ -191,7 +189,7 @@
 
 
                 cudaMalloc((void**)&d_rand_spin, 3*::atoms::num_atoms * sizeof(cu_real_t));
-                cudaMalloc((void**)&d_rand_accept, ::atoms::num_atoms * sizeof(cu_real_t));
+                cudaMalloc((void**)&d_rand_accept, 3*::atoms::num_atoms * sizeof(cu_real_t));
 
                 cudaMalloc((void**)&d_sl_atoms, ::atoms::num_atoms * sizeof(int));
                 cudaMalloc((void**)&d_accepted, ::atoms::num_atoms * sizeof(int));
@@ -212,9 +210,6 @@
                 cudaMemcpy(d_sl_atoms, h_sl_atoms.data(), ::atoms::num_atoms * sizeof(int), cudaMemcpyHostToDevice);
 
                 std::cout << "Trying a step..."<< std::endl;
-                std::cerr << ::atoms::x_spin_array[0] << "  ";
-                std::cerr << ::atoms::y_spin_array[0] << "  ";
-                std::cerr << ::atoms::z_spin_array[0] << std::endl;
 
                 __mc_step();
                 std::cout << "Done"<< std::endl;
@@ -244,10 +239,9 @@
                     cu_real_t *rand_spin,
                     cu_real_t *rand_accept,
                     int * accepted,
-                    cu_real_t * spin3n,
+                    cu_real_t * x_spin, cu_real_t * y_spin, cu_real_t * z_spin,
                     cu_real_t * x_ext_field, cu_real_t * y_ext_field, cu_real_t * z_ext_field,
-                    int *csr_rows, int* csr_cols, cu_real_t *vals,
-                    const cu_real_t step_size, const cu_real_t global_temperature, const int Natoms, const int N, ::montecarlo::algorithm_t algorithm){
+                    const cu_real_t step_size, const cu_real_t global_temperature, const size_t N){
 
                 // Loop over blocks for large systems > ~100k spins
                 for ( size_t i = blockIdx.x * blockDim.x + threadIdx.x;
@@ -265,10 +259,7 @@
                     cu::material_parameters_t mat = material_params[mid];
 
                     // material dependent temperature rescaling
-<<<<<<< HEAD
                     // this probably needs to be move outside of monte_carlo_sublattice_step and sigma given as parameter
-=======
->>>>>>> 7cca9c14
                     cu_real_t alpha = mat.temperature_rescaling_alpha;
                     cu_real_t Tc    = mat.temperature_rescaling_Tc;
                     #ifdef CUDA_DP
@@ -277,7 +268,7 @@
                         cu_real_t rescaled_temperature = global_temperature < Tc ? Tc*__fpow(global_temperature/Tc,alpha) : global_temperature;
                     #endif
                     cu_real_t rescaled_material_kBTBohr = 9.27400915e-24/(rescaled_temperature*1.3806503e-23);
-
+                    sigma = rescaled_temperature < 1.0 ? 0.02 :
                     #ifdef CUDA_DP
                         cu_real_t sigma = rescaled_temperature < 1.0 ? 0.02 : pow(1.0/rescaled_material_kBTBohr,0.2)*0.08;
                     #else
@@ -285,9 +276,9 @@
                     #endif
 
                     // load spin direction to registers for later multiple reuse
-                    cu_real_t sx = spin3n[atom];
-                    cu_real_t sy = spin3n[atom + Natoms];
-                    cu_real_t sz = spin3n[atom] + 2*Natoms;
+                    cu_real_t sx = x_spin[atom];
+                    cu_real_t sy = y_spin[atom];
+                    cu_real_t sz = z_spin[atom];
 
                     // new spin direction
                     cu_real_t nsx, nsy, nsz;
@@ -295,81 +286,81 @@
                     // run chosen move type
                     // Select algorithm using case statement
 
-
-                    switch(algorithm){ // need to move montecarlo::algorithm to device
-
-                        case ::montecarlo::adaptive:
-                        {
-
+                    
+                    switch(montecarlo::algorithm){ // need to move montecarlo::algorithm to device
+
+                        case adaptive:
+                        {      
+                            
                             nsx = rand_spin[atom];      // sx[0] + mtrandom::gaussian() * montecarlo::internal::adaptive_sigma;
                             nsy = rand_spin[atom+N];    // sx[1] + mtrandom::gaussian() * montecarlo::internal::adaptive_sigma;
                             nsz = rand_spin[atom+2*N];  // sx[2] + mtrandom::gaussian() * montecarlo::internal::adaptive_sigma;
-
+            
                             // find length using appropriate device sqrt function
                             #ifdef CUDA_DP
                                 double mod_s = 1.0 / __dsqrt_rn(nsx*nsx + nsy*nsy + nsz*nsz);
                             #else
                                 float mod_s  = __frsqrt_rn(nsx*nsx + nsy*nsy + nsz*nsz);
                             #endif
-
-
-
+                                
+                            
+            
                             nsx *= mod_s;
                             nsy *= mod_s;
                             nsz *= mod_s;
                             break;
                         }
-                        case ::montecarlo::spin_flip:
+                        case spin_flip:
                             nsx = -sx;
                             nsy = -sy;
                             nsz = -sz;
                             break;
-
-                        case ::montecarlo::uniform:
-                        {
+                        
+                        case uniform:
+                        {      
                             nsx = rand_spin[atom];
                             nsy = rand_spin[atom+N];
                             nsz = rand_spin[atom+2*N];
-
+            
                             // find length using appropriate device sqrt function
                             #ifdef CUDA_DP
                                 double mod_s = 1.0 / __dsqrt_rn(nsx*nsx + nsy*nsy + nsz*nsz);
                             #else
                                 float mod_s  = __frsqrt_rn(nsx*nsx + nsy*nsy + nsz*nsz);
                             #endif
-
+            
                             nsx *= mod_s;
                             nsy *= mod_s;
                             nsz *= mod_s;
                             break;
                         }
-
-                        case ::montecarlo::angle:
-                        {
-
+                        
+                        case angle:
+                        {      
+                            
                             nsx = rand_spin[atom];      // sx[0] + mtrandom::gaussian() * sigma;
                             nsy = rand_spin[atom+N];    // sx[1] + mtrandom::gaussian() * sigma;
                             nsz = rand_spin[atom+2*N];  // sx[2] + mtrandom::gaussian() * sigma;
-
+            
                             // find length using appropriate device sqrt function
                             #ifdef CUDA_DP
                                 double mod_s = 1.0 / __dsqrt_rn(nsx*nsx + nsy*nsy + nsz*nsz);
                             #else
                                 float mod_s  = __frsqrt_rn(nsx*nsx + nsy*nsy + nsz*nsz);
                             #endif
-
+            
                             nsx *= mod_s;
                             nsy *= mod_s;
                             nsz *= mod_s;
                             break;
                         }
 
-                        case ::montecarlo::hinzke_nowak:
+                        case hinzke_nowak:
                         {
 
                             // const int pick_move=int(3.0*mtrandom::grnd());
                             // mtrandom::grnd() is a random number in the half open interval [1,0)
-                            int pick_move = 1;
+
                             switch(pick_move){
                                 case 0: // spin flip
                                     nsx = -sx;
@@ -377,57 +368,57 @@
                                     nsz = -sz;
                                     break;
                                 case 1: // uniform
-                                {
+                                {      
                                     nsx = rand_spin[atom];
                                     nsy = rand_spin[atom+N];
                                     nsz = rand_spin[atom+2*N];
-
+                    
                                     // find length using appropriate device sqrt function
                                     #ifdef CUDA_DP
                                         double mod_s = 1.0 / __dsqrt_rn(nsx*nsx + nsy*nsy + nsz*nsz);
                                     #else
                                         float mod_s  = __frsqrt_rn(nsx*nsx + nsy*nsy + nsz*nsz);
                                     #endif
-
+                    
                                     nsx *= mod_s;
                                     nsy *= mod_s;
                                     nsz *= mod_s;
                                     break;
                                 }
-
-                                case 2: // angle
-                                {
-
+                                
+                                case 2: // angle 
+                                {      
+                            
                                     nsx = rand_spin[atom];      // sx[0] + mtrandom::gaussian() * sigma;
                                     nsy = rand_spin[atom+N];    // sx[1] + mtrandom::gaussian() * sigma;
                                     nsz = rand_spin[atom+2*N];  // sx[2] + mtrandom::gaussian() * sigma;
-
+                    
                                     // find length using appropriate device sqrt function
                                     #ifdef CUDA_DP
                                         double mod_s = 1.0 / __dsqrt_rn(nsx*nsx + nsy*nsy + nsz*nsz);
                                     #else
                                         float mod_s  = __frsqrt_rn(nsx*nsx + nsy*nsy + nsz*nsz);
                                     #endif
-
+                    
                                     nsx *= mod_s;
                                     nsy *= mod_s;
                                     nsz *= mod_s;
                                     break;
                                 }
                                 default: // angle
-                                {
-
+                                {      
+                            
                                     nsx = rand_spin[atom];      // sx[0] + mtrandom::gaussian() * sigma;
                                     nsy = rand_spin[atom+N];    // sx[1] + mtrandom::gaussian() * sigma;
                                     nsz = rand_spin[atom+2*N];  // sx[2] + mtrandom::gaussian() * sigma;
-
+                    
                                     // find length using appropriate device sqrt function
                                     #ifdef CUDA_DP
                                         double mod_s = 1.0 / __dsqrt_rn(nsx*nsx + nsy*nsy + nsz*nsz);
                                     #else
                                         float mod_s  = __frsqrt_rn(nsx*nsx + nsy*nsy + nsz*nsz);
                                     #endif
-
+                    
                                     nsx *= mod_s;
                                     nsy *= mod_s;
                                     nsz *= mod_s;
@@ -437,19 +428,19 @@
                             break;
                         }
                         default: // adaptive
-                        {
-
+                        {      
+                            
                             nsx = rand_spin[atom];      // sx[0] + mtrandom::gaussian() * montecarlo::internal::adaptive_sigma;
                             nsy = rand_spin[atom+N];    // sx[1] + mtrandom::gaussian() * montecarlo::internal::adaptive_sigma;
                             nsz = rand_spin[atom+2*N];  // sx[2] + mtrandom::gaussian() * montecarlo::internal::adaptive_sigma;
-
+            
                             // find length using appropriate device sqrt function
                             #ifdef CUDA_DP
                                 double mod_s = 1.0 / __dsqrt_rn(nsx*nsx + nsy*nsy + nsz*nsz);
                             #else
                                 float mod_s  = __frsqrt_rn(nsx*nsx + nsy*nsy + nsz*nsz);
                             #endif
-
+            
                             nsx *= mod_s;
                             nsy *= mod_s;
                             nsz *= mod_s;
@@ -461,35 +452,19 @@
                     cu_real_t Eold = ::vcuda::internal::uniaxial_anisotropy_energy(mat, sx, sy, sz);
                     cu_real_t Enew = ::vcuda::internal::uniaxial_anisotropy_energy(mat, nsx, nsy, nsz);
 
-                    cu_real_t hx = ::vcuda::internal::exchange::exchange_field_component(csr_cols, csr_rows, vals, spin3n, atom);
-                    cu_real_t hy = ::vcuda::internal::exchange::exchange_field_component(csr_cols, csr_rows, vals, spin3n, atom+Natoms);
-                    cu_real_t hz = ::vcuda::internal::exchange::exchange_field_component(csr_cols, csr_rows, vals, spin3n, atom+2*Natoms);
-
-
-                    cu_real_t dEx = -0.5*mat.mu_s_si*((nsx-sx)*hx + (nsy-sy)*hy + (nsz - sz)*hz);
-
-
-                    cu_real_t dE = (Enew - Eold + dEx)/(1.38064852e-23*global_temperature);
+                    cu_real_t dE = (Enew - Eold)/(1.38064852e-23*global_temperature);
 
                     cu_real_t r_accept = rand_accept[atom];
-
                     #ifdef CUDA_DP
                         if ( r_accept < exp(-dE) ){
                     #else
                         if ( r_accept < __expf(-dE) ){
                     #endif
-                        spin3n[atom] = nsx;
-                        spin3n[atom+Natoms] = nsy;
-                        spin3n[atom+2*Natoms] = nsz;
+                        x_spin[atom] = nsx;
+                        y_spin[atom] = nsy;
+                        z_spin[atom] = nsz;
                         accepted[i + sl_start] = 1;
                     }
-                    x_ext_field[atom] = r_accept;
-                    y_ext_field[atom] = dEx;
-                    z_ext_field[atom] = exp(-dE);
-                    x_ext_field[atom] = hx;
-                    y_ext_field[atom] = hy;
-                    z_ext_field[atom] = hz;
-
                 }
             }
 
@@ -498,19 +473,14 @@
                 // Check for cuda errors in file, line
                 check_cuda_errors (__FILE__, __LINE__);
 
-                cudaMemcpy(cu::exchange::d_spin3n, 				            cu::atoms::d_x_spin, ::atoms::num_atoms * sizeof(cu_real_t), cudaMemcpyDeviceToDevice);
-                cudaMemcpy(cu::exchange::d_spin3n + ::atoms::num_atoms, 	cu::atoms::d_y_spin, ::atoms::num_atoms * sizeof(cu_real_t), cudaMemcpyDeviceToDevice);
-                cudaMemcpy(cu::exchange::d_spin3n + 2 * ::atoms::num_atoms, cu::atoms::d_z_spin, ::atoms::num_atoms * sizeof(cu_real_t), cudaMemcpyDeviceToDevice);
-
                 // generate 3 random doubles per atom
                 curandGenerateNormalDouble( gen, d_rand_spin, 3*::atoms::num_atoms, 0.0, 1.0);
-                curandGenerateUniformDouble( gen, d_rand_accept, ::atoms::num_atoms);
+                curandGenerateUniformDouble( gen, d_rand_accept, 3*::atoms::num_atoms);
 
                 cudaMemset(d_accepted, 0, ::atoms::num_atoms*sizeof(int));
 
                 // Calculate external fields (fixed for integration step)
                 cu::update_external_fields ();
-
 
                 //Iterate over all the sublattices
                 for( int i = 0; i < M; i++){
@@ -521,29 +491,11 @@
                             ::cu::atoms::d_materials, cu::mp::d_material_params,
                             d_rand_spin, d_rand_accept,
                             d_accepted,
-                            ::cu::exchange::d_spin3n,
+                            ::cu::atoms::d_x_spin, ::cu::atoms::d_y_spin, ::cu::atoms::d_z_spin,
                             ::cu::d_x_external_field, ::cu::d_y_external_field, ::cu::d_z_external_field,
-                            ::vcuda::internal::exchange::d_csr_rows, ::vcuda::internal::exchange::d_coo_cols, ::vcuda::internal::exchange::d_coo_vals,
-                            step_size, sim::temperature, colour_list[i].size(), ::atoms::num_atoms, ::montecarlo::algorithm);
+                            step_size, sim::temperature, colour_list[i].size());
 
                 }
-
-                cudaMemcpy(cu::atoms::d_x_spin, cu::exchange::d_spin3n, 				            ::atoms::num_atoms * sizeof(cu_real_t), cudaMemcpyDeviceToDevice);
-                cudaMemcpy(cu::atoms::d_y_spin, cu::exchange::d_spin3n + ::atoms::num_atoms, 		::atoms::num_atoms * sizeof(cu_real_t), cudaMemcpyDeviceToDevice);
-                cudaMemcpy(cu::atoms::d_z_spin, cu::exchange::d_spin3n + 2 * ::atoms::num_atoms, 	::atoms::num_atoms * sizeof(cu_real_t), cudaMemcpyDeviceToDevice);
-
-
-                //Output debugging
-                //std::vector<double> hx, hy, hz;
-                //hx.resize(::atoms::num_atoms);
-                //hy.resize(::atoms::num_atoms);
-                //hz.resize(::atoms::num_atoms);
-                //cudaMemcpy(hx.data(), cu::d_x_external_field, ::atoms::num_atoms * sizeof(cu::cu_real_t), cudaMemcpyDeviceToHost);
-                //cudaMemcpy(hy.data(), cu::d_y_external_field, ::atoms::num_atoms * sizeof(cu::cu_real_t), cudaMemcpyDeviceToHost);
-                //cudaMemcpy(hz.data(), cu::d_z_external_field, ::atoms::num_atoms * sizeof(cu::cu_real_t), cudaMemcpyDeviceToHost);
-
-                //std::cerr << hx[0] << "  " << hy[0] << "  " << hz[0] << std::endl;
-
             }
         }
     }
