--- conflicted
+++ resolved
@@ -122,13 +122,10 @@
       __global__ void update_external_fields_kernel (
             cu_real_t * x_dip_field, cu_real_t * y_dip_field, cu_real_t * z_dip_field,
             cu_real_t * x_ext_field, cu_real_t * y_ext_field, cu_real_t * z_ext_field,
-<<<<<<< HEAD
-=======
             cu_real_t * x_thermal_field, cu_real_t * y_thermal_field, cu_real_t * z_thermal_field,
             curandState * rand_state,
             cu_real_t global_temperature,
             cu_real_t Hx, cu_real_t Hy, cu_real_t Hz,
->>>>>>> 99b4009d
             int num_atoms
             );
 
