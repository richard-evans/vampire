//------------------------------------------------------------------------------
//
//   This file is part of the VAMPIRE open source package under the
//   Free BSD licence (see licence file for details).
//
//   (c) Andrea Meo and Richard F L Evans 2016. All rights reserved.
//
//------------------------------------------------------------------------------
//

// C standard library headers
#include <cmath>
#include <cstdlib>
#include <iostream>

// Vampire headers
#include "cells.hpp"
#include "dipole.hpp"
#include "gpu.hpp"
#include "vio.hpp"
#include "vutil.hpp"
#include "hierarchical.hpp"

// dipole module headers
#include "internal.hpp"

namespace dipole{

   //----------------------------------------------------------------------------
   // Function to initialize dipole module
   //----------------------------------------------------------------------------
   void initialize(const int cells_num_atoms_in_unit_cell,
                  int cells_num_cells, /// number of macrocells
                  int cells_num_local_cells, /// number of local macrocells
                  const double cells_macro_cell_size,
                  std::vector <int>& cells_local_cell_array,
                  std::vector <int>& cells_num_atoms_in_cell, /// number of atoms in each cell
                  std::vector <int>& cells_num_atoms_in_cell_global, /// number of atoms in each cell
                  std::vector < std::vector <int> >& cells_index_atoms_array,
                  std::vector<double>& cells_volume_array,
                  std::vector<double>& cells_pos_and_mom_array, // array to store positions and moment of cells
                  std::vector < std::vector <double> >& cells_atom_in_cell_coords_array_x,
                  std::vector < std::vector <double> >& cells_atom_in_cell_coords_array_y,
                  std::vector < std::vector <double> >& cells_atom_in_cell_coords_array_z,
                  std::vector<int>& atom_type_array,
                  std::vector<int>& atom_cell_id_array,
                  std::vector<double>& atom_coords_x, //atomic coordinates
                  std::vector<double>& atom_coords_y,
                  std::vector<double>& atom_coords_z,
                  std::vector<double>& x_spin_array, // atomic spin directions
                  std::vector<double>& y_spin_array,
                  std::vector<double>& z_spin_array,
                  std::vector<double>& atom_moments, // atomic magnetic moments
                  std::vector<bool>& magnetic, // bool for magnetic atoms
                  int num_atoms
				){

	   //-------------------------------------------------------------------------------------
      // Check for dipole calculation enabled, if not do nothing
      //-------------------------------------------------------------------------------------
      if(!dipole::activated) return;

		// check for prior initialisation
		if(dipole::internal::initialised){
      	zlog << zTs() << "Warning: Dipole field calculation already initialised. Continuing." << std::endl;
      	return;
		}

      if(vmpi::my_rank==0) dp_fields.open("dipole-field");

      //-------------------------------------------------------------------------------------
      // Set const for functions
      //-------------------------------------------------------------------------------------

      dipole::internal::num_atoms                  = num_atoms;
      dipole::internal::atom_type_array            = atom_type_array;
      dipole::internal::atom_cell_id_array         = atom_cell_id_array;

      dipole::internal::cells_num_cells            = cells_num_cells;
      dipole::internal::cells_num_local_cells      = cells_num_local_cells;
      dipole::internal::cells_local_cell_array     = cells_local_cell_array;
      dipole::internal::cells_num_atoms_in_cell    = cells_num_atoms_in_cell;
      dipole::internal::cells_volume_array         = cells_volume_array;

      dipole::internal::cells_pos_and_mom_array    = cells_pos_and_mom_array;

      //----------------------------------------------------------
      // initialise dipole solver
      //----------------------------------------------------------
      switch (dipole::internal::solver){

         case dipole::internal::macrocell:
            std::cout     << "Initialising dipole field calculation using macrocell solver" << std::endl;
   		   zlog << zTs() << "Initialising dipole field calculation using macrocell solver" << std::endl;
            internal::output_dipole_solver_mem_info(dipole::internal::cells_num_cells, dipole::internal::cells_num_local_cells);
            dipole::internal::allocate_memory(cells_num_local_cells, cells_num_cells);
            dipole::internal::initialize_macrocell_solver(cells_num_atoms_in_unit_cell, dipole::internal::cells_num_cells, dipole::internal::cells_num_local_cells, cells_macro_cell_size, dipole::internal::cells_local_cell_array,
                                                       dipole::internal::cells_num_atoms_in_cell, cells_num_atoms_in_cell_global, cells_index_atoms_array, dipole::internal::cells_volume_array, dipole::internal::cells_pos_and_mom_array,
                                                       cells_atom_in_cell_coords_array_x, cells_atom_in_cell_coords_array_y, cells_atom_in_cell_coords_array_z,
                                                       dipole::internal::atom_type_array, dipole::internal::atom_cell_id_array, atom_coords_x, atom_coords_y, atom_coords_z, dipole::internal::num_atoms);
            break;

         case dipole::internal::tensor:
            std::cout     << "Initialising dipole field calculation using tensor solver" << std::endl;
            zlog << zTs() << "Initialising dipole field calculation using tensor solver" << std::endl;
            internal::output_dipole_solver_mem_info(dipole::internal::cells_num_cells, dipole::internal::cells_num_local_cells);
            dipole::internal::allocate_memory(cells_num_local_cells, cells_num_cells);
            dipole::internal::initialize_tensor_solver(cells_num_atoms_in_unit_cell, dipole::internal::cells_num_cells, dipole::internal::cells_num_local_cells, cells_macro_cell_size, dipole::internal::cells_local_cell_array,
                                                       dipole::internal::cells_num_atoms_in_cell, cells_num_atoms_in_cell_global, cells_index_atoms_array, dipole::internal::cells_volume_array, dipole::internal::cells_pos_and_mom_array,
                                                       cells_atom_in_cell_coords_array_x, cells_atom_in_cell_coords_array_y, cells_atom_in_cell_coords_array_z,
                                                       dipole::internal::atom_type_array, dipole::internal::atom_cell_id_array, atom_coords_x, atom_coords_y, atom_coords_z, dipole::internal::num_atoms);
            break;

         case dipole::internal::atomistic:
            std::cout     << "Initialising dipole field calculation using atomistic solver" << std::endl;
            zlog << zTs() << "Initialising dipole field calculation using atomistic solver" << std::endl;
            dipole::internal::initialize_atomistic_solver(num_atoms, atom_coords_x, atom_coords_y, atom_coords_z, atom_moments, atom_type_array);
            break;

         case dipole::internal::hierarchical:
            std::cout     << "Initialising dipole field calculation using hierarchical solver" << std::endl;
            zlog << zTs() << "Initialising dipole field calculation using hierarchical solver" << std::endl;
            hierarchical::initialize(cs::system_dimensions[0], cs::system_dimensions[1], cs::system_dimensions[2], atom_coords_x, atom_coords_y, atom_coords_z, dipole::internal::num_atoms);
            break;

         case dipole::internal::fft:
            std::cout     << "Initialising dipole field calculation using FFT solver" << std::endl;
            zlog << zTs() << "Initialising dipole field calculation using FFT solver" << std::endl;
            dipole::internal::initialize_fft_solver();
            break;

        case dipole::internal::atomisticfft:
            std::cout     << "Initialising dipole field calculation using atomistic FFT solver" << std::endl;
            zlog << zTs() << "Initialising dipole field calculation using atomistic FFT solver" << std::endl;
            dipole::internal::atomistic_fft::initialize_atomistic_fft_solver();
            break;


      }
      // Set initialised flag
      dipole::internal::initialised=true;

      // Initialise dipole on GPU if CUDA is active
      #ifdef CUDA
         gpu::initialize_dipole();
      #endif

      //------------------------------------------------------------------------
      // Precalculate dipole field and time for performance
      //------------------------------------------------------------------------

      // instantiate timer
      vutil::vtimer_t timer;

      // hold parallel calculation until all processors have completed initialization
      // to ensure an accurate reading
      vmpi::barrier();

      // start timer
      timer.start();

      // now calculate fields at zero time
<<<<<<< HEAD

      #ifdef CUDA
         gpu::update_dipolar_fields();
      #else
         dipole::calculate_field(0, x_spin_array, y_spin_array, z_spin_array, atom_moments, magnetic);
      #endif
=======
      dipole::calculate_field(0, x_spin_array, y_spin_array, z_spin_array);
>>>>>>> 85e70a16

      // hold parallel calculation until all processors have completed the update
      vmpi::barrier();


      // stop timer
      timer.stop();

      zlog << zTs() << "Time required for dipole update: " << timer.elapsed_time() << " s." << std::endl;

      //--------------------------------------------------------------------------------------------------
      // Calculate gloabl demagnetizing factor from dipole tensors
      //--------------------------------------------------------------------------------------------------
      //
      //
      //--------------------------------------------------------------------------------------------------

      // Output informative message to log file
      zlog << zTs() << "Outputting dipole matrix " << std::endl;

      // Output Demag tensor only if first step of simulation since depending only on shape
      std::vector<double> N_tensor_array(6*dipole::internal::cells_num_cells,0.0);


      if (dipole::internal::solver == dipole::internal::hierarchical){

               //Every cpus print to check dipolar matrix inter term
               // RFLE - currently commented out as caused a sagfault and not that important
         /*for(int lc=0; lc<dipole::internal::cells_num_local_cells; lc++){


            // get id of cell
            int i = cells::cell_id_array[lc];

            // if local cell contains atoms
            if(cells_num_atoms_in_cell[i]>0){

               // loop over all neighbours for cell
               const int start = ha::interaction_list_start_index[lc];
               const int end = ha::interaction_list_end_index[lc];
            //std::cout << lc << "\t" << i << "\t" << start << '\t' << end << "\t" << end -start << std::endl;
            //   std::cout <<"cell\t" << cell_i <<  "\t" << lc <<  "\tdone! [ " << timer.elapsed_time() << " s ]" << std::endl;

               for(int interaction_no = start; interaction_no<end; interaction_no++){
                  int j = ha::interaction_list[interaction_no];
                  //if(dipole::internal::cells_num_atoms_in_cell[j]>0){

                     // To obtain dipolar matrix free of units, multiply tensor by "factor"
                     //const double Vatomic = dipole::internal::cells_volume_array[j]/double(dipole::internal::cells_num_atoms_in_cell[j]);
                     const double factor = double(cells_num_atoms_in_cell[j]) * double(cells_num_atoms_in_cell[i]);

                     N_tensor_array[6*i+0] +=  factor*(ha::rij_tensor_xx[interaction_no]);
                     N_tensor_array[6*i+1] +=  factor*(ha::rij_tensor_xy[interaction_no]);
                     N_tensor_array[6*i+2] +=  factor*(ha::rij_tensor_xz[interaction_no]);
                     N_tensor_array[6*i+3] +=  factor*(ha::rij_tensor_yy[interaction_no]);
                     N_tensor_array[6*i+4] +=  factor*(ha::rij_tensor_yz[interaction_no]);
                     N_tensor_array[6*i+5] +=  factor*(ha::rij_tensor_zz[interaction_no]);

               }
            }
                  //   Print tensor: uncomment if you want to check the tensor components
                    // std::cout << "*----------------------------------*" << std::endl;
                    //  std::cout << "lc = " << lc << "\ti = " << i << "\tNat_cell_i = " << cells_num_atoms_in_cell[i]  << std::endl;
                    //  std::cout << N_tensor_array[6*i+0] << "\t" << N_tensor_array[6*i+1] << "\t" << N_tensor_array[6*i+2] << "\n";
                    //  std::cout << N_tensor_array[6*i+1] << "\t" << N_tensor_array[6*i+3] << "\t" << N_tensor_array[6*i+4] << "\n";
                    //  std::cout << N_tensor_array[6*i+2] << "\t" << N_tensor_array[6*i+4] << "\t" << N_tensor_array[6*i+5] << "\n";
                    //  std::cout << "*----------------------------------*" << std::endl;
                    // std::cout << std::endl;
         }*/

      }

      else if (dipole::internal::solver != dipole::internal::fft){

         // Every cpus print to check dipolar matrix inter term
         for(int lc=0; lc<dipole::internal::cells_num_local_cells; lc++){

            // get id of cell
            int i = cells::cell_id_array[lc];

            // if local cell contains atoms
            if(dipole::internal::cells_num_atoms_in_cell[i]>0){

               // loop over all neighbours for cell
               for(unsigned int j=0; j<dipole::internal::rij_tensor_xx[lc].size(); j++){
                  if(dipole::internal::cells_num_atoms_in_cell[j]>0){

                     // To obtain dipolar matrix free of units, multiply tensor by "factor"
                     //const double Vatomic = dipole::internal::cells_volume_array[j]/double(dipole::internal::cells_num_atoms_in_cell[j]);
                     const double factor = double(dipole::internal::cells_num_atoms_in_cell[j]) * double(dipole::internal::cells_num_atoms_in_cell[i]);

                     N_tensor_array[6*i+0] +=  factor*(dipole::internal::rij_tensor_xx[lc][j]);
                     N_tensor_array[6*i+1] +=  factor*(dipole::internal::rij_tensor_xy[lc][j]);
                     N_tensor_array[6*i+2] +=  factor*(dipole::internal::rij_tensor_xz[lc][j]);
                     N_tensor_array[6*i+3] +=  factor*(dipole::internal::rij_tensor_yy[lc][j]);
                     N_tensor_array[6*i+4] +=  factor*(dipole::internal::rij_tensor_yz[lc][j]);
                     N_tensor_array[6*i+5] +=  factor*(dipole::internal::rij_tensor_zz[lc][j]);

                  }
               }
            }
            // Print tensor: uncomment if you want to check the tensor components
            // std::cout << "*----------------------------------*" << std::endl;
            // std::cout << "lc = " << lc << "\ti = " << i << "\tNat_cell_i = " << dipole::internal::cells_num_atoms_in_cell[i]  << std::endl;
            // std::cout << N_tensor_array[6*i0] << "\t" << N_tensor_array[6*i1] << "\t" << N_tensor_array[6*i2] << "\n";
            // std::cout << N_tensor_array[6*i1] << "\t" << N_tensor_array[6*i3] << "\t" << N_tensor_array[6*i4] << "\n";
            // std::cout << N_tensor_array[6*i2] << "\t" << N_tensor_array[6*i4] << "\t" << N_tensor_array[6*i5] << "\n";
            // std::cout << "*----------------------------------*" << std::endl;
            // std::cout << std::endl;
         }
      }

      // if vampire is running in parallel, all cpus send demag field to root proc
      #ifdef MPICF
         dipole::internal::send_cells_demag_factor(cells::cell_id_array,
                                                   N_tensor_array,
                                                   cells::num_local_cells
         );
         // Could potentially replace dipole::internal::send_cells_demag_factor() with MPI_Reduce and MPI_MAX op, but depends on implementation.
         // Leaving as-is for now
      #endif

      // Compute demag factor only on root process
      if (vmpi::my_rank == 0)
      {

         int cells_non_zero = 0;          /// Counter for cells with atoms inside
         int num_atoms_magnetic = 0.0;   // Initialise tot num of magnetic atoms
         double Vtot = 0.0;               /// Initialise total volume of the system
         // Define and initialise Demag factor N tensor components
         double Nxx = 0.0;
         double Nxy = 0.0;
         double Nxz = 0.0;
         double Nyy = 0.0;
         double Nyz = 0.0;
         double Nzz = 0.0;

         // Calculate number of magnetic atoms and Vtot
         for(int i = 0; i < cells::num_cells; i++)
         {
            if (dipole::internal::cells_num_atoms_in_cell[i] > 0)
            {
               num_atoms_magnetic += dipole::internal::cells_num_atoms_in_cell[i];
               cells_non_zero++ ;
            }
         }

      //   for(int lc=0; lc<dipole::internal::cells_num_local_cells; lc){
      //      int i = cells::cell_id_array[lc];
         for(int i=0; i<cells::num_cells; i++){
            if(dipole::internal::cells_num_atoms_in_cell[i]>0){
               // Calculate total volume summing over cells volume
               Vtot += dipole::internal::cells_volume_array[i]; // /double(dipole::internal::cells_num_atoms_in_cell[i]); //+= dipole::internal::cells_volume_array[i];
               // Calculate Demag tensor
               Nxx += N_tensor_array[6*i+0];
               Nxy += N_tensor_array[6*i+1];
               Nxz += N_tensor_array[6*i+2];
               Nyy += N_tensor_array[6*i+3];
               Nyz += N_tensor_array[6*i+4];
               Nzz += N_tensor_array[6*i+5];
               // // Print tensor: uncomment if you want to check the tensor components
               // std::cout << "*----------- total tensor -------------*" << std::endl;
               // std::cout << "i = " << i << "\tNat_cell_i = " << dipole::internal::cells_num_atoms_in_cell[i]  << "\tN_self_i = " << N_self_array[i] << std::endl;
               // //std::cout << "lc = " << lc << "\ti = " << i << "\tNat_cell_i = " << dipole::internal::cells_num_atoms_in_cell[i]  << "\tN_self_i = " << N_self_array[i] << std::endl;
               // std::cout << Nxx << "\t" << Nxy << "\t" << Nxz << "\n";
               // std::cout << Nxy << "\t" << Nyy << "\t" << Nyz << "\n";
               // std::cout << Nxz << "\t" << Nyz << "\t" << Nzz << "\n";
               // std::cout << "*----------------------------------*" << std::endl;
               // std::cout << std::endl;
            }
         }

         // Normalise N by the total number of magnetic atoms ~ volume
         Nxx =  Nxx / ( double(num_atoms_magnetic) * double(num_atoms_magnetic) );
         Nxy =  Nxy / ( double(num_atoms_magnetic) * double(num_atoms_magnetic) );
         Nxz =  Nxz / ( double(num_atoms_magnetic) * double(num_atoms_magnetic) );
         Nyy =  Nyy / ( double(num_atoms_magnetic) * double(num_atoms_magnetic) );
         Nyz =  Nyz / ( double(num_atoms_magnetic) * double(num_atoms_magnetic) );
         Nzz =  Nzz / ( double(num_atoms_magnetic) * double(num_atoms_magnetic) );

         // // Print tensor: uncomment if you want to check the tensor components
         // std::cout << "\n*----------- total tensor -------------*" << std::endl;
         // // std::cout << "i = " << i << "\tNat_cell_i = " << dipole::internal::cells_num_atoms_in_cell[i]  << "\tN_self_i = " << N_self_array[i] << std::endl;
         // // //std::cout << "lc = " << lc << "\ti = " << i << "\tNat_cell_i = " << dipole::internal::cells_num_atoms_in_cell[i]  << "\tN_self_i = " << N_self_array[i] << std::endl;
         // std::cout << "\ncells_non_zero\t" << cells_non_zero << std::endl;
         // std::cout << "\nVtot\t" << Vtot << "\tVtot/Nmag\t" << Vtot/double(num_atoms_magnetic) << std::endl;
         // std::cout << Nxx << "\t" << Nxy << "\t" << Nxz << "\n";
         // std::cout << Nxy << "\t" << Nyy << "\t" << Nyz << "\n";
         // std::cout << Nxz << "\t" << Nyz << "\t" << Nzz << "\n";
         // std::cout << "*----------------------------------*" << std::endl;
         // std::cout << std::endl;

         Nxx =  -(Nxx * Vtot)/(4.0*M_PI) + 0.3333333333333;
         Nxy =  -(Nxy * Vtot)/(4.0*M_PI) ;
         Nxz =  -(Nxz * Vtot)/(4.0*M_PI) ;
         Nyy =  -(Nyy * Vtot)/(4.0*M_PI) + 0.3333333333333;
         Nyz =  -(Nyz * Vtot)/(4.0*M_PI) ;
         Nzz =  -(Nzz * Vtot)/(4.0*M_PI) + 0.3333333333333;

         // Write demag factor to log file zlog << zTs() <<
         zlog << zTs() << "Demagnetisation tensor in format Nxx   Nxy   Nxz   Nyx   Nyy   Nyz   Nzx   Nzy   Nzz :\n";
         zlog << zTs() << Nxx << "\t" << Nxy << "\t" << Nxz << "\t";
         zlog <<          Nxy << "\t" << Nyy << "\t" << Nyz << "\t";
         zlog <<          Nxz << "\t" << Nyz << "\t" << Nzz << "\n";
      }
      // // Clear memory
      // N_tensor_array.clear();

	   //--------------------------------------------------/
      // End of output dipolar tensor
	   //--------------------------------------------------/

    	return;
    }
} // end of dipole namespace<|MERGE_RESOLUTION|>--- conflicted
+++ resolved
@@ -160,16 +160,7 @@
       timer.start();
 
       // now calculate fields at zero time
-<<<<<<< HEAD
-
-      #ifdef CUDA
-         gpu::update_dipolar_fields();
-      #else
-         dipole::calculate_field(0, x_spin_array, y_spin_array, z_spin_array, atom_moments, magnetic);
-      #endif
-=======
-      dipole::calculate_field(0, x_spin_array, y_spin_array, z_spin_array);
->>>>>>> 85e70a16
+      dipole::calculate_field(0, x_spin_array, y_spin_array, z_spin_array, atom_moments, magnetic);
 
       // hold parallel calculation until all processors have completed the update
       vmpi::barrier();
