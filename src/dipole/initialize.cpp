//------------------------------------------------------------------------------
//
//   This file is part of the VAMPIRE open source package under the
//   Free BSD licence (see licence file for details).
//
//   (c) Andrea Meo and Richard F L Evans 2016. All rights reserved.
//
//------------------------------------------------------------------------------
//

// C++ standard library headers
#include <cmath>
#include <cstdlib>
#include <iostream>

// Vampire headers
#include "cells.hpp"
#include "dipole.hpp"
#include "vio.hpp"
#include "vutil.hpp"


// dipole module headers
#include "internal.hpp"

namespace dipole{

   //----------------------------------------------------------------------------
   // Function to initialize dipole module
   //----------------------------------------------------------------------------
   void initialize(const int cells_num_atoms_in_unit_cell,
                  int cells_num_cells, /// number of macrocells
                  int cells_num_local_cells, /// number of local macrocells
                  const double cells_macro_cell_size_x,
                  const double cells_macro_cell_size_y,
                  const double cells_macro_cell_size_z,
                  std::vector <int>& cells_local_cell_array,
                  std::vector <int>& cells_num_atoms_in_cell, /// number of atoms in each cell
                  std::vector <int>& cells_num_atoms_in_cell_global, /// number of atoms in each cell
                  std::vector < std::vector <int> >& cells_index_atoms_array,
                  std::vector<double>& cells_volume_array,
                  std::vector<double>& cells_pos_and_mom_array, // array to store positions and moment of cells
                  std::vector < std::vector <double> >& cells_atom_in_cell_coords_array_x,
                  std::vector < std::vector <double> >& cells_atom_in_cell_coords_array_y,
                  std::vector < std::vector <double> >& cells_atom_in_cell_coords_array_z,
                  std::vector<int>& atom_type_array,
                  std::vector<int>& atom_cell_id_array,

                  std::vector<double>& atom_coords_x, //atomic coordinates
                  std::vector<double>& atom_coords_y,
                  std::vector<double>& atom_coords_z,

                  int num_atoms
				){

	   //-------------------------------------------------------------------------------------
      // Check for dipole calculation enabled, if not do nothing
      //-------------------------------------------------------------------------------------
      if(!dipole::activated) return;

		// check for prior initialisation
		if(dipole::internal::initialised){
      	zlog << zTs() << "Warning:  Dipole field calculation already initialised. Continuing." << std::endl;
      	return;
		}

      // output informative message
      std::cout << "Initialising dipole field calculation" << std::endl;
		zlog << zTs() << "Initialising dipole field calculation" << std::endl;

      // allocate memory for rij matrix
      dipole::internal::allocate_memory(cells_num_local_cells, cells_num_cells);

      //-------------------------------------------------------------------------------------
      // Set const for functions
      //-------------------------------------------------------------------------------------

      dipole::internal::num_atoms                  = num_atoms;
      dipole::internal::atom_type_array            = atom_type_array;
      dipole::internal::atom_cell_id_array         = atom_cell_id_array;

      dipole::internal::cells_num_cells            = cells_num_cells;
      dipole::internal::cells_num_local_cells      = cells_num_local_cells;
      dipole::internal::cells_local_cell_array     = cells_local_cell_array;
      dipole::internal::cells_num_atoms_in_cell    = cells_num_atoms_in_cell;
      dipole::internal::cells_volume_array         = cells_volume_array;

      dipole::internal::cells_pos_and_mom_array    = cells_pos_and_mom_array;

		//-------------------------------------------------------------------------------------
		// Starting calculation of dipolar field
		//-------------------------------------------------------------------------------------

      // Check memory requirements and print to screen
      zlog << zTs() << "Fast dipole field calculation has been enabled and requires " << double(dipole::internal::cells_num_cells)*double(dipole::internal::cells_num_local_cells*6)*8.0/1.0e6 << " MB of RAM" << std::endl;
      std::cout     << "Fast dipole field calculation has been enabled and requires " << double(dipole::internal::cells_num_cells)*double(dipole::internal::cells_num_local_cells*6)*8.0/1.0e6 << " MB of RAM" << std::endl;

      zlog << zTs() << "Total memory for dipole calculation (all CPUs): " << double(dipole::internal::cells_num_cells)*double(dipole::internal::cells_num_cells*6)*8.0/1.0e6 << " MB of RAM" << std::endl;
      std::cout << "Total memory for dipole calculation (all CPUs): " << double(dipole::internal::cells_num_cells)*double(dipole::internal::cells_num_cells*6)*8.0/1.0e6 << " MB of RAM" << std::endl;

      zlog << zTs() << "Number of local cells for dipole calculation = " << dipole::internal::cells_num_local_cells << std::endl;
      zlog << zTs() << "Number of total cells for dipole calculation = " << dipole::internal::cells_num_cells << std::endl;

      //----------------------------------------------------------
      // Calculation of dipolar tensor
      //----------------------------------------------------------
      switch (dipole::internal::solver){

         case dipole::internal::macrocell:
            dipole::internal::initialize_macrocell_solver(cells_num_atoms_in_unit_cell, dipole::internal::cells_num_cells, dipole::internal::cells_num_local_cells, cells_macro_cell_size, dipole::internal::cells_local_cell_array,
                                                       dipole::internal::cells_num_atoms_in_cell, cells_num_atoms_in_cell_global, cells_index_atoms_array, dipole::internal::cells_volume_array, dipole::internal::cells_pos_and_mom_array,
                                                       cells_atom_in_cell_coords_array_x, cells_atom_in_cell_coords_array_y, cells_atom_in_cell_coords_array_z,
                                                       dipole::internal::atom_type_array, dipole::internal::atom_cell_id_array, atom_coords_x, atom_coords_y, atom_coords_z, dipole::internal::num_atoms);
            break;

         case dipole::internal::tensor:
<<<<<<< HEAD
            dipole::internal::initialize_tensor_solver(cells_num_atoms_in_unit_cell, dipole::internal::cells_num_cells, dipole::internal::cells_num_local_cells, cells_macro_cell_size, dipole::internal::cells_local_cell_array,
                                                       dipole::internal::cells_num_atoms_in_cell, cells_num_atoms_in_cell_global, cells_index_atoms_array, dipole::internal::cells_volume_array, dipole::internal::cells_pos_and_mom_array,
=======
            dipole::internal::initialize_tensor_solver(cells_num_atoms_in_unit_cell, cells_num_cells, cells_num_local_cells, cells_macro_cell_size_x,cells_macro_cell_size_y,cells_macro_cell_size_z, cells_local_cell_array,
                                                       cells_num_atoms_in_cell, cells_num_atoms_in_cell_global, cells_index_atoms_array, cells_volume_array, cells_pos_and_mom_array,
>>>>>>> 6833f2d4
                                                       cells_atom_in_cell_coords_array_x, cells_atom_in_cell_coords_array_y, cells_atom_in_cell_coords_array_z,
                                                       dipole::internal::atom_type_array, dipole::internal::atom_cell_id_array, atom_coords_x, atom_coords_y, atom_coords_z, dipole::internal::num_atoms);
            break;
         case dipole::internal::fft:
            dipole::internal::initialize_fft_solver();

      }

      // Set initialised flag
      dipole::internal::initialised=true;

      //------------------------------------------------------------------------
      // Precalculate dipole field and time for performance
      //------------------------------------------------------------------------

      // instantiate timer
      vutil::vtimer_t timer;

      // start timer
      timer.start();

      // now calculate fields at zero time
      dipole::calculate_field(0);

      // hold parallel calculation until all processors have completed the update
      vmpi::barrier();

      // stop timer
      timer.stop();

      zlog << zTs() << "Time required for dipole update: " << timer.elapsed_time() << " s." << std::endl;

      //--------------------------------------------------------------------------------------------------
      // Calculate gloabl demagnetizing factor from dipole tensors
      //--------------------------------------------------------------------------------------------------
      //
      //
      //--------------------------------------------------------------------------------------------------

      // Output informative message to log file
      zlog << zTs() << "Outputting dipole matrix " << std::endl;

      // Output Demag tensor only if first step of simulation since depending only on shape
      std::vector<double> N_tensor_array(6*dipole::internal::cells_num_cells,0.0);


      // Every cpus print to check dipolar matrix inter term
      for(int lc=0; lc<dipole::internal::cells_num_local_cells; lc++){

         // get id of cell
         int i = cells::cell_id_array[lc];

         // if local cell contains atoms
         if(dipole::internal::cells_num_atoms_in_cell[i]>0){

            // loop over all neighbours for cell
            for(unsigned int j=0; j<dipole::internal::rij_tensor_xx[lc].size(); j++){
               if(dipole::internal::cells_num_atoms_in_cell[j]>0){

                  // To obtain dipolar matrix free of units, multiply tensor by "factor"
                  //const double Vatomic = dipole::internal::cells_volume_array[j]/double(dipole::internal::cells_num_atoms_in_cell[j]);
                  const double factor = double(dipole::internal::cells_num_atoms_in_cell[j]) * double(dipole::internal::cells_num_atoms_in_cell[i]);

                  N_tensor_array[6*i+0] +=  factor*(dipole::internal::rij_tensor_xx[lc][j]);
                  N_tensor_array[6*i+1] +=  factor*(dipole::internal::rij_tensor_xy[lc][j]);
                  N_tensor_array[6*i+2] +=  factor*(dipole::internal::rij_tensor_xz[lc][j]);
                  N_tensor_array[6*i+3] +=  factor*(dipole::internal::rij_tensor_yy[lc][j]);
                  N_tensor_array[6*i+4] +=  factor*(dipole::internal::rij_tensor_yz[lc][j]);
                  N_tensor_array[6*i+5] +=  factor*(dipole::internal::rij_tensor_zz[lc][j]);

               }
            }
         }
<<<<<<< HEAD
         // // Print tensor: uncomment if you want to check the tensor components
         // std::cout << "*----------------------------------*" << std::endl;
         // std::cout << "lc = " << lc << "\ti = " << i << "\tNat_cell_i = " << dipole::internal::cells_num_atoms_in_cell[i]  << "\tN_self_i = " << N_self_array[i] << std::endl;
         // std::cout << N_tensor_array[6*i+0] << "\t" << N_tensor_array[6*i+1] << "\t" << N_tensor_array[6*i+2] << "\n";
         // std::cout << N_tensor_array[6*i+1] << "\t" << N_tensor_array[6*i+3] << "\t" << N_tensor_array[6*i+4] << "\n";
         // std::cout << N_tensor_array[6*i+2] << "\t" << N_tensor_array[6*i+4] << "\t" << N_tensor_array[6*i+5] << "\n";
         // std::cout << "*----------------------------------*" << std::endl;
         // std::cout << std::endl;
      }

      // if vampire is running in parallel, all cpus send demag field to root proc
      #ifdef MPICF
         dipole::internal::send_cells_demag_factor(cells::cell_id_array,
                                                   N_tensor_array,
                                                   cells::num_local_cells
         );
         // Could potentially replace dipole::internal::send_cells_demag_factor() with MPI_Reduce and MPI_MAX op, but depends on implementation.
         // Leaving as-is for now
      #endif

      // Compute demag factor only on root process
      if (vmpi::my_rank == 0)
      {

         int cells_non_zero = 0;          /// Counter for cells with atoms inside
         int num_atoms_magnetic = 0.0;   // Initialise tot num of magnetic atoms
         double Vtot = 0.0;               /// Initialise total volume of the system
=======
   
>>>>>>> 6833f2d4
         // Define and initialise Demag factor N tensor components
         double Nxx = 0.0;
         double Nxy = 0.0;
         double Nxz = 0.0;
         double Nyy = 0.0;
         double Nyz = 0.0;
         double Nzz = 0.0;

         // Calculate number of magnetic atoms and Vtot
         for(int i = 0; i < cells::num_cells; i++)
         {
            if (dipole::internal::cells_num_atoms_in_cell[i] > 0)
            {
               num_atoms_magnetic += dipole::internal::cells_num_atoms_in_cell[i];
               cells_non_zero ++;
            }
         }

      //   for(int lc=0; lc<dipole::internal::cells_num_local_cells; lc++){
      //      int i = cells::cell_id_array[lc];
         for(int i=0; i<cells::num_cells; i++){
            if(dipole::internal::cells_num_atoms_in_cell[i]>0){
               // Calculate total volume summing over cells volume
               Vtot += dipole::internal::cells_volume_array[i]; // /double(dipole::internal::cells_num_atoms_in_cell[i]); //+= dipole::internal::cells_volume_array[i];
               // Calculate Demag tensor
               Nxx += N_tensor_array[6*i+0];
               Nxy += N_tensor_array[6*i+1];
               Nxz += N_tensor_array[6*i+2];
               Nyy += N_tensor_array[6*i+3];
               Nyz += N_tensor_array[6*i+4];
               Nzz += N_tensor_array[6*i+5];
               // // Print tensor: uncomment if you want to check the tensor components
               // std::cout << "*----------- total tensor -------------*" << std::endl;
               // std::cout << "i = " << i << "\tNat_cell_i = " << dipole::internal::cells_num_atoms_in_cell[i]  << "\tN_self_i = " << N_self_array[i] << std::endl;
               // //std::cout << "lc = " << lc << "\ti = " << i << "\tNat_cell_i = " << dipole::internal::cells_num_atoms_in_cell[i]  << "\tN_self_i = " << N_self_array[i] << std::endl;
               // std::cout << Nxx << "\t" << Nxy << "\t" << Nxz << "\n";
               // std::cout << Nxy << "\t" << Nyy << "\t" << Nyz << "\n";
               // std::cout << Nxz << "\t" << Nyz << "\t" << Nzz << "\n";
               // std::cout << "*----------------------------------*" << std::endl;
               // std::cout << std::endl;
            }
         }

         // Normalise N by the total number of magnetic atoms ~ volume
         Nxx =  Nxx / ( double(num_atoms_magnetic) * double(num_atoms_magnetic) );
         Nxy =  Nxy / ( double(num_atoms_magnetic) * double(num_atoms_magnetic) );
         Nxz =  Nxz / ( double(num_atoms_magnetic) * double(num_atoms_magnetic) );
         Nyy =  Nyy / ( double(num_atoms_magnetic) * double(num_atoms_magnetic) );
         Nyz =  Nyz / ( double(num_atoms_magnetic) * double(num_atoms_magnetic) );
         Nzz =  Nzz / ( double(num_atoms_magnetic) * double(num_atoms_magnetic) );

         // // Print tensor: uncomment if you want to check the tensor components
         // std::cout << "\n*----------- total tensor -------------*" << std::endl;
         // // std::cout << "i = " << i << "\tNat_cell_i = " << dipole::internal::cells_num_atoms_in_cell[i]  << "\tN_self_i = " << N_self_array[i] << std::endl;
         // // //std::cout << "lc = " << lc << "\ti = " << i << "\tNat_cell_i = " << dipole::internal::cells_num_atoms_in_cell[i]  << "\tN_self_i = " << N_self_array[i] << std::endl;
         // std::cout << "\ncells_non_zero\t" << cells_non_zero << std::endl;
         // std::cout << "\nVtot\t" << Vtot << "\tVtot/Nmag\t" << Vtot/double(num_atoms_magnetic) << std::endl;
         // std::cout << Nxx << "\t" << Nxy << "\t" << Nxz << "\n";
         // std::cout << Nxy << "\t" << Nyy << "\t" << Nyz << "\n";
         // std::cout << Nxz << "\t" << Nyz << "\t" << Nzz << "\n";
         // std::cout << "*----------------------------------*" << std::endl;
         // std::cout << std::endl;

         Nxx =  -(Nxx * Vtot)/(4.0*M_PI) + 0.3333333333333;
         Nxy =  -(Nxy * Vtot)/(4.0*M_PI) ;
         Nxz =  -(Nxz * Vtot)/(4.0*M_PI) ;
         Nyy =  -(Nyy * Vtot)/(4.0*M_PI) + 0.3333333333333;
         Nyz =  -(Nyz * Vtot)/(4.0*M_PI) ;
         Nzz =  -(Nzz * Vtot)/(4.0*M_PI) + 0.3333333333333;

         // Write demag factor to log file zlog << zTs() <<
         zlog << zTs() << "Demagnetisation tensor in format Nxx   Nxy   Nxz   Nyx   Nyy   Nyz   Nzx   Nzy   Nzz :\n";
         zlog << zTs() << Nxx << "\t" << Nxy << "\t" << Nxz << "\t";
         zlog <<          Nxy << "\t" << Nyy << "\t" << Nyz << "\t";
         zlog <<          Nxz << "\t" << Nyz << "\t" << Nzz << "\n";
      }
      // Clear memory
      N_tensor_array.clear();

	   //--------------------------------------------------/
      // End of output dipolar tensor
	   //--------------------------------------------------/

    	return;
    }
} // end of dipole namespace<|MERGE_RESOLUTION|>--- conflicted
+++ resolved
@@ -114,13 +114,8 @@
             break;
 
          case dipole::internal::tensor:
-<<<<<<< HEAD
-            dipole::internal::initialize_tensor_solver(cells_num_atoms_in_unit_cell, dipole::internal::cells_num_cells, dipole::internal::cells_num_local_cells, cells_macro_cell_size, dipole::internal::cells_local_cell_array,
-                                                       dipole::internal::cells_num_atoms_in_cell, cells_num_atoms_in_cell_global, cells_index_atoms_array, dipole::internal::cells_volume_array, dipole::internal::cells_pos_and_mom_array,
-=======
             dipole::internal::initialize_tensor_solver(cells_num_atoms_in_unit_cell, cells_num_cells, cells_num_local_cells, cells_macro_cell_size_x,cells_macro_cell_size_y,cells_macro_cell_size_z, cells_local_cell_array,
                                                        cells_num_atoms_in_cell, cells_num_atoms_in_cell_global, cells_index_atoms_array, cells_volume_array, cells_pos_and_mom_array,
->>>>>>> 6833f2d4
                                                        cells_atom_in_cell_coords_array_x, cells_atom_in_cell_coords_array_y, cells_atom_in_cell_coords_array_z,
                                                        dipole::internal::atom_type_array, dipole::internal::atom_cell_id_array, atom_coords_x, atom_coords_y, atom_coords_z, dipole::internal::num_atoms);
             break;
@@ -194,7 +189,6 @@
                }
             }
          }
-<<<<<<< HEAD
          // // Print tensor: uncomment if you want to check the tensor components
          // std::cout << "*----------------------------------*" << std::endl;
          // std::cout << "lc = " << lc << "\ti = " << i << "\tNat_cell_i = " << dipole::internal::cells_num_atoms_in_cell[i]  << "\tN_self_i = " << N_self_array[i] << std::endl;
@@ -222,9 +216,6 @@
          int cells_non_zero = 0;          /// Counter for cells with atoms inside
          int num_atoms_magnetic = 0.0;   // Initialise tot num of magnetic atoms
          double Vtot = 0.0;               /// Initialise total volume of the system
-=======
-   
->>>>>>> 6833f2d4
          // Define and initialise Demag factor N tensor components
          double Nxx = 0.0;
          double Nxy = 0.0;
