#--------------------------------------------------------------
#          Makefile for dipole module
#--------------------------------------------------------------

# List module object filenames
dipole_objects =\
atomistic.o \
data.o \
energy.o \
field.o \
<<<<<<< HEAD
fft_update.o \
info.o \
=======
get_cells_properties.o \
get_tensor.o \
>>>>>>> 3d76b79d
initialize.o \
interface.o \
inter.o \
intra.o \
macrocell.o \
memory.o \
mpi.o \
mpi2.o \
output_atomistic_field.o \
tensor.o \
update.o

# Append module objects to global tree
OBJECTS+=$(addprefix obj/dipole/,$(dipole_objects))<|MERGE_RESOLUTION|>--- conflicted
+++ resolved
@@ -8,13 +8,10 @@
 data.o \
 energy.o \
 field.o \
-<<<<<<< HEAD
 fft_update.o \
 info.o \
-=======
 get_cells_properties.o \
 get_tensor.o \
->>>>>>> 3d76b79d
 initialize.o \
 interface.o \
 inter.o \
