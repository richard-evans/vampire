--- conflicted
+++ resolved
@@ -121,7 +121,6 @@
       	dipole::internal::rij_tensor_yz[lc][i] =  (tmp_rij_intra_yz);
          dipole::internal::rij_tensor_zz[lc][i] =  (tmp_rij_intra_zz);
 
-<<<<<<< HEAD
          // // Uncomment in case you want to check the tensor components
          // std::cout << "\n############# INTRA ###################\n";
          // std::cout << "lc = " << lc << "\tj = " << j << std::endl;
@@ -138,16 +137,6 @@
          dipole::internal::rij_tensor_yy[lc][i] = dipole::internal::rij_tensor_yy[lc][i]/(double(cells_num_atoms_in_cell[i]) * double(cells_num_atoms_in_cell[j]));
          dipole::internal::rij_tensor_yz[lc][i] = dipole::internal::rij_tensor_yz[lc][i]/(double(cells_num_atoms_in_cell[i]) * double(cells_num_atoms_in_cell[j]));
          dipole::internal::rij_tensor_zz[lc][i] = dipole::internal::rij_tensor_zz[lc][i]/(double(cells_num_atoms_in_cell[i]) * double(cells_num_atoms_in_cell[j]));
-=======
-      	dipole::internal::rij_tensor_xx[lc][i] = dipole::internal::rij_tensor_xx[lc][i]/(double(dipole::internal::cells_num_atoms_in_cell[i]) * double(dipole::internal::cells_num_atoms_in_cell[j]));
-         dipole::internal::rij_tensor_xy[lc][i] = dipole::internal::rij_tensor_xy[lc][i]/(double(dipole::internal::cells_num_atoms_in_cell[i]) * double(dipole::internal::cells_num_atoms_in_cell[j]));
-         dipole::internal::rij_tensor_xz[lc][i] = dipole::internal::rij_tensor_xz[lc][i]/(double(dipole::internal::cells_num_atoms_in_cell[i]) * double(dipole::internal::cells_num_atoms_in_cell[j]));
-
-         dipole::internal::rij_tensor_yy[lc][i] = dipole::internal::rij_tensor_yy[lc][i]/(double(dipole::internal::cells_num_atoms_in_cell[i]) * double(dipole::internal::cells_num_atoms_in_cell[j]));
-         dipole::internal::rij_tensor_yz[lc][i] = dipole::internal::rij_tensor_yz[lc][i]/(double(dipole::internal::cells_num_atoms_in_cell[i]) * double(dipole::internal::cells_num_atoms_in_cell[j]));
-         dipole::internal::rij_tensor_zz[lc][i] = dipole::internal::rij_tensor_zz[lc][i]/(double(dipole::internal::cells_num_atoms_in_cell[i]) * double(dipole::internal::cells_num_atoms_in_cell[j]));
-         //std::cout  << "tensor " << dipole::internal::rij_tensor_xx[lc][i] << '\t' << dipole::internal::rij_tensor_xy[lc][i]<< '\t' <<dipole::internal::rij_tensor_xz[lc][i] << '\t' << dipole::internal::rij_tensor_yy[lc][i] << '\t' << dipole::internal::rij_tensor_yz[lc][i]<< '\t' <<dipole::internal::rij_tensor_zz[lc][i] <<std::endl;
->>>>>>> 6833f2d4
 
       }  // End of funtion calculating Intra component of dipole tensor
 
