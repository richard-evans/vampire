//------------------------------------------------------------------------------
//
//   This file is part of the VAMPIRE open source package under the
//   Free BSD licence (see licence file for details).
//
//   (c) Andrea Meo and Richard F L Evans 2016. All rights reserved.
//
//------------------------------------------------------------------------------
//

#ifndef DIPOLE_INTERNAL_H_
#define DIPOLE_INTERNAL_H_
//
//---------------------------------------------------------------------
// This header file defines shared internal data structures and
// functions for the dipole module. These functions and
// variables should not be accessed outside of this module.
//---------------------------------------------------------------------

// C++ standard library headers
#include <vector>

// Vampire headers
#include "dipole.hpp"

// dipole module headers
#include "internal.hpp"
#ifdef FFT
#include <fftw3.h>
#endif
namespace dipole{

   namespace internal{

      //-------------------------------------------------------------------------
      // Internal data type definitions
      //-------------------------------------------------------------------------

      //-------------------------------------------------------------------------
      // Internal shared variables
      //-------------------------------------------------------------------------
      extern bool initialised;
      extern fftw_plan MxP,MyP,MzP;
      extern fftw_plan HxP,HyP,HzP;

      // enumerated list of different dipole solvers
      enum solver_t{
         macrocell    = 0, // original bare macrocell method (cheap but inaccurate)
<<<<<<< HEAD
         tensor       = 1 // new macrocell with tensor including local corrections
=======
         tensor       = 1, // new macrocell with tensor including local corrections
         fft          = 5,
>>>>>>> 6833f2d4
         //multipole    = 2, // bare macrocell but with multipole expansion
         //hierarchical = 3, // new macrocell with tensor including local corrections and nearfield multipole
         //exact        = 4, // atomistic dipole dipole (too slow for anything over 1000 atoms)
      };

      extern solver_t solver;

      extern int update_time; /// last update time

      extern const double prefactor; // 1e-7/1e30

      extern std::vector <std::vector < double > > rij_tensor_xx;
      extern std::vector <std::vector < double > > rij_tensor_xy;
      extern std::vector <std::vector < double > > rij_tensor_xz;

      extern std::vector <std::vector < double > > rij_tensor_yy;
      extern std::vector <std::vector < double > > rij_tensor_yz;
      extern std::vector <std::vector < double > > rij_tensor_zz;

      #ifdef FFT
      extern fftw_complex *N2xx0; //3D Array for dipolar field
      extern fftw_complex *N2xy0;
      extern fftw_complex *N2xz0;

      extern fftw_complex *N2yx0; //3D Array for dipolar field
      extern fftw_complex *N2yy0;
      extern fftw_complex *N2yz0;

      extern fftw_complex *N2zx0; //3D Array for dipolar field
      extern fftw_complex *N2zy0;
      extern fftw_complex *N2zz0;

      extern fftw_complex *N2xx; //3D Array for dipolar field
      extern fftw_complex *N2xy;
      extern fftw_complex *N2xz;

      extern fftw_complex *N2yx; //3D Array for dipolar field
      extern fftw_complex *N2yy;
      extern fftw_complex *N2yz;

      extern fftw_complex *N2zx; //3D Array for dipolar field
      extern fftw_complex *N2zy;
      extern fftw_complex *N2zz;

      extern fftw_complex *Mx_in; //3D Array for dipolar field
      extern fftw_complex *My_in;
      extern fftw_complex *Mz_in;

      extern fftw_complex *Hx_in; //3D Array for dipolar field
      extern fftw_complex *Hy_in;
      extern fftw_complex *Hz_in;

      extern fftw_complex *Mx_out; //3D Array for dipolar field
      extern fftw_complex *My_out;
      extern fftw_complex *Mz_out;

      extern fftw_complex *Hx_out; //3D Array for dipolar field
      extern fftw_complex *Hy_out;
      extern fftw_complex *Hz_out;

      extern unsigned int num_macro_cells_x;
      extern unsigned int num_macro_cells_y;
      extern unsigned int num_macro_cells_z;
      extern unsigned int eight_num_cells;
      #endif
      extern int num_atoms;
      extern std::vector < int > atom_type_array;
      extern std::vector < int > atom_cell_id_array;

      extern int cells_num_cells;
      extern int cells_num_local_cells;
      extern std::vector <int>  cells_local_cell_array;
      extern std::vector <int>  cells_num_atoms_in_cell;
      extern std::vector < double > cells_volume_array;

      extern std::vector<double> cells_pos_and_mom_array;
      extern std::vector < int > proc_cell_index_array1D;

      //-------------------------------------------------------------------------
      // Internal function declarations
      //-------------------------------------------------------------------------
      //void write_macrocell_data();
      extern void update_field();

      extern void update_field_fft();

      void allocate_memory(const int cells_num_local_cells, const int cells_num_cells);

      void initialize_tensor_solver(const int cells_num_atoms_in_unit_cell,
                                    int cells_num_cells, /// number of macrocells
                                    int cells_num_local_cells, /// number of local macrocells
                                    const double cells_macro_cell_size_x,
                                    const double cells_macro_cell_size_y,
                                    const double cells_macro_cell_size_z,
                                    std::vector <int>& cells_local_cell_array,
                                    std::vector <int>& cells_num_atoms_in_cell, /// number of atoms in each cell
                                    std::vector <int>& cells_num_atoms_in_cell_global, /// number of atoms in each cell
                                    std::vector < std::vector <int> >& cells_index_atoms_array,
                                    std::vector<double>& cells_volume_array,
                                    std::vector<double>& cells_pos_and_mom_array, // array to store positions and moment of cells
                                    std::vector < std::vector <double> >& cells_atom_in_cell_coords_array_x,
                                    std::vector < std::vector <double> >& cells_atom_in_cell_coords_array_y,
                                    std::vector < std::vector <double> >& cells_atom_in_cell_coords_array_z,
                                    std::vector<int>& atom_type_array,
                                    std::vector<int>& atom_cell_id_array,
                                    std::vector<double>& atom_coords_x, //atomic coordinates
                                    std::vector<double>& atom_coords_y,
                                    std::vector<double>& atom_coords_z,
                                    int num_atoms);

      void compute_inter_tensor(const double cells_macro_cell_size_x,
                                const double cells_macro_cell_size_y,
                                const double cells_macro_cell_size_z,
                                const int i,
                                const int j,
                                const int lc,
                                std::vector <int>& cells_num_atoms_in_cell, /// number of atoms in each cell
                                //std::vector<double>& cells_pos_and_mom_array, // array to store positions and moment of cells
                                std::vector < std::vector <double> >& cells_atom_in_cell_coords_array_x,
                                std::vector < std::vector <double> >& cells_atom_in_cell_coords_array_y,
                                std::vector < std::vector <double> >& cells_atom_in_cell_coords_array_z);

      void compute_intra_tensor(const int i,
                                const int j,
                                const int lc,
                                std::vector <int>& cells_num_atoms_in_cell, /// number of atoms in each cell
                                std::vector < std::vector <double> >& cells_atom_in_cell_coords_array_x,
                                std::vector < std::vector <double> >& cells_atom_in_cell_coords_array_y,
                                std::vector < std::vector <double> >& cells_atom_in_cell_coords_array_z);

      void initialize_macrocell_solver(const int cells_num_atoms_in_unit_cell,
                                       int cells_num_cells, /// number of macrocells
                                       int cells_num_local_cells, /// number of local macrocells
                                       const double cells_macro_cell_size,
                                       std::vector <int>& cells_local_cell_array,
                                       std::vector <int>& cells_num_atoms_in_cell, /// number of atoms in each cell
                                       std::vector <int>& cells_num_atoms_in_cell_global, /// number of atoms in each cell
                                       std::vector < std::vector <int> >& cells_index_atoms_array,
                                       std::vector<double>& cells_volume_array,
                                       std::vector<double>& cells_pos_and_mom_array, // array to store positions and moment of cells
                                       std::vector < std::vector <double> >& cells_atom_in_cell_coords_array_x,
                                       std::vector < std::vector <double> >& cells_atom_in_cell_coords_array_y,
                                       std::vector < std::vector <double> >& cells_atom_in_cell_coords_array_z,
                                       std::vector<int>& atom_type_array,
                                       std::vector<int>& atom_cell_id_array,
                                       std::vector<double>& atom_coords_x, //atomic coordinates
                                       std::vector<double>& atom_coords_y,
                                       std::vector<double>& atom_coords_z,
                                       int num_atoms);

      void initialize_fft_solver();

      //-----------------------------------------------------------------------------
      // Function to finalize FFT solver and release memory
      //-----------------------------------------------------------------------------
      void finalize_fft_solver();

      //-----------------------------------------------------------------------------
      // Function to send receive cells data to other cpus
      //-----------------------------------------------------------------------------
      int send_recv_cells_data(std::vector<int>& proc_cell_index_array1D,
                               std::vector< std::vector <double> >& cells_atom_in_cell_coords_array_x,
                               std::vector< std::vector <double> >& cells_atom_in_cell_coords_array_y,
                               std::vector< std::vector <double> >& cells_atom_in_cell_coords_array_z,
                               std::vector< std::vector <int> >& cells_index_atoms_array,
                               std::vector<double>& cells_pos_and_mom_array,
                               std::vector<int>& cells_num_atoms_in_cell,
                               std::vector<int>& cells_cell_id_array,
                               std::vector<int>& cells_local_cell_array,
                               int cells_num_local_cells,
                               int cells_num_cells);

      //-----------------------------------------------------------------------------
      // Function to send receive atoms data to other cpus
      //-----------------------------------------------------------------------------
      int send_recv_atoms_data(std::vector<int>& proc_cell_index_array2D,
                               std::vector<int>& cell_id_array,
                               std::vector<int>& cells_local_cell_array,
                               std::vector<double>& atom_pos_x,
                               std::vector<double>& atom_pos_y,
                               std::vector<double>& atom_pos_z,
                               std::vector<int>& atom_type_array,
                               std::vector< std::vector <double> >& cells_atom_in_cell_coords_array_x,
                               std::vector< std::vector <double> >& cells_atom_in_cell_coords_array_y,
                               std::vector< std::vector <double> >& cells_atom_in_cell_coords_array_z,
                               std::vector< std::vector <int> >& cells_index_atoms_array,
                               std::vector<double>& cells_pos_and_mom_array,
                               std::vector<int>& cells_num_atoms_in_cell,
                               int cells_num_local_cells,
                               int cells_num_cells,
                               double cells_macro_cell_size_x,double cells_macro_cell_size_y,double cells_macro_cell_size_z);

      //----------------------------------------------------------------
      //Function to sort cells/atoms data after sharing
      //----------------------------------------------------------------
      int sort_data(std::vector<int>& proc_cell_index_array1D,
                  std::vector<int>& cells_cell_id_array,
                  std::vector< std::vector <double> >& cells_atom_in_cell_coords_array_x,
                  std::vector< std::vector <double> >& cells_atom_in_cell_coords_array_y,
                  std::vector< std::vector <double> >& cells_atom_in_cell_coords_array_z,
                  std::vector< std::vector <int> >& cells_index_atoms_array,
                  std::vector<double>& cells_pos_and_mom_array,
                  std::vector<int>& cells_num_atoms_in_cell,
                  int cells_num_local_cells,
                  int cells_num_cells);

<<<<<<< HEAD
      /*--------------------------------------------------------*/
      /*Function to send cells field to be output in cfg file   */
      /*--------------------------------------------------------*/
      int send_cells_demag_factor(std::vector<int>& cells_cell_id_array,
                                 std::vector<double>& N_tensor_array,
                                 int cells_num_local_cells);
=======
   //   extern void update_field_fft();
>>>>>>> 6833f2d4

   } // end of internal namespace

} // end of dipole namespace

#endif //DIPOLE_INTERNAL_H_<|MERGE_RESOLUTION|>--- conflicted
+++ resolved
@@ -46,12 +46,8 @@
       // enumerated list of different dipole solvers
       enum solver_t{
          macrocell    = 0, // original bare macrocell method (cheap but inaccurate)
-<<<<<<< HEAD
-         tensor       = 1 // new macrocell with tensor including local corrections
-=======
          tensor       = 1, // new macrocell with tensor including local corrections
-         fft          = 5,
->>>>>>> 6833f2d4
+         fft          = 5, // fft method with charge sheets
          //multipole    = 2, // bare macrocell but with multipole expansion
          //hierarchical = 3, // new macrocell with tensor including local corrections and nearfield multipole
          //exact        = 4, // atomistic dipole dipole (too slow for anything over 1000 atoms)
@@ -245,7 +241,7 @@
                                double cells_macro_cell_size_x,double cells_macro_cell_size_y,double cells_macro_cell_size_z);
 
       //----------------------------------------------------------------
-      //Function to sort cells/atoms data after sharing
+      // Function to sort cells/atoms data after sharing
       //----------------------------------------------------------------
       int sort_data(std::vector<int>& proc_cell_index_array1D,
                   std::vector<int>& cells_cell_id_array,
@@ -258,16 +254,12 @@
                   int cells_num_local_cells,
                   int cells_num_cells);
 
-<<<<<<< HEAD
       /*--------------------------------------------------------*/
       /*Function to send cells field to be output in cfg file   */
       /*--------------------------------------------------------*/
       int send_cells_demag_factor(std::vector<int>& cells_cell_id_array,
                                  std::vector<double>& N_tensor_array,
                                  int cells_num_local_cells);
-=======
-   //   extern void update_field_fft();
->>>>>>> 6833f2d4
 
    } // end of internal namespace
 
