#include "atoms.hpp"  
#include "cells.hpp"
#include "material.hpp"
#include "errors.hpp"
#include "vmpi.hpp"
#include "vio.hpp"

#include <cmath>
#include <cstdlib>
#include <iostream>

namespace cells{
	
	int num_cells=0;
	int size;
	int update_rate;
	int update_counter;

	std::vector <int> num_atoms_in_cell;

	std::vector <double> x_coord_array;
	std::vector <double> y_coord_array;
	std::vector <double> z_coord_array;

	std::vector <double> x_mag_array;
	std::vector <double> y_mag_array;
	std::vector <double> z_mag_array;
	
	std::vector <double> x_field_array;
	std::vector <double> y_field_array;
	std::vector <double> z_field_array;

	// Function to initialise cells
	int initialise(){
		// check calling of routine if error checking is activated
		if(err::check==true) std::cout << "cells::initialise has been called" << std::endl;
		
		// set initial cell variables
		cells::size=5; // In units of a
		cells::update_rate=10; // In timesteps
		cells::num_cells=0;
		cells::update_counter=0;
		
		// determine number of cells in each direction
		unsigned int ncellx = ceil((mp::system_dimensions[0]/mp::lattice_constant[0])/double(cells::size));
		unsigned int ncelly = ceil((mp::system_dimensions[1]/mp::lattice_constant[1])/double(cells::size));
		unsigned int ncellz = ceil((mp::system_dimensions[2]/mp::lattice_constant[2])/double(cells::size));
		
		//update total number of cells
		cells::num_cells=ncellx*ncelly*ncellz;
		
		std::cout << "Cells in x,y,z: " << ncellx << "\t" << ncelly << "\t" << ncellz << std::endl;
		std::cout << "Total number of cells: " << cells::num_cells << std::endl;
		
		// Determine number of cells in x,y,z
		const int d[3]={ncellx,ncelly,ncellz};
	
<<<<<<< HEAD
	int initialise();
=======
		// Set cell counter
		int cell=0;
		
		// Declare array for create space for 3D supercell array
		int*** supercell_array;
		std::cout << "Memory required for cell list calculation:" << 8.0*double(d[0])*double(d[1])*double(d[2])/1.0e6 << " MB" << std::endl;
		try{supercell_array=new int**[d[0]];
			for(int i=0; i<d[0] ; i++){
				supercell_array[i]=new int*[d[1]];
				for(int j=0; j<d[1] ; j++){
					supercell_array[i][j]=new int[d[2]];
					for(int k=0; k<d[2] ; k++){
						supercell_array[i][j][k]=cell;
						cell++;
					}
				}
			}
		}
		catch(...){std::cerr << "Error allocating supercell_array for cell list calculation" << std::endl;exit(EXIT_FAILURE);}
		
		// offset cells to prevent rounding error
		double atom_offset[3]={0.25*mp::lattice_constant[0],0.25*mp::lattice_constant[1],0.25*mp::lattice_constant[2]};

		// For MPI version, only add local atoms
		#ifdef MPICF
			int num_local_atoms = vmpi::num_core_atoms+vmpi::num_bdry_atoms;
		#else
			int num_local_atoms = atoms::num_atoms;
		#endif

		// Assign atoms to cells                                                                                                                  
		for(int atom=0;atom<num_local_atoms;atom++){
			double c[3]={atoms::x_coord_array[atom]+atom_offset[0],atoms::y_coord_array[atom]+atom_offset[1],atoms::z_coord_array[atom]+atom_offset[2]};
			int scc[3]={0,0,0}; // super cell coordinates
			for(int i=0;i<3;i++){
				scc[i]=int(c[i]/(mp::lattice_constant[i]*double(cells::size))); // Always round down for supercell coordinates
				// Always check cell in range
				if(scc[i]<0 || scc[i]>= d[i]){
					std::cerr << "Error - atom out of supercell range in neighbourlist calculation!" << std::endl;
					#ifdef MPICF
					std::cerr << "\tCPU Rank: " << vmpi::my_rank << std::endl;
					#endif 
					std::cerr << "\tAtom number:      " << atom << std::endl;
					std::cerr << "\tAtom coordinates: " << c[0] << "\t" << c[1] << "\t" << c[2] << "\t" << std::endl;
					std::cerr << "\tCell coordinates: " << scc[0] << "\t" << scc[1] << "\t" << scc[2] << "\t" << std::endl;
					std::cerr << "\tCell maxima:      " << d[0] << "\t" << d[1] << "\t" << d[2] << std::endl;
					#ifdef MPICF
						MPI::COMM_WORLD.Abort(EXIT_FAILURE);
						exit(EXIT_FAILURE);
					#else
						exit(EXIT_FAILURE);
					#endif
				}
			}
			// If no error for range then assign atom to cell.
			atoms::cell_array[atom]=supercell_array[scc[0]][scc[1]][scc[2]];
		}
		
		// Deallocate supercell array
		try{
			for(int i=0; i<d[0] ; i++){
				for(int j=0; j<d[1] ;j++){
					delete [] supercell_array[i][j];
				}
				delete [] supercell_array[i];
			}
		delete [] supercell_array;
		supercell_array=NULL;
		}
		catch(...){std::cout << "error deallocating supercell_array" << std::endl; exit(1);}
		
		// Resize new cell arrays
		cells::x_coord_array.resize(cells::num_cells,0.0);
		cells::y_coord_array.resize(cells::num_cells,0.0);
		cells::z_coord_array.resize(cells::num_cells,0.0);
		
		cells::x_mag_array.resize(cells::num_cells,0.0);
		cells::y_mag_array.resize(cells::num_cells,0.0);
		cells::z_mag_array.resize(cells::num_cells,0.0);
		
		cells::x_field_array.resize(cells::num_cells,0.0);
		cells::y_field_array.resize(cells::num_cells,0.0);
		cells::z_field_array.resize(cells::num_cells,0.0);
		
		cells::num_atoms_in_cell.resize(cells::num_cells,0);
		
		// Now add atoms to each cell
		for(int atom=0;atom<num_local_atoms;atom++){
			int local_cell=atoms::cell_array[atom];
			cells::x_coord_array[local_cell]+=atoms::x_coord_array[atom];
			cells::y_coord_array[local_cell]+=atoms::y_coord_array[atom];
			cells::z_coord_array[local_cell]+=atoms::z_coord_array[atom];
			cells::num_atoms_in_cell[local_cell]++;
		}

		// For MPI sum coordinates from all CPUs
		#ifdef MPICF
			MPI::COMM_WORLD.Allreduce(MPI_IN_PLACE,&cells::num_atoms_in_cell[0],cells::num_cells,MPI_INT,MPI_SUM);
			MPI::COMM_WORLD.Allreduce(MPI_IN_PLACE,&cells::x_coord_array[0],cells::num_cells,MPI_DOUBLE,MPI_SUM);
			MPI::COMM_WORLD.Allreduce(MPI_IN_PLACE,&cells::y_coord_array[0],cells::num_cells,MPI_DOUBLE,MPI_SUM);
			MPI::COMM_WORLD.Allreduce(MPI_IN_PLACE,&cells::z_coord_array[0],cells::num_cells,MPI_DOUBLE,MPI_SUM);
		#endif
		
		vinfo << "=========================================================================" << std::endl;
		vinfo << "Number of atoms/cell: cell number, num atoms, coord" << std::endl;
		vinfo << "=========================================================================" << std::endl;

		// Now find mean coordinates
		for(int local_cell=0;local_cell<cells::num_cells;local_cell++){
			cells::x_coord_array[local_cell]/=double(cells::num_atoms_in_cell[local_cell]);
			cells::y_coord_array[local_cell]/=double(cells::num_atoms_in_cell[local_cell]);
			cells::z_coord_array[local_cell]/=double(cells::num_atoms_in_cell[local_cell]);
			vinfo << local_cell << "\t" << cells::num_atoms_in_cell[local_cell] << "\t";
			vinfo << cells::x_coord_array[local_cell] << "\t" << cells::y_coord_array[local_cell];
			vinfo << "\t" << cells::z_coord_array[local_cell] << "\t" << std::endl;
		}
		
		// Now re-update num_atoms in cell for local atoms only
		for(int atom=0;atom<num_local_atoms;atom++){
			int local_cell=atoms::cell_array[atom];
			cells::num_atoms_in_cell[local_cell]++;
		}
		return EXIT_SUCCESS;
	};

	
	
	
>>>>>>> c5369170
	int mag();
	int output_mag(std::ofstream&);
	
} // End of namespace cells

int cells::mag() {
  using namespace atoms;

  // calulate magnetisation in each cell
  for(int i=0;i<num_atoms;++i) {
    int cell = cell_array[i];
    int type = type_array[i];
    const double mus = mp::material[type].mu_s_SI;

    //
    x_mag_array[cell] += x_spin_array[i]*mus;
    y_mag_array[cell] += y_spin_array[i]*mus;
    z_mag_array[cell] += z_spin_array[i]*mus;
  }

#ifdef MPICF
  // reduce (sum) arrays to root node
  MPI::COMM_WORLD.Reduce( &(x_mag_array[0]), &(x_mag_array[0]), num_cells,
      MPI_DOUBLE, MPI_SUM, 0 );
  MPI::COMM_WORLD.Reduce( &(y_mag_array[0]), &(y_mag_array[0]), num_cells,
      MPI_DOUBLE, MPI_SUM, 0 );
  MPI::COMM_WORLD.Reduce( &(z_mag_array[0]), &(z_mag_array[0]), num_cells,
      MPI_DOUBLE, MPI_SUM, 0 );

  // broadcast result of reduction from root node
  MPI::COMM_WORLD.Bcast( &(x_mag_array[0]), num_cells, MPI_DOUBLE, 0 );
  MPI::COMM_WORLD.Bcast( &(y_mag_array[0]), num_cells, MPI_DOUBLE, 0 );
  MPI::COMM_WORLD.Bcast( &(z_mag_array[0]), num_cells, MPI_DOUBLE, 0 );
#endif

  return EXIT_SUCCESS;
}<|MERGE_RESOLUTION|>--- conflicted
+++ resolved
@@ -55,9 +55,6 @@
 		// Determine number of cells in x,y,z
 		const int d[3]={ncellx,ncelly,ncellz};
 	
-<<<<<<< HEAD
-	int initialise();
-=======
 		// Set cell counter
 		int cell=0;
 		
@@ -186,7 +183,6 @@
 	
 	
 	
->>>>>>> c5369170
 	int mag();
 	int output_mag(std::ofstream&);
 	
