//-----------------------------------------------------------------------------
//
// This source file is part of the VAMPIRE open source package under the
// GNU GPL (version 2) licence (see licence file for details).
//
// (c) R F L Evans 2014. All rights reserved.
//
//-----------------------------------------------------------------------------

// C++ standard library headers

// Vampire headers
#include "errors.hpp"
#include "create.hpp"
#include "vio.hpp"

// Internal sim header
#include "internal.hpp"

namespace create{

   //-----------------------------------------------------------------------------
   // Function to process input file parameters for create module
   //-----------------------------------------------------------------------------
   bool match_input_parameter(string const key, string const word, string const value, string const unit, int const line){

      // Check for valid key, if no match return false
      std::string prefix="create";
      if(key!=prefix) return false;

      //----------------------------------
      // Now test for all valid options
      //----------------------------------
<<<<<<< HEAD
      std::string test="faceted-particle";
      if(word==test){
         // check for blank value
         test="";
         if(value == test){
            cs::system_creation_flags[1]=7;
            return true;
         }
         // otherwise require 3 numbers for 100,110 and 111 facet radii
         std::vector<double> u(3);
         u=vin::DoublesFromString(value);
         vin::check_for_valid_vector(u, word, line, prefix, "input");
         // check for sensible values
         if(u.at(0) < 1.0 || u.at(0) > 1000.0){
      	   terminaltextcolor(RED);
            std::cerr << "Error: 100 particle facet radius for input variable " << prefix << word << " on line " << line << " of input file must be between 1 and 1000." << std::endl;
            terminaltextcolor(WHITE);
            zlog << zTs() << "Error: 100 particle facet radius for input variable " << prefix << word << " on line " << line << " of input file must be between 1 and 1000." << std::endl;
            err::vexit();
         }
         if(u.at(1) < 1.0 || u.at(1) > 1000.0){
      	   terminaltextcolor(RED);
            std::cerr << "Error: 110 particle facet radius for input variable " << prefix << word << " on line " << line << " of input file must be between 1 and 1000." << std::endl;
            terminaltextcolor(WHITE);
            zlog << zTs() << "Error: 110 particle facet radius for input variable " << prefix << word << " on line " << line << " of input file must be between 1 and 1000." << std::endl;
            err::vexit();
         }
         if(u.at(2) < 1.0 || u.at(2) > 1000.0){
      	   terminaltextcolor(RED);
            std::cerr << "Error: 111 particle facet radius for input variable " << prefix << word << " on line " << line << " of input file must be between 1 and 1000." << std::endl;
            terminaltextcolor(WHITE);
            zlog << zTs() << "Error: 111 particle facet radius for input variable " << prefix << word << " on line " << line << " of input file must be between 1 and 1000." << std::endl;
            err::vexit();
         }
         create::internal::faceted_particle_100_radius = u.at(0);
         create::internal::faceted_particle_110_radius = u.at(1);
         create::internal::faceted_particle_111_radius = u.at(2);
         cs::system_creation_flags[1]=7;
         return true;
      }
=======
      std::string test="conical-particle";
      if(word==test){
         cs::system_creation_flags[1]=8;
         return true;
		}
      // check for truncation factor
      test="cone-angle";
      if(word == test){
         double angle=atof(value.c_str());
         vin::check_for_valid_value(angle, word, line, prefix, unit, "none", 0.1,44.9 ,"input","0.1 - 44.9");
         create::internal::cone_angle=angle;
         return true;
		}

>>>>>>> d9c6056e
      /*std::string test="slonczewski-spin-polarization-unit-vector";
      if(word==test){
         std::vector<double> u(3);
         u=vin::DoublesFromString(value);
         // Test for valid range
         vin::check_for_valid_unit_vector(u, word, line, prefix, "input");
         // save sanitized unit vector
         sim::internal::slonczewski_spin_polarization_unit_vector = u;
         return true;
      }*/
      //--------------------------------------------------------------------
      // input parameter not found here
      return false;
   }

   //----------------------------------------------------------------------------------
   // material parameter match function
   //----------------------------------------------------------------------------------
   bool match_material_parameter(std::string const word, std::string const value, std::string const unit, int const line, int const super_index, const int sub_index){

      // add prefix string
      std::string prefix="material:";

      // Check for empty material parameter array and resize
      if(create::internal::mp.size() == 0) create::internal::mp.resize(mp::max_materials);

      //------------------------------------------------------------
      std::string test="alloy-host"; // determines host material
      if(word==test){
         // if this keyword is set, then atoms of this type will be scanned for alloy materials
         create::internal::mp[super_index].alloy_master=true;
         terminaltextcolor(YELLOW);
         std::cout << "Warning: Keyword \'alloy-host\' is deprecated and may be removed in a future release. Please use \'host-alloy\' instead." << std::endl;
         terminaltextcolor(WHITE);
         zlog << zTs() << "Warning: Keyword \'alloy-host\' is deprecated and may be removed in a future release. Please use \'host-alloy\' instead." << std::endl;
         return true;
      }
      //--------------------------------------------------------------------
      test="host-alloy"; // determines host material
      if(word==test){
         // if this keyword is set, then atoms of this type will be scanned for alloy materials
         create::internal::mp[super_index].alloy_master=true;
         // check for type of host alloy
         test=""; // blank (assume homogeneous)
         if(value==test){
            create::internal::mp[super_index].host_alloy_distribution = internal::homogeneous;
            return true;
         }
         test="homogeneous"; // default
         if(value==test){
            create::internal::mp[super_index].host_alloy_distribution = internal::homogeneous;
            return true;
         }
         test="random"; // localised distribution
         if(value==test){
            create::internal::mp[super_index].host_alloy_distribution = internal::random;
            return true;
         }
         test="granular"; // create distribution from intrinsic granular structure
         if(value==test){
            create::internal::mp[super_index].host_alloy_distribution = internal::granular;
            return true;
         }
         // otherwise throw an error
         terminaltextcolor(RED);
         std::cerr << "Error - value for \'material[" << super_index << "]:" << word << "\' must be one of:" << std::endl;
         std::cerr << "\t\"homogeneous\"" << std::endl;
         std::cerr << "\t\"random\"" << std::endl;
         std::cerr << "\t\"granular\"" << std::endl;
         terminaltextcolor(WHITE);
         zlog << zTs() << "Error - value for \'material[" << super_index << "]:" << word << "\' must be one of:" << std::endl;
         zlog << zTs() << "\t\"homogeneous\"" << std::endl;
         zlog << zTs() << "\t\"random\"" << std::endl;
         zlog << zTs() << "\t\"granular\"" << std::endl;
         err::vexit();

         return true;
      }
      //--------------------------------------------------------------------
      test="host-alloy-smoothness"; // determines host material
      if(word==test){
         // check for smoothness value of host alloy dispersion
         test="standard"; // default
         if(value==test){
            create::internal::mp[super_index].host_alloy_smoothness = 2.0;
            return true;
         }
         test="sharp";
         if(value==test){
            create::internal::mp[super_index].host_alloy_smoothness = 1.0;
            return true;
         }
         test="smooth";
         if(value==test){
            create::internal::mp[super_index].host_alloy_smoothness = 5.0;
            return true;
         }
         // otherwise assume number
         double s=atof(value.c_str());
         vin::check_for_valid_value(s, word, line, prefix, unit, "none", 0.0, 10.0,"material"," 0.0 - 10.0");
         create::internal::mp[super_index].host_alloy_smoothness = s;
         return true;
         // otherwise throw an error (need to check here for conversion of string to number)
         /*else{
            terminaltextcolor(RED);
            std::cerr << "Error - value for \'material[" << super_index << "]:" << word << "\' must be one of:" << std::endl;
            std::cerr << "\t\"standard\"" << std::endl;
            std::cerr << "\t\"sharp\"" << std::endl;
            std::cerr << "\t\"smooth\"" << std::endl;
            std::cerr << "\t<value>" << std::endl;
            zlog << zTs() << "Error - value for \'material[" << super_index << "]:" << word << "\' must be one of:" << std::endl;
            zlog << zTs() << "\t\"standard\"" << std::endl;
            zlog << zTs() << "\t\"sharp\"" << std::endl;
            zlog << zTs() << "\t\"smooth\"" << std::endl;
            zlog << zTs() << "\t\"<value>\"" << std::endl;
            terminaltextcolor(WHITE);
            err::vexit();
         }*/
         return true;
      }
      //--------------------------------------------------------------------
      test="host-alloy-scale"; // determines host material
      if(word==test){
         double s=atof(value.c_str());
         vin::check_for_valid_value(s, word, line, prefix, unit, "length", 1, 10000.0,"material"," 0.1 - 1000 nm");
         create::internal::mp[super_index].host_alloy_scale = s;
         return true;
      }
      //--------------------------------------------------------------------
      test="save-host-alloy-distribution"; // saves alloy profile to file
      if(word==test){
         create::internal::mp[super_index].save_host_alloy_profile = true;
         create::internal::mp[super_index].save_file_name = value;
         return true;
      }
      //--------------------------------------------------------------------
      test="alloy-fraction"; // determines %mixing for disordered alloys
      if(word==test){
         double af=atof(value.c_str());
         vin::check_for_valid_value(af, word, line, prefix, unit, "none", 0.0, 1.0,"material"," 0.0 - 1.0");
         create::internal::mp[super_index].slave_material[sub_index].fraction=af;
         return true;
      }
      //--------------------------------------------------------------------
      test="alloy-distribution"; // determines type of alloy distribution in slave
      if(word==test){
         // check for distribution adopted by slave material
         test="native"; // (assumes that of host, default)
         if(value==test){
            create::internal::mp[super_index].slave_material[sub_index].slave_alloy_distribution = internal::native;
            return true;
         }
         test="reciprocal"; // (assumes inverse of that of host)
         if(value==test){
            create::internal::mp[super_index].slave_material[sub_index].slave_alloy_distribution = internal::reciprocal;
            return true;
         }
         test="homogeneous"; // (homogeneous distribution, ignores host distribution)
         if(value==test){
            create::internal::mp[super_index].slave_material[sub_index].slave_alloy_distribution = internal::uniform;
            return true;
         }
         // otherwise throw an error
         terminaltextcolor(RED);
         std::cerr << "Error - value for \'material[" << super_index << "]:" << word << "[" << sub_index << "]\' must be one of:" << std::endl;
         std::cerr << "\t\"native\"" << std::endl;
         std::cerr << "\t\"reciprocal\"" << std::endl;
         std::cerr << "\t\"homogeneous\"" << std::endl;
         terminaltextcolor(WHITE);
         zlog << zTs() << "Error - value for \'material[" << super_index << "]:" << word << "[" << sub_index << "]\' must be one of:" << std::endl;
         zlog << zTs() << "\t\"native\"" << std::endl;
         zlog << zTs() << "\t\"reciprocal\"" << std::endl;
         zlog << zTs() << "\t\"homogeneous\"" << std::endl;
         err::vexit();

         return true;

      }
      //--------------------------------------------------------------------
      test="alloy-variance"; // determines range of alloy fraction in host
      if(word==test){
         // check for type of host alloy
         double v=atof(value.c_str());
         vin::check_for_valid_value(v, word, line, prefix, unit, "none", 0.0, 1.0,"material"," 0.0 - 1.0");
         create::internal::mp[super_index].slave_material[sub_index].variance = v;
         return true;
      }

      //--------------------------------------------------------------------
      // keyword not found
      //--------------------------------------------------------------------
      return false;

   }

} // end of namespace create<|MERGE_RESOLUTION|>--- conflicted
+++ resolved
@@ -31,7 +31,6 @@
       //----------------------------------
       // Now test for all valid options
       //----------------------------------
-<<<<<<< HEAD
       std::string test="faceted-particle";
       if(word==test){
          // check for blank value
@@ -72,8 +71,7 @@
          cs::system_creation_flags[1]=7;
          return true;
       }
-=======
-      std::string test="conical-particle";
+      std::string test="cone";
       if(word==test){
          cs::system_creation_flags[1]=8;
          return true;
@@ -87,7 +85,6 @@
          return true;
 		}
 
->>>>>>> d9c6056e
       /*std::string test="slonczewski-spin-polarization-unit-vector";
       if(word==test){
          std::vector<double> u(3);
