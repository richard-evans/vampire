//-----------------------------------------------------------------------------
//
//  Vampire - A code for atomistic simulation of magnetic materials
//
//  Copyright (C) 2009-2012 R.F.L.Evans
//
//  Email:richard.evans@york.ac.uk
//
//  This program is free software; you can redistribute it and/or modify
//  it under the terms of the GNU General Public License as published by
//  the Free Software Foundation; either version 2 of the License, or
//  (at your option) any later version.
//
//  This program is distributed in the hope that it will be useful, but
//  WITHOUT ANY WARRANTY; without even the implied warranty of
//  MERCHANTABILITY or FITNESS FOR A PARTICULAR PURPOSE. See the GNU
//  General Public License for more details.
//
//  You should have received a copy of the GNU General Public License
//  along with this program; if not, write to the Free Software Foundation,
//  Inc., 59 Temple Place, Suite 330, Boston, MA 02111-1307 USA.
//
// ----------------------------------------------------------------------------
//
/// @file
/// @brief Contains master function for system creation and cs namespace.
///
/// @details This is the detailed description of the funtion of this file
///
/// @section notes Implementation Notes
/// Creation routines are re-written for double precision corrdinates, neighbourlists and
/// mpi decomposition.
///
/// @section License
/// Use of this code, either in source or compiled form, is subject to license from the authors.
/// Copyright \htmlonly copy \endhtmlonly Richard Evans, 2009-2010. All Rights Reserved.
///
/// @section info File Information
/// @author  Richard Evans, rfle500@york.ac.uk
/// @version 1.0
/// @date    25/02/2010
/// @internal
///	Created:		25/02/2010
///	Revision:	  ---
///=====================================================================================
///
// Standard Headers
#include <iostream>
#include <fstream>

// Vampire headers
#include "errors.hpp"
#include "atoms.hpp"
#include "cells.hpp"
//#include "demag.hpp"
#include "dipole.hpp"
#include "grains.hpp"
#include "ltmp.hpp"
#include "material.hpp"
#include "sim.hpp"
#include "spintorque.hpp"
#include "vio.hpp"
#include "vmath.hpp"
#include "vmpi.hpp"
#include "create.hpp"



/// @namespace ns
/// @brief Create System Namespace - includes variables and functions for system creation.
///
/// @internal
///=====================================================================================
///
namespace cs{

	// System Dimensions
	double system_dimensions[3]={77.0,77.0,77.0};	/// Size of system (A)
	double unit_cell_size[3]={3.54,3.54,3.54};		/// Unit Cell Size (A) [Will eventually be local to unit cells]
	bool pbc[3]={false,false,false};						/// Periodic boundary conditions
	bool SelectMaterialByZHeight=false;					/// Toggle overwriting of material id by z-height
	bool SelectMaterialByGeometry=false;					/// Toggle override of input material type by geometry
	unsigned int total_num_unit_cells[3]={0,0,0};	/// Unit cells for entire system (x,y,z)
	unsigned int local_num_unit_cells[3]={0,0,0};	/// Unit cells on local processor (x,y,z)
	std::string crystal_structure="sc";

	// System Parameters
	int particle_creation_parity=0; /// Offset of particle centre (odd/even)
	double particle_scale=50.0;     /// Diameter of particles/grains (A)
	double particle_spacing=10.0;   /// Spacing Between particles (A)
	double particle_array_offset_x=0.0; /// Offset particle array along x-direction;
	double particle_array_offset_y=0.0; /// Offset particle array along y-direction;
   double particle_shape_factor_x=1.0; /// Normalised particle shape
   double particle_shape_factor_y=1.0; /// Normalised particle shape
   double particle_shape_factor_z=1.0; /// Normalised particle shape

	// Other directives and flags
	bool single_spin=false;
	int system_creation_flags[10]={0,0,0,0,0,0,0,0,0,0};
	std::string unit_cell_file="";
	bool fill_core_shell=true;

   // Variables for multilayer system
   bool multilayers = false;
   bool multilayer_height_category = false; // enable height categorization by multilayer number
   int num_multilayers = 1;

	// Variables for interfacial roughness control
	bool interfacial_roughness=false;
	bool interfacial_roughness_local_height_field=false;
	int interfacial_roughness_type=0; /// Sets peaks (1), troughs (-1) or both (0)
	unsigned int interfacial_roughness_random_seed=23456;
	unsigned int interfacial_roughness_seed_count=20; /// Number of seeds
	double interfacial_roughness_height_field_resolution=3.5; /// Angstroms
	double interfacial_roughness_mean_seed_radius=30.0; /// Angstroms
	double interfacial_roughness_seed_radius_variance=0.5; /// Variance as fraction of mean radius
	double interfacial_roughness_mean_seed_height=3.0; /// Angstroms
	double interfacial_roughness_seed_height_max=1.8; /// Angstroms

	// unit cell container
	cs::unit_cell_t unit_cell;

  // Array for storing non-magnetic atoms
  std::vector<nm_atom_t> non_magnetic_atoms_array;

int create(){
	//----------------------------------------------------------
	// check calling of routine if error checking is activated
	//----------------------------------------------------------
	if(err::check==true){std::cout << "cs::create has been called" << std::endl;}

	if(vmpi::my_rank==0){
		std::cout << "Creating system" << std::endl;
	}
	//=============================================================
	//      System creation variables
	//=============================================================

	int num_atoms=0;							///> num_atoms for generation routines
	//int supercell_dim[3];				///> integer dimesions of system supercells
	//double supercell_size[3];				///> real supercell size (Angstroms)

	// Atom creation array
	std::vector<cs::catom_t> catom_array;
	std::vector<std::vector<neighbour_t> > cneighbourlist;

	// initialise unit cell for system
	unit_cell_set(cs::unit_cell);

	cs::unit_cell_size[0]=unit_cell.dimensions[0];
	cs::unit_cell_size[1]=unit_cell.dimensions[1];
	cs::unit_cell_size[2]=unit_cell.dimensions[2];

   // Calculate number of global and local unit cells required (rounding up)
   // Must be set before rounding up system dimensions for periodic boundary conditions
   cs::total_num_unit_cells[0]=int(vmath::iceil(cs::system_dimensions[0]/unit_cell.dimensions[0]));
   cs::total_num_unit_cells[1]=int(vmath::iceil(cs::system_dimensions[1]/unit_cell.dimensions[1]));
   cs::total_num_unit_cells[2]=int(vmath::iceil(cs::system_dimensions[2]/unit_cell.dimensions[2]));

	// check for pbc and if so round up system dimensions
	if(cs::pbc[0]==true) cs::system_dimensions[0]=cs::unit_cell_size[0]*(int(vmath::iceil(cs::system_dimensions[0]/cs::unit_cell_size[0])));
	if(cs::pbc[1]==true) cs::system_dimensions[1]=cs::unit_cell_size[1]*(int(vmath::iceil(cs::system_dimensions[1]/cs::unit_cell_size[1])));
	if(cs::pbc[2]==true) cs::system_dimensions[2]=cs::unit_cell_size[2]*(int(vmath::iceil(cs::system_dimensions[2]/cs::unit_cell_size[2])));

	// Set up Parallel Decomposition if required
	#ifdef MPICF
		if(vmpi::mpi_mode==0) vmpi::geometric_decomposition(vmpi::num_processors,cs::system_dimensions);
	#endif

	//      Initialise variables for system creation
	if(cs::system_creation_flags[0]==1){
		// read_coord_file();
	}

	#ifdef MPICF
	// check for staged replicated data generation
	if(vmpi::replicated_data_staged==true && vmpi::mpi_mode==1){

		// copy ppn to constant temporary
		const int ppn=vmpi::ppn;

		for(int n=0;n<ppn;n++){
			bool i_am_it=false;
			if(vmpi::my_rank%ppn==n) i_am_it=true;

			// Only generate system if I am it
			if(i_am_it){

				zlog << zTs() << "Generating staged system on rank " << vmpi::my_rank << "..." << std::endl;
				//std::cerr << zTs() << "Generating staged system on rank " << vmpi::my_rank << "..." << std::endl;

				// Create block of crystal of desired size
				cs::create_crystal_structure(catom_array);

				// Cut system to the correct type, species etc
				cs::create_system_type(catom_array);

				vmpi::set_replicated_data(catom_array);

				// Create Neighbour list for system
				cs::create_neighbourlist(catom_array,cneighbourlist);

				// Identify needed atoms and destroy the rest
				vmpi::identify_boundary_atoms(catom_array,cneighbourlist);

				zlog << zTs() << "Staged system generation on rank " << vmpi::my_rank << " completed." << std::endl;
				//std::cerr << zTs() << "Staged system generation on rank " << vmpi::my_rank << " completed." << std::endl;
			}

			// Wait for process who is it
			MPI::COMM_WORLD.Barrier();

		} // end of loop over processes
	}
	else{
	#endif

	// Create block of crystal of desired size
	cs::create_crystal_structure(catom_array);

	// Cut system to the correct type, species etc
	cs::create_system_type(catom_array);

	// Copy atoms for interprocessor communications
	#ifdef MPICF
	if(vmpi::mpi_mode==0){
		MPI::COMM_WORLD.Barrier(); // wait for everyone
		vmpi::copy_halo_atoms(catom_array);
		MPI::COMM_WORLD.Barrier(); // sync after halo atoms copied
	}
	else if(vmpi::mpi_mode==1){
		vmpi::set_replicated_data(catom_array);
	}
	#else
		//cs::copy_periodic_boundaries(catom_array);
	#endif

	// Create Neighbour list for system
	cs::create_neighbourlist(catom_array,cneighbourlist);

	#ifdef MPICF
		vmpi::identify_boundary_atoms(catom_array,cneighbourlist);
	#endif


	#ifdef MPICF
	} // stop if for staged generation here
	// ** Must be done in parallel **
		vmpi::init_mpi_comms(catom_array);
		MPI::COMM_WORLD.Barrier();
	#endif

	// Set atom variables for simulation
	#ifdef MPICF
	// check for staged replicated data generation
	if(vmpi::replicated_data_staged==true && vmpi::mpi_mode==1){

		// copy ppn to constant temporary
		const int ppn=vmpi::ppn;

		for(int n=0;n<ppn;n++){
			bool i_am_it=false;
			if(vmpi::my_rank%ppn==n) i_am_it=true;

			// Only generate system if I am it
			if(i_am_it){

				zlog << zTs() << "Copying system data to optimised data structures on rank " << vmpi::my_rank << "..." << std::endl;
				//std::cerr << zTs() << "Copying system data to optimised data structures on rank " << vmpi::my_rank << "..." << std::endl;
				cs::set_atom_vars(catom_array,cneighbourlist);
				zlog << zTs() << "Copying on rank " << vmpi::my_rank << " completed." << std::endl;
				//std::cerr << zTs() << "Copying on rank " << vmpi::my_rank << " completed." << std::endl;
			}

			// Wait for process who is it
			MPI::COMM_WORLD.Barrier();

		} // end of loop over processes
	}
	else{
	#endif

	// Print informative message
	std::cout << "Copying system data to optimised data structures." << std::endl;
	zlog << zTs() << "Copying system data to optimised data structures." << std::endl;

	cs::set_atom_vars(catom_array,cneighbourlist);

	#ifdef MPICF
	} // stop if for staged generation here
	#endif

<<<<<<< HEAD
=======
	// Set grain and cell variables for simulation
	grains::set_properties();
	cells::initialise();
   // Initialise demagnetisation fields
	if(sim::hamiltonian_simulation_flags[4]==1) demag::init();

>>>>>>> 785e2ab8
   // Determine number of local atoms
   #ifdef MPICF
      int num_local_atoms = vmpi::num_core_atoms+vmpi::num_bdry_atoms;
   #else
      int num_local_atoms = atoms::num_atoms;
   #endif

	// Set grain and cell variables for simulation
	grains::set_properties();
   cells::initialize(cs::system_dimensions[0],
                  cs::system_dimensions[1],
                  cs::system_dimensions[2],
                  cs::unit_cell.dimensions[0],
                  cs::unit_cell.dimensions[1],
                  cs::unit_cell.dimensions[2],
                  atoms::x_coord_array,
                  atoms::y_coord_array,
                  atoms::z_coord_array,
                  atoms::type_array,
                  atoms::cell_array,
                  atoms::num_atoms
      );

   //----------------------------------------
   // Initialise spin torque data
   //----------------------------------------
   st::initialise(cs::system_dimensions[0],
                  cs::system_dimensions[1],
                  cs::system_dimensions[2],
                  atoms::x_coord_array,
                  atoms::y_coord_array,
                  atoms::z_coord_array,
                  atoms::type_array,
                  num_local_atoms);
      
   //----------------------------------------
   // Initialise local temperature data
   //----------------------------------------
   ltmp::initialise(cs::system_dimensions[0],
                  cs::system_dimensions[1],
                  cs::system_dimensions[2],
                  atoms::x_coord_array,
                  atoms::y_coord_array,
                  atoms::z_coord_array,
                  atoms::type_array,
                  num_local_atoms,
                  sim::Teq,
                  sim::pump_power,
                  sim::pump_time,
                  sim::TTG,
                  sim::TTCe,
                  sim::TTCl,
                  mp::dt_SI,
					   sim::Tmin,
					   sim::Tmax);

   
	//std::cout << num_atoms << std::endl;
	#ifdef MPICF
		//std::cout << "Outputting coordinate data" << std::endl;
		//vmpi::crystal_xyz(catom_array);
	int my_num_atoms=vmpi::num_core_atoms+vmpi::num_bdry_atoms;
   //std::cout << "my_num_atoms == " << my_num_atoms << std::endl;
	int total_num_atoms=0;
	MPI::COMM_WORLD.Reduce(&my_num_atoms,&total_num_atoms, 1,MPI_INT, MPI_SUM, 0 );
	std::cout << "Total number of atoms (all CPUs): " << total_num_atoms << std::endl;
   zlog << zTs() << "Total number of atoms (all CPUs): " << total_num_atoms << std::endl;
	#else
	std::cout << "Number of atoms generated: " << atoms::num_atoms << std::endl;
   zlog << zTs() << "Number of atoms generated: " << atoms::num_atoms << std::endl;

	#endif

	return EXIT_SUCCESS;
}

}<|MERGE_RESOLUTION|>--- conflicted
+++ resolved
@@ -290,15 +290,6 @@
 	} // stop if for staged generation here
 	#endif
 
-<<<<<<< HEAD
-=======
-	// Set grain and cell variables for simulation
-	grains::set_properties();
-	cells::initialise();
-   // Initialise demagnetisation fields
-	if(sim::hamiltonian_simulation_flags[4]==1) demag::init();
-
->>>>>>> 785e2ab8
    // Determine number of local atoms
    #ifdef MPICF
       int num_local_atoms = vmpi::num_core_atoms+vmpi::num_bdry_atoms;
@@ -333,7 +324,7 @@
                   atoms::z_coord_array,
                   atoms::type_array,
                   num_local_atoms);
-      
+
    //----------------------------------------
    // Initialise local temperature data
    //----------------------------------------
@@ -355,7 +346,7 @@
 					   sim::Tmin,
 					   sim::Tmax);
 
-   
+
 	//std::cout << num_atoms << std::endl;
 	#ifdef MPICF
 		//std::cout << "Outputting coordinate data" << std::endl;
