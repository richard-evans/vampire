--- conflicted
+++ resolved
@@ -29,13 +29,10 @@
          std::vector<create::internal::mp_t> mp; // array of material properties
          MTRand grnd; // general random number generator for create functions
 
-<<<<<<< HEAD
          double faceted_particle_100_radius = 1.0; // 100 facet particle radius
          double faceted_particle_110_radius = 1.0; // 110 facet particle radius
          double faceted_particle_111_radius = 1.0; // 111 facet particle radius
-=======
          double cone_angle = 10.0; // factor to truncate cone
->>>>>>> d9c6056e
 
       } // end of internal namespace
 
