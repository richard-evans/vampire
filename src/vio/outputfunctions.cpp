--- conflicted
+++ resolved
@@ -21,11 +21,7 @@
 #include "montecarlo.hpp"
 #include "stats.hpp"
 #include "sim.hpp"
-<<<<<<< HEAD
-#include "micromagnetic.hpp"
-=======
 #include "spintransport.hpp"
->>>>>>> b016437a
 
 // vio module headers
 #include "internal.hpp"
@@ -486,16 +482,6 @@
       stream << stats::material_energy.output_mean_energy(stats::total,header);
    }
 
-<<<<<<< HEAD
-   // Output Function 65 - with Header
-   void MRresistance(std::ostream& stream, bool header){
-      if(header){
-         stream << "MR" << "\t";
-      }
-      else{
-         stream << micromagnetic::MR_resistance << "\t";
-      }
-=======
    // Output Function 65
    void resistance(std::ostream& stream, bool header){
       stream << generic_output_double("resistance", spin_transport::total_resistance, header);
@@ -509,7 +495,6 @@
    // Output Function 67
    void domain_wall_position(std::ostream& stream, bool header){
       stream << sim::domain_wall_centre;
->>>>>>> b016437a
    }
 
 }