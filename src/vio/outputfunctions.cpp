//------------------------------------------------------------------------------
//
//   This file is part of the VAMPIRE open source package under the
//   Free BSD licence (see licence file for details).
//
//   (c) Andrew J Naden, Richard F L Evans and Rory Pond 2016-2019.
//       All rights reserved.
//
//   Email: richard.evans@york.ac.uk and rory.pond@york.ac.uk
//
//------------------------------------------------------------------------------
//

// C++ standard library headers

// Vampire headers
// Headers
#include "vio.hpp"
#include "grains.hpp"
#include "material.hpp"
#include "montecarlo.hpp"
#include "stats.hpp"
#include "sim.hpp"
#include "micromagnetic.hpp"

// vio module headers
#include "internal.hpp"

namespace vout{
	// Output Function 0
<<<<<<< HEAD
=======
	void time(std::ostream& stream){
		stream << sim::time << "\t";
	}

	void MRresistance(std::ostream& stream){
	//	std::cout <<  micromagnetic::MR_resistance <<std::endl;
	stream << micromagnetic::MR_resistance << "\t";
	}

	// Output Function 1
	void real_time(std::ostream& stream){
		stream << sim::time*mp::dt_SI << "\t";
	}
>>>>>>> 7e76ff86

    // why don't we do the fixed width stuff here? Yep - TBD
    void time(std::ostream& stream, bool header){
      if(header){
         stream << "Time_steps" << "\t";
      }
      else{
         stream << sim::time << "\t";
      }
   }

   // Output Function 1 - with Header
   void real_time(std::ostream& stream, bool header){
      if(header){
         stream << "Real_time" << "\t";
      }
      else{
         stream << sim::time*mp::dt_SI << "\t";
      }
   }

   // Output Function 2 - with Header
   void temperature(std::ostream& stream, bool header){
      if(header){
         stream << "Temperature" << "\t";
      }
      else{
         stream << sim::temperature << "\t";
      }
   }

   // Output Function 3 - with Header
   void Happ(std::ostream& stream, bool header){
      if(header){
         stream << "B_applied" << "\t";
      }
      else{
         stream << sim::H_applied << "\t";
      }
   }

   // Output Function 4 - with Header
   void Hvec(std::ostream& stream, bool header){
      if(header) stream << "B_vector_x" << "\t" << "B_vector_y" << "\t" << "B_vector_z" << "\t";
      else stream << sim::H_vec[0] << "\t"<< sim::H_vec[1] << "\t"<< sim::H_vec[2] << "\t";
   }

   // Output Function 5 - with Header
   void mvec(std::ostream& stream, bool header){
      // header included in function
      stream << stats::system_magnetization.output_normalized_magnetization(header);
   }

   // Output Function 6 - with Header
   void magm(std::ostream& stream, bool header){
      // header included in function
      stream << stats::system_magnetization.output_normalized_magnetization_length(header) << "\t";
   }

   // Output Function 7 - with Header
   void mean_magm(std::ostream& stream, bool header){
      // header included in function
      stream << stats::system_magnetization.output_normalized_mean_magnetization_length(header);
   }

   // Output Function 8 - with Header
   void mat_mvec(std::ostream& stream, bool header){
      // header included in function
      stream << stats::material_magnetization.output_normalized_magnetization(header);
   }

   // Output Function 9 - with Header
   void mat_mean_magm(std::ostream& stream, bool header){
      // header included in function
      stream << stats::material_magnetization.output_normalized_mean_magnetization_length(header);
   }

   // Output Function 10
   void grain_mvec(std::ostream& stream, bool header){

      unsigned int id=0; // grain id (excluding grains with zero atoms)

      // loop over all grains
      for(int grain=0;grain<grains::num_grains;grain++){
         // check for grains with zero atoms
         if(grains::grain_size_array[grain]!=0){
            stream << grains::x_mag_array[grain] << "\t";
            stream << grains::y_mag_array[grain] << "\t";
            stream << grains::z_mag_array[grain] << "\t";
            stream << grains::mag_m_array[grain] << "\t";
            id++;
         }
      }
   }

   // Output Function 11
   void grain_magm(std::ostream& stream, bool header){

      unsigned int id=0; // grain id (excluding grains with zero atoms)

      // loop over all grains
      for(int grain=0;grain<grains::num_grains;grain++){
         // check for grains with zero atoms
         if(grains::grain_size_array[grain]!=0){
            stream << grains::mag_m_array[grain] << "\t";
            id++;
         }
      }
   }

   // Output Function 12 - with Header
   void mdoth(std::ostream& stream, bool header){
      // initialise vector of H
      std::vector<double> H(&sim::H_vec[0], &sim::H_vec[0]+3);
      stream << stats::system_magnetization.output_normalized_magnetization_dot_product(H,header);
   }

   // Output Function 13
   void grain_mat_mvec(std::ostream& stream, bool header){
      grains::output_mat_mag(stream);

   }

   // Output Function 14 - with Header
   void systorque(std::ostream& stream, bool header){
      if(header){
         stream << "Total_torque_x" << "\t";
         stream << "Total_torque_y" << "\t";
         stream << "Total_torque_z" << "\t";
      }else{
         stream << stats::total_system_torque[0] << "\t";
         stream << stats::total_system_torque[1] << "\t";
         stream << stats::total_system_torque[2] << "\t";
      }
   }

   // Output Function 15 - with Header
   void mean_systorque(std::ostream& stream, bool header){
      if(header){
         stream << "Mean_torque_x" << "\t";
         stream << "Mean_torque_y" << "\t";
         stream << "Mean_torque_z" << "\t";
      }
      else{
         stream << stats::total_mean_system_torque[0]/stats::torque_data_counter << "\t";
         stream << stats::total_mean_system_torque[1]/stats::torque_data_counter << "\t";
         stream << stats::total_mean_system_torque[2]/stats::torque_data_counter << "\t";
      }
   }

   // Output Function 16 - with Header
   void constraint_phi(std::ostream& stream, bool header){
      if(header){
         stream << "Constraint_phi" << "\t";
      }
      else{
         stream << sim::constraint_phi << "\t";
      }
   }

   // Output Function 17 - with Header
   void constraint_theta(std::ostream& stream, bool header){
      if(header){
         stream << "Constraint_theta" << "\t";
      }
      else{
         stream << sim::constraint_theta << "\t";
      }
   }

   // Output Function 18 - with Header
   void material_constraint_phi(std::ostream& stream, bool header){
      for(int mat=0;mat<mp::num_materials;mat++){
         if(header){
            stream << "ID" << mat << "_Constraint_phi" << "\t";
         }
         else{
            stream << montecarlo::cmc::cmc_mat[mat].constraint_phi << "\t";
         }
      }
   }

   // Output Function 19 - with Header
   void material_constraint_theta(std::ostream& stream, bool header){
      for(int mat=0;mat<mp::num_materials;mat++){
         if(header){
            stream << "ID" << mat << "_Constraint_theta" << "\t";
         }
         else{
            stream << montecarlo::cmc::cmc_mat[mat].constraint_theta << "\t";
         }
      }
   }

   // Output Function 20
   void material_mean_systorque(std::ostream& stream, bool header){
      for(int mat=0;mat<mp::num_materials;mat++){
         if(header){
            stream << "ID" << mat << "_Mean_torque_x" << "\t";
            stream << "ID" << mat << "_Mean_torque_y" << "\t";
            stream << "ID" << mat << "_Mean_torque_z" << "\t";
         }
         else{
            stream << stats::sublattice_mean_torque_x_array[mat] / stats::torque_data_counter << "\t";
            stream << stats::sublattice_mean_torque_y_array[mat] / stats::torque_data_counter << "\t";
            stream << stats::sublattice_mean_torque_z_array[mat] / stats::torque_data_counter << "\t";
         }
      }
   }

   // Output Function 21 - with Header
   void mean_system_susceptibility(std::ostream& stream, bool header){
      stream << stats::system_susceptibility.output_mean_susceptibility(sim::temperature,header);
   }

   // Output Function 999 - with Header
   void standard_deviation(std::ostream& stream, bool header){
      stream << stats::material_standard_deviation.output_standard_deviation(header);
   }
   // Output Function 22
   void phonon_temperature(std::ostream& stream, bool header){
      if(header){
         stream << "Phonon_temp" << "\t";
      }
      else{
         stream << sim::TTTp << "\t";
      }
   }

   // Output Function 23 - with Header
   void material_temperature(std::ostream& stream, bool header){
      for(int mat=0;mat<mp::material.size();mat++){
         if(header){
            stream << "ID" << mat << "_Temp" << "\t";
         }
         else{
            stream << mp::material[mat].temperature << "\t";
         }
      }
   }

   // Output Function 24 - with Header
   void material_applied_field_strength(std::ostream& stream, bool header){
      for(int mat=0;mat<mp::material.size();mat++){
         if(header){
            stream << "ID" << mat << "_H" << "\t";
         }
         else{
            stream << mp::material[mat].applied_field_strength << "\t";
         }
      }
   }

   // Output Function 25 - with Header
   void material_fmr_field_strength(std::ostream& stream, bool header){
      const double real_time=sim::time*mp::dt_SI;

      for(int mat=0;mat<mp::material.size();mat++){
         if(header){
            stream << "ID" << mat << "_fmr_H" << "\t";
         }
         else{
            const double Hsinwt_local=mp::material[mat].fmr_field_strength*sin(2.0*M_PI*real_time*mp::material[mat].fmr_field_frequency);
            stream << Hsinwt_local << "\t";
         }
      }
   }

	// Output Function 26 - with Header
	void mat_mdoth(std::ostream& stream, bool header){
		// initialise vector of H
		std::vector<double> H(&sim::H_vec[0], &sim::H_vec[0]+3);
		stream << stats::material_magnetization.output_normalized_magnetization_dot_product(H,header);
	}

	// Output Function 27 - with Header
	void total_energy(std::ostream& stream, bool header){
      stream << stats::system_energy.output_energy(stats::total,header);
	}

	// Output Function 28 - with Header
	void mean_total_energy(std::ostream& stream, bool header){
      stream << stats::system_energy.output_mean_energy(stats::total,header);
	}

	// Output Function 29 - with Header
	void total_anisotropy_energy(std::ostream& stream, bool header){
      stream << stats::system_energy.output_energy(stats::anisotropy,header);
	}

	// Output Function 30 - with Header
	void mean_total_anisotropy_energy(std::ostream& stream, bool header){
      stream << stats::system_energy.output_mean_energy(stats::anisotropy,header);
	}

	// Output Function 31
	/*void total_cubic_anisotropy_energy(std::ostream& stream,bool header){
		stats::output_energy(stream, stats::cubic_anisotropy, stats::total);
	}

	// Output Function 32
	void mean_total_cubic_anisotropy_energy(std::ostream& stream,bool header){
		stats::output_energy(stream, stats::cubic_anisotropy, stats::mean);
	}

	// Output Function 33
	void total_surface_anisotropy_energy(std::ostream& stream,bool header){
		stats::output_energy(stream, stats::surface_anisotropy, stats::total);
	}

	// Output Function 34
	void mean_total_surface_anisotropy_energy(std::ostream& stream,bool header){
		stats::output_energy(stream, stats::surface_anisotropy, stats::mean);
	}*/

	// Output Function 35 - with Header
	void total_exchange_energy(std::ostream& stream, bool header){
      stream << stats::system_energy.output_energy(stats::exchange,header);
	}

	// Output Function 36 - with Header
	void mean_total_exchange_energy(std::ostream& stream, bool header){
      stream << stats::system_energy.output_mean_energy(stats::exchange,header);
	}

	// Output Function 37 - with Header
	void total_applied_field_energy(std::ostream& stream, bool header){
      stream << stats::system_energy.output_energy(stats::applied_field,header);
	}

	// Output Function 38 - with Header
	void mean_total_applied_field_energy(std::ostream& stream, bool header){
      stream << stats::system_energy.output_mean_energy(stats::applied_field,header);
	}

	// Output Function 39 - with Header
	void total_magnetostatic_energy(std::ostream& stream, bool header){
      stream << stats::system_energy.output_energy(stats::magnetostatic,header);
	}

	// Output Function 40 - with Header
	void mean_total_magnetostatic_energy(std::ostream& stream, bool header){
      stream << stats::system_energy.output_mean_energy(stats::magnetostatic,header);
	}

	// Output Function 41
	/*void total_so_anisotropy_energy(std::ostream& stream,bool header){
		stats::output_energy(stream, stats::second_order_anisotropy, stats::total);
	}

	// Output Function 42
	void mean_total_so_anisotropy_energy(std::ostream& stream,bool header){
		stats::output_energy(stream, stats::second_order_anisotropy, stats::mean);
	}*/

	// Output Function 43 - with Header
	void height_mvec(std::ostream& stream, bool header){
		stream << stats::height_magnetization.output_normalized_magnetization(header);
	}

	// Output Function 44 - with Header
	void material_height_mvec(std::ostream& stream, bool header){
		stream << stats::material_height_magnetization.output_normalized_magnetization(header);
	}

	// Output Function 45 - with Header
	void height_mvec_actual(std::ostream& stream, bool header){
		stream << stats::height_magnetization.output_magnetization(header);
	}

	// Output Function 46 - with Header
	void material_height_mvec_actual(std::ostream& stream, bool header){
		stream << stats::material_height_magnetization.output_magnetization(header);
	}

	// Output Function 47 - with Header
	void fmr_field_strength(std::ostream& stream, bool header){
		stream << sim::fmr_field << "\t";
	}

   // Output Function 48 - with Header
	void mean_mvec(std::ostream& stream, bool header){
		stream << stats::system_magnetization.output_normalized_mean_magnetization(header);
	}

   // Output Function 49 - with Header
	void mat_mean_mvec(std::ostream& stream, bool header){
		stream << stats::material_magnetization.output_normalized_mean_magnetization(header);
	}

   // Output Function 50 - with Header
   void mean_material_susceptibility(std::ostream& stream, bool header){
		stream << stats::material_susceptibility.output_mean_susceptibility(sim::temperature,header);
	}

	// Output Function 51 - with Header
   void mean_height_magnetisation_length(std::ostream& stream, bool header){
		stream << stats::height_magnetization.output_mean_magnetization_length(header);
	}

	// Output Function 51 - with Header
   void mean_height_magnetisation(std::ostream& stream, bool header){
		stream << stats::height_magnetization.output_mean_magnetization(header);
	}

	// Output Function 60
	void MPITimings(std::ostream& stream, bool header){
		stream << vmpi::AverageComputeTime+vmpi::AverageWaitTime << "\t" << vmpi::AverageComputeTime << "\t" << vmpi::AverageWaitTime;
		stream << "\t" << vmpi::MaximumComputeTime << "\t" << vmpi::MaximumWaitTime << "\t";
	}

   // Output Function 61 - with Header
   void mean_system_specific_heat(std::ostream& stream, bool header){
      stream << stats::system_specific_heat.output_mean_specific_heat(sim::temperature,header);
   }

   // Output Function 62 - with Header
   void mean_material_specific_heat(std::ostream& stream, bool header){
      stream << stats::material_specific_heat.output_mean_specific_heat(sim::temperature,header);
   }

   // Output Function 63 - with Header
   void material_total_energy(std::ostream& stream, bool header){
      stream << stats::material_energy.output_energy(stats::total,header);
   }

   // Output Function 64 - with Header
   void material_mean_total_energy(std::ostream& stream, bool header){
      stream << stats::material_energy.output_mean_energy(stats::total,header);
   }

}<|MERGE_RESOLUTION|>--- conflicted
+++ resolved
@@ -28,22 +28,6 @@
 
 namespace vout{
 	// Output Function 0
-<<<<<<< HEAD
-=======
-	void time(std::ostream& stream){
-		stream << sim::time << "\t";
-	}
-
-	void MRresistance(std::ostream& stream){
-	//	std::cout <<  micromagnetic::MR_resistance <<std::endl;
-	stream << micromagnetic::MR_resistance << "\t";
-	}
-
-	// Output Function 1
-	void real_time(std::ostream& stream){
-		stream << sim::time*mp::dt_SI << "\t";
-	}
->>>>>>> 7e76ff86
 
     // why don't we do the fixed width stuff here? Yep - TBD
     void time(std::ostream& stream, bool header){
@@ -475,4 +459,14 @@
       stream << stats::material_energy.output_mean_energy(stats::total,header);
    }
 
+   // Output Function 65 - with Header
+   void MRresistance(std::ostream& stream){
+      if(header){
+         stream << "MR" << "\t";
+      }
+      else{
+         stream << micromagnetic::MR_resistance << "\t";
+      }
+   }
+
 }