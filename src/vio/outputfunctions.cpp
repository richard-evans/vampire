--- conflicted
+++ resolved
@@ -21,11 +21,8 @@
 #include "montecarlo.hpp"
 #include "stats.hpp"
 #include "sim.hpp"
-<<<<<<< HEAD
 #include "micromagnetic.hpp"
-=======
 #include "spintransport.hpp"
->>>>>>> 1f298f8d
 
 // vio module headers
 #include "internal.hpp"
@@ -487,43 +484,6 @@
       stream << stats::material_energy.output_mean_energy(stats::total,header);
    }
 
-<<<<<<< HEAD
-   // Output Function 65 - with Header
-   void MRresistance(std::ostream& stream, bool header){
-      if(header){
-         stream << "MR" << "\t";
-      }
-      else{
-         stream << micromagnetic::MR_resistance << "\t";
-      }
-   }
-
-   void lfa_ms(std::ostream& stream,bool header){
-     if(header){
-        stream << "MS" << "\t";
-     }
-     else{
-         stream << sim::Ms << "\t";
-      }
-   }
-   void x_track_pos(std::ostream& stream,bool header){
-     if(header){
-        stream << "x-pos" << "\t";
-     }
-     else{
-              stream << sim::track_pos_x << "\t";
-            }
-
-   }
-   void z_track_pos(std::ostream& stream,bool header){
-     if(header){
-        stream << "z pos" << "\t";
-     }
-     else{
-        stream << sim::track_pos_z << "\t";
-    }
-
-=======
    // Output Function 65
    void resistance(std::ostream& stream, bool header){
       stream << generic_output_double("resistance", spin_transport::total_resistance, header);
@@ -537,7 +497,45 @@
    // Output Function 67
    void domain_wall_position(std::ostream& stream, bool header){
       stream << sim::domain_wall_centre;
->>>>>>> 1f298f8d
-   }
-
+   }
+
+   // Output Function 68
+   void MRresistance(std::ostream& stream, bool header){
+      if(header){
+         stream << "MR" << "\t";
+      }
+      else{
+         stream << micromagnetic::MR_resistance << "\t";
+      }
+   }
+
+   // Output Function 69
+   void lfa_ms(std::ostream& stream, bool header){
+      if(header){
+         stream << "MS" << "\t";
+      }
+      else{
+         stream << sim::Ms << "\t";
+      }
+   }
+
+   // Output Function 70
+   void x_track_pos(std::ostream& stream, bool header){
+      if(header){
+         stream << "x-pos" << "\t";
+      }
+      else{
+         stream << sim::track_pos_x << "\t";
+      }
+   }
+
+   // Output Function 71
+   void z_track_pos(std::ostream& stream, bool header){
+      if(header){
+         stream << "z pos" << "\t";
+      }
+      else{
+         stream << sim::track_pos_z << "\t";
+      }
+   }
 }