//------------------------------------------------------------------------------
//
//   This file is part of the VAMPIRE open source package under the
//   Free BSD licence (see licence file for details).
//
//   (c) Andrew Naden, Richard F L Evans and Rory Pond 2016. All rights reserved.
//
//   Email: richard.evans@york.ac.uk and rory.pond@york.ac.uk
//
//------------------------------------------------------------------------------
//

// C++ standard library headers
#include <sstream>

// Vampire headers
#include "config.hpp"
#include "errors.hpp"
#include "info.hpp"
#include "gpu.hpp"
#include "grains.hpp"
#include "sim.hpp"
#include "vio.hpp"

// vio module headers
#include "internal.hpp"

namespace vout{
	std::string zLogProgramName; /// Program Name
	std::string zLogHostName; /// Host Name
	bool        zLogInitialised=false; /// Initialised flag
	#ifdef WIN_COMPILE
		int      zLogPid; /// Process ID
	#else
		pid_t    zLogPid; /// Process ID
	#endif
}

///-------------------------------------------------------
/// Function to write header information about simulation
///-------------------------------------------------------
void write_output_file_header(std::ofstream& ofile, std::vector<unsigned int>& file_output_list){

	//------------------------------------
	// Determine current time
	//------------------------------------
	time_t seconds;

	// get time now
	seconds = time (NULL);
	struct tm * timeinfo;
	char oftime [80];

	timeinfo = localtime ( &seconds );
	// format time string
	strftime (oftime,80,"%Y-%m-%d %X ",timeinfo);

	//------------------------------------
	// Determine current directory
	//------------------------------------
	char directory [256];

	#ifdef WIN_COMPILE
		_getcwd(directory, sizeof(directory));
	#else
		getcwd(directory, sizeof(directory));
	#endif

	//------------------------------------
	// Output output file header
	//------------------------------------
	ofile << "#----------------------------------------------------------------------------------------------------------------------------------------------------------" << std::endl;
	ofile << "# " << "Output file for vampire simulation" << std::endl;
	ofile << "# " << "  time       : " << oftime << "    process id : " << vout::zLogPid << std::endl;
	ofile << "# " << "  hostname   : " << vout::zLogHostName << std::endl;
	ofile << "# " << "  path       : " << directory << std::endl;
   ofile << "# " << "  version    : " << vinfo::version() << std::endl;
   ofile << "# " << "  githash    : " << vinfo::githash() << std::endl;
	ofile << "#----------------------------------------------------------------------------------------------------------------------------------------------------------" << std::endl;
	//ofile << "# time" << "\t" << "temperature" << "\t" <<  "|m|" << "\t" << "..." << std::endl; // to be concluded...
    if(vout::header_option){
        vout::write_out(ofile,file_output_list);
    }
	return;

}

namespace vout{

   void output_switch(std::ostream& stream,unsigned int idx,bool header){
      switch(idx){
      	case 0:
      		vout::time(stream,header);
      		break;
      	case 1:
      		vout::real_time(stream,header);
      		break;
      	case 2:
      		vout::temperature(stream,header);
      		break;
      	case 3:
      		vout::Happ(stream,header);
      		break;
      	case 4:
      		vout::Hvec(stream,header);
      		break;
      	case 5:
      		vout::mvec(stream,header);
      		break;
      	case 6:
      		vout::magm(stream,header);
      		break;
      	case 7:
      		vout::mean_magm(stream,header);
      		break;
      	case 8:
      		vout::mat_mvec(stream,header);
      		break;
      	case 9:
      		vout::mat_mean_magm(stream,header);
      		break;
      	case 12:
      		vout::mdoth(stream,header);
      		break;
      	case 14:
      		vout::systorque(stream,header);
      		break;
      	case 15:
      		vout::mean_systorque(stream,header);
      		break;
      	case 16:
      		vout::constraint_phi(stream,header);
      		break;
      	case 17:
      		vout::constraint_theta(stream,header);
      		break;
      	case 18:
      		vout::material_constraint_phi(stream,header);
      		break;
      	case 19:
      		vout::material_constraint_theta(stream,header);
      		break;
      	case 20:
      		vout::material_mean_systorque(stream,header);
      		break;
      	case 21:
      		vout::mean_system_susceptibility(stream,header);
      		break;
      	case 22:
      		vout::phonon_temperature(stream,header);
      		break;
      	case 23:
      		vout::material_temperature(stream,header);
      		break;
      	case 24:
      		vout::material_applied_field_strength(stream,header);
      		break;
      	case 25:
      		vout::material_fmr_field_strength(stream,header);
      		break;
      	case 26:
      		vout::mat_mdoth(stream,header);
      		break;
      	case 27:
      		vout::total_energy(stream,header);
      		break;
      	case 28:
      		vout::mean_total_energy(stream,header);
      		break;
      	case 29:
      		vout::total_anisotropy_energy(stream,header);
      		break;
      	case 30:
      		vout::mean_total_anisotropy_energy(stream,header);
      		break;
      	case 31:
      		//vout::total_cubic_anisotropy_energy(stream,header);
      		break;
      	case 32:
      		//vout::mean_total_cubic_anisotropy_energy(stream,header);
      		break;
      	case 33:
      		//vout::total_surface_anisotropy_energy(stream,header);
      		break;
      	case 34:
      		//vout::mean_total_surface_anisotropy_energy(stream,header);
      		break;
      	case 35:
      		vout::total_exchange_energy(stream,header);
      		break;
      	case 36:
      		vout::mean_total_exchange_energy(stream,header);
      		break;
      	case 37:
      		vout::total_applied_field_energy(stream,header);
      		break;
      	case 38:
      		vout::mean_total_applied_field_energy(stream,header);
      		break;
      	case 39:
      		vout::total_magnetostatic_energy(stream,header);
      		break;
      	case 40:
      		vout::mean_total_magnetostatic_energy(stream,header);
      		break;
      	case 41:
      		//vout::total_so_anisotropy_energy(stream,header);
      		break;
      	case 42:
      		//vout::mean_total_so_anisotropy_energy(stream,header);
      		break;
      	case 43:
      		vout::height_mvec(stream,header);
      		break;
      	case 44:
      		vout::material_height_mvec(stream,header);
      		break;
      	case 45:
      		vout::height_mvec_actual(stream,header);
      		break;
      	case 46:
      		vout::material_height_mvec_actual(stream,header);
      		break;
      	case 47:
      		vout::fmr_field_strength(stream,header);
      		break;
         case 48:
      		vout::mean_mvec(stream,header);
      		break;
         case 49:
      		vout::mat_mean_mvec(stream,header);
      		break;
         case 50:
      		vout::mean_material_susceptibility(stream,header);
      		break;
      	case 51:
      		vout::mean_height_magnetisation_length(stream,header);
      		break;
      	case 52:
      		vout::mean_height_magnetisation(stream,header);
      		break;
      	case 60:
      		vout::MPITimings(stream,header);
      		break;
      	case 61:
      		vout::mean_system_specific_heat(stream,header);
      		break;
      	case 62:
      		vout::mean_material_specific_heat(stream,header);
      		break;
              case 63:
                 vout::material_total_energy(stream,header);
                 break;
              case 64:
                 vout::material_mean_total_energy(stream,header);
                 break;
              case 999: //AJN
      		vout::standard_deviation(stream,header);
      		break;
      }

      return;

   }

   void write_out(std::ostream& stream,std::vector<unsigned int>& list){
      static bool header = true;
      // if header is false then header_option is never checked.
      if(header && !vout::header_option){
         header = false;
      };
      // Output data to output
      if(vmpi::my_rank==0){

         // For gpu acceleration get statistics from device
         if(gpu::acceleration) gpu::stats::get();

         for(unsigned int item=0;item<list.size();item++){
            output_switch(stream,list[item],header);
         }
         // Carriage return
         if(list.size()>0) stream << std::endl;

      } // end of code for rank 0 only
      header = false;
   }

	void zLogTsInit(std::string tmp){

		// Get program name and process ID
		std::string tmprev;
		int linelength = tmp.length();

		// set character triggers
		const char* key="/";	/// Word identifier

		// copy characters after last /
		for(int i=linelength-1;i>=0;i--){

			char c=tmp.at(i);

			if(c != *key){
				tmprev.push_back(c);
			}
			else break;
		}

		//reverse read into program name
		linelength = tmprev.size();
		for(int i = linelength-1; i>=0; i--){
			char c = tmprev.at(i);
			zLogProgramName.push_back(c);
		}

		// Get hostname
		char loghostname [80];
		#ifdef WIN_COMPILE
			DWORD sizelhn = sizeof ( loghostname );
			int GHS=!GetComputerName(loghostname, &sizelhn); //GetComputerName returns true when retrieves hostname
		#else
			int GHS=gethostname(loghostname, 80);
		#endif
	  terminaltextcolor(YELLOW);
		if(GHS!=0) std::cerr << "Warning: Unable to retrieve hostname for zlog file." << std::endl;
	  terminaltextcolor(WHITE);
		zLogHostName = loghostname;

		// Now get process ID
		#ifdef WIN_COMPILE
			zLogPid = _getpid();
		#else
			zLogPid = getpid();
		#endif

		// Open log filename
		if(vmpi::my_rank==0) zlog.open("log");

		// Mark as initialised;
		zLogInitialised=true;

		zlog << zTs() << "Logfile opened" << std::endl;

      //------------------------------------
   	// Determine current directory
   	//------------------------------------
   	char directory [256];

   	#ifdef WIN_COMPILE
   		_getcwd(directory, sizeof(directory));
   	#else
   		getcwd(directory, sizeof(directory));
   	#endif

      // write system and version information
      zlog << zTs() << "Executable : " << vout::zLogProgramName << std::endl;
      zlog << zTs() << "Host name  : " << vout::zLogHostName << ":" << std::endl;
      zlog << zTs() << "Directory  : " << directory << std::endl;
      zlog << zTs() << "Process ID : " << vout::zLogPid << std::endl;
      zlog << zTs() << "Version    : " << vinfo::version() << std::endl;
      zlog << zTs() << "Githash    : " << vinfo::githash() << std::endl;

		return;
	}

   //-------------------------------------------
	// Data output wrapper function
   //-------------------------------------------
	void data(){

		// check calling of routine if error checking is activated
		if(err::check==true){std::cout << "vout::data has been called" << std::endl;}

		// Calculate MPI Timings since last data output
		#ifdef MPICF
		if(vmpi::DetailedMPITiming){

			// Calculate Average times
			MPI_Reduce (&vmpi::TotalComputeTime,&vmpi::AverageComputeTime,1,MPI_DOUBLE,MPI_SUM,0,MPI_COMM_WORLD);
			MPI_Reduce (&vmpi::TotalWaitTime,&vmpi::AverageWaitTime,1,MPI_DOUBLE,MPI_SUM,0,MPI_COMM_WORLD);
			vmpi::AverageComputeTime/=double(vmpi::num_processors);
			vmpi::AverageWaitTime/=double(vmpi::num_processors);

			// Calculate Maximum times
			MPI_Reduce (&vmpi::TotalComputeTime,&vmpi::MaximumComputeTime,1,MPI_DOUBLE,MPI_MAX,0,MPI_COMM_WORLD);
			MPI_Reduce (&vmpi::TotalWaitTime,&vmpi::MaximumWaitTime,1,MPI_DOUBLE,MPI_MAX,0,MPI_COMM_WORLD);

			// Save times for timing matrix
			vmpi::ComputeTimeArray.push_back(vmpi::TotalComputeTime);
			vmpi::WaitTimeArray.push_back(vmpi::TotalWaitTime);

			// reset until next data output
			vmpi::TotalComputeTime=0.0;
			vmpi::TotalWaitTime=0.0;
		}
		#endif

      // check for open ofstream on root process only
      if(vmpi::my_rank == 0){
         if(!zmag.is_open()){
            // check for checkpoint continue and append data
            if(sim::load_checkpoint_flag && sim::load_checkpoint_continue_flag) zmag.open("output",std::ofstream::app);
            // otherwise overwrite file
            else{
               zmag.open("output",std::ofstream::trunc);
               // write file header information
               write_output_file_header(zmag, file_output_list);
            }
         }
      }

		// Only output 1/output_rate time steps// This is all serialised inside the write_output fn - AJN
		if(sim::time%vout::output_rate==0){
<<<<<<< HEAD
            write_out(zmag,file_output_list);
=======

		// Output data to output
		if(vmpi::my_rank==0){

         // For gpu acceleration get statistics from device
         if(gpu::acceleration) gpu::stats::get();

			for(unsigned int item=0;item<file_output_list.size();item++){
				switch(file_output_list[item]){
					case 0:
						vout::time(zmag);
						break;
					case 1:
						vout::real_time(zmag);
						break;
					case 2:
						vout::temperature(zmag);
						break;
					case 3:
						vout::Happ(zmag);
						break;
					case 4:
						vout::Hvec(zmag);
						break;
					case 5:
						vout::mvec(zmag);
						break;
					case 6:
						vout::magm(zmag);
						break;
					case 7:
						vout::mean_magm(zmag);
						break;
					case 8:
						vout::mat_mvec(zmag);
						break;
					case 9:
						vout::mat_mean_magm(zmag);
						break;
					case 12:
						vout::mdoth(zmag);
						break;
					case 14:
						vout::systorque(zmag);
						break;
					case 15:
						vout::mean_systorque(zmag);
						break;
					case 16:
						vout::constraint_phi(zmag);
						break;
					case 17:
						vout::constraint_theta(zmag);
						break;
					case 18:
						vout::material_constraint_phi(zmag);
						break;
					case 19:
						vout::material_constraint_theta(zmag);
						break;
					case 20:
						vout::material_mean_systorque(zmag);
						break;
					case 21:
						vout::mean_system_susceptibility(zmag);
						break;
					case 22:
						vout::phonon_temperature(zmag);
						break;
					case 23:
						vout::material_temperature(zmag);
						break;
					case 24:
						vout::material_applied_field_strength(zmag);
						break;
					case 25:
						vout::material_fmr_field_strength(zmag);
						break;
					case 26:
						vout::mat_mdoth(zmag);
						break;
					case 27:
						vout::total_energy(zmag);
						break;
					case 28:
						vout::mean_total_energy(zmag);
						break;
					case 29:
						vout::total_anisotropy_energy(zmag);
						break;
					case 30:
						vout::mean_total_anisotropy_energy(zmag);
						break;
					case 31:
						//vout::total_cubic_anisotropy_energy(zmag);
						break;
					case 32:
						//vout::mean_total_cubic_anisotropy_energy(zmag);
						break;
					case 33:
						//vout::total_surface_anisotropy_energy(zmag);
						break;
					case 34:
						//vout::mean_total_surface_anisotropy_energy(zmag);
						break;
					case 35:
						vout::total_exchange_energy(zmag);
						break;
					case 36:
						vout::mean_total_exchange_energy(zmag);
						break;
					case 37:
						vout::total_applied_field_energy(zmag);
						break;
					case 38:
						vout::mean_total_applied_field_energy(zmag);
						break;
					case 39:
						vout::total_magnetostatic_energy(zmag);
						break;
					case 40:
						vout::mean_total_magnetostatic_energy(zmag);
						break;
					case 41:
						//vout::total_so_anisotropy_energy(zmag);
						break;
					case 42:
						//vout::mean_total_so_anisotropy_energy(zmag);
						break;
					case 43:
						vout::height_mvec(zmag);
						break;
					case 44:
						vout::material_height_mvec(zmag);
						break;
					case 45:
						vout::height_mvec_actual(zmag);
						break;
					case 46:
						vout::material_height_mvec_actual(zmag);
						break;
					case 47:
						vout::fmr_field_strength(zmag);
						break;
               case 48:
						vout::mean_mvec(zmag);
						break;
               case 49:
						vout::mat_mean_mvec(zmag);
						break;
               case 50:
						vout::mean_material_susceptibility(zmag);
						break;
					case 51:
						vout::mean_height_magnetisation_length(zmag);
						break;
					case 52:
						vout::mean_height_magnetisation(zmag);
						break;
					case 60:
						vout::MPITimings(zmag);
						break;
					case 61:
						vout::mean_system_specific_heat(zmag);
						break;
					case 62:
						vout::mean_material_specific_heat(zmag);
						break;
          case 63:
            vout::material_total_energy(zmag);
            break;
          case 64:
            vout::material_mean_total_energy(zmag);
            break;
					case 65:
						vout::MRresistance(zmag);
						break;
	break;
				}
			}
			// Carriage return
			if(file_output_list.size()>0) zmag << std::endl;

			} // end of code for rank 0 only
>>>>>>> 7e76ff86
		} // end of if statement for output rate

		if(sim::time%vout::output_rate==0){ // needs to be altered to separate variable at some point
            write_out(std::cout,screen_output_list);
		} // End of if statement to output data to screen

		if(sim::time%vout::output_grain_rate==0){

   		// calculate grain magnetisations
   		grains::mag();

   		// Output data to zgrain
   		if(vmpi::my_rank==0){

   			// check for open ofstream
   			if(vout::grain_output_list.size() > 0 && !zgrain.is_open()){
   				// check for checkpoint continue and append data
   				if(sim::load_checkpoint_flag && sim::load_checkpoint_continue_flag) zgrain.open("grain",std::ofstream::app);
   				// otherwise overwrite file
   				else zgrain.open("grain",std::ofstream::trunc);
   			}

   			for(unsigned int item=0;item<vout::grain_output_list.size();item++){
      			switch(vout::grain_output_list[item]){
      				case 0:
      					vout::time(zgrain,false);
      					break;
      				case 1:
      					vout::real_time(zgrain,false);
      					break;
      				case 2:
      					vout::temperature(zgrain,false);
      					break;
      				case 3:
      					vout::Happ(zgrain,false);
      					break;
      				case 4:
      					vout::Hvec(zgrain,false);
      					break;
      				case 10:
      					vout::grain_mvec(zgrain,false);
      					break;
      				case 11:
      					vout::grain_magm(zgrain,false);
      					break;
      				case 13:
      					vout::grain_mat_mvec(zgrain,false);
      					break;
      				case 22:
      					vout::phonon_temperature(zgrain,false);
      					break;
               }
            }

            // Carriage return
            if(vout::grain_output_list.size()>0) zgrain << std::endl;
         }

      }

		// Output configuration files to disk
		config::output();

		// optionally save checkpoint file
		if(sim::save_checkpoint_flag==true && sim::save_checkpoint_continuous_flag==true && sim::time%sim::save_checkpoint_rate==0) save_checkpoint();

      return;

   } // end of data()

} // end of namespace vout

/// @brief Function to output timestamp to stream
///
/// @section License
/// Use of this code, either in source or compiled form, is subject to license from the authors.
/// Copyright \htmlonly &copy \endhtmlonly Richard Evans, 2009-2012. All Rights Reserved.
///
/// @section Information
/// @author  Richard Evans, richard.evans@york.ac.uk
/// @version 1.0
/// @date    19/04/2012
///
/// @return TS
///
/// @internal
///	Created:		19/04/2012
///	Revision:	  ---
///=====================================================================================
///
std::string zTs(){

  std::string NullString;
  NullString="";

	if(vout::zLogInitialised==true){
		std::ostringstream Ts;

		// varibale for time
		time_t seconds;

		// get current time
		seconds = time (NULL);
		struct tm * timeinfo;
		char logtime [80];

		timeinfo = localtime ( &seconds );
		// Format time string
		//strftime (logtime,80,"%Y-%m-%d %X ",timeinfo);
      strftime (logtime,80,"%d-%m-%Y [%X] ",timeinfo);

		Ts << logtime;
      // << vout::zLogProgramName << " [" << vout::zLogHostName << ":" << vout::zLogPid << ":"<< vmpi::my_rank << "] ";

		return Ts.str();

	}
	else{
		terminaltextcolor(RED);
		std::cerr << "Error! - zlog not initialised, exiting" << std::endl;
		// This can be recursive - vexit calls zTs()
		//err::vexit();
		// Exit manually
		std::cerr << "Fatal error: Aborting program. See log file for details." << std::endl;
	  terminaltextcolor(WHITE);
		exit(EXIT_FAILURE);
	}

	return NullString;
}<|MERGE_RESOLUTION|>--- conflicted
+++ resolved
@@ -248,15 +248,18 @@
       	case 62:
       		vout::mean_material_specific_heat(stream,header);
       		break;
-              case 63:
-                 vout::material_total_energy(stream,header);
-                 break;
-              case 64:
-                 vout::material_mean_total_energy(stream,header);
-                 break;
-              case 999: //AJN
-      		vout::standard_deviation(stream,header);
-      		break;
+         case 63:
+            vout::material_total_energy(stream,header);
+            break;
+         case 64:
+            vout::material_mean_total_energy(stream,header);
+            break;
+         case 65:
+            vout::MRresistance(zmag);
+            break;
+         case 999: //AJN
+            vout::standard_deviation(stream,header);
+            break;
       }
 
       return;
@@ -408,203 +411,16 @@
          }
       }
 
-		// Only output 1/output_rate time steps// This is all serialised inside the write_output fn - AJN
-		if(sim::time%vout::output_rate==0){
-<<<<<<< HEAD
-            write_out(zmag,file_output_list);
-=======
-
-		// Output data to output
-		if(vmpi::my_rank==0){
-
-         // For gpu acceleration get statistics from device
-         if(gpu::acceleration) gpu::stats::get();
-
-			for(unsigned int item=0;item<file_output_list.size();item++){
-				switch(file_output_list[item]){
-					case 0:
-						vout::time(zmag);
-						break;
-					case 1:
-						vout::real_time(zmag);
-						break;
-					case 2:
-						vout::temperature(zmag);
-						break;
-					case 3:
-						vout::Happ(zmag);
-						break;
-					case 4:
-						vout::Hvec(zmag);
-						break;
-					case 5:
-						vout::mvec(zmag);
-						break;
-					case 6:
-						vout::magm(zmag);
-						break;
-					case 7:
-						vout::mean_magm(zmag);
-						break;
-					case 8:
-						vout::mat_mvec(zmag);
-						break;
-					case 9:
-						vout::mat_mean_magm(zmag);
-						break;
-					case 12:
-						vout::mdoth(zmag);
-						break;
-					case 14:
-						vout::systorque(zmag);
-						break;
-					case 15:
-						vout::mean_systorque(zmag);
-						break;
-					case 16:
-						vout::constraint_phi(zmag);
-						break;
-					case 17:
-						vout::constraint_theta(zmag);
-						break;
-					case 18:
-						vout::material_constraint_phi(zmag);
-						break;
-					case 19:
-						vout::material_constraint_theta(zmag);
-						break;
-					case 20:
-						vout::material_mean_systorque(zmag);
-						break;
-					case 21:
-						vout::mean_system_susceptibility(zmag);
-						break;
-					case 22:
-						vout::phonon_temperature(zmag);
-						break;
-					case 23:
-						vout::material_temperature(zmag);
-						break;
-					case 24:
-						vout::material_applied_field_strength(zmag);
-						break;
-					case 25:
-						vout::material_fmr_field_strength(zmag);
-						break;
-					case 26:
-						vout::mat_mdoth(zmag);
-						break;
-					case 27:
-						vout::total_energy(zmag);
-						break;
-					case 28:
-						vout::mean_total_energy(zmag);
-						break;
-					case 29:
-						vout::total_anisotropy_energy(zmag);
-						break;
-					case 30:
-						vout::mean_total_anisotropy_energy(zmag);
-						break;
-					case 31:
-						//vout::total_cubic_anisotropy_energy(zmag);
-						break;
-					case 32:
-						//vout::mean_total_cubic_anisotropy_energy(zmag);
-						break;
-					case 33:
-						//vout::total_surface_anisotropy_energy(zmag);
-						break;
-					case 34:
-						//vout::mean_total_surface_anisotropy_energy(zmag);
-						break;
-					case 35:
-						vout::total_exchange_energy(zmag);
-						break;
-					case 36:
-						vout::mean_total_exchange_energy(zmag);
-						break;
-					case 37:
-						vout::total_applied_field_energy(zmag);
-						break;
-					case 38:
-						vout::mean_total_applied_field_energy(zmag);
-						break;
-					case 39:
-						vout::total_magnetostatic_energy(zmag);
-						break;
-					case 40:
-						vout::mean_total_magnetostatic_energy(zmag);
-						break;
-					case 41:
-						//vout::total_so_anisotropy_energy(zmag);
-						break;
-					case 42:
-						//vout::mean_total_so_anisotropy_energy(zmag);
-						break;
-					case 43:
-						vout::height_mvec(zmag);
-						break;
-					case 44:
-						vout::material_height_mvec(zmag);
-						break;
-					case 45:
-						vout::height_mvec_actual(zmag);
-						break;
-					case 46:
-						vout::material_height_mvec_actual(zmag);
-						break;
-					case 47:
-						vout::fmr_field_strength(zmag);
-						break;
-               case 48:
-						vout::mean_mvec(zmag);
-						break;
-               case 49:
-						vout::mat_mean_mvec(zmag);
-						break;
-               case 50:
-						vout::mean_material_susceptibility(zmag);
-						break;
-					case 51:
-						vout::mean_height_magnetisation_length(zmag);
-						break;
-					case 52:
-						vout::mean_height_magnetisation(zmag);
-						break;
-					case 60:
-						vout::MPITimings(zmag);
-						break;
-					case 61:
-						vout::mean_system_specific_heat(zmag);
-						break;
-					case 62:
-						vout::mean_material_specific_heat(zmag);
-						break;
-          case 63:
-            vout::material_total_energy(zmag);
-            break;
-          case 64:
-            vout::material_mean_total_energy(zmag);
-            break;
-					case 65:
-						vout::MRresistance(zmag);
-						break;
-	break;
-				}
-			}
-			// Carriage return
-			if(file_output_list.size()>0) zmag << std::endl;
-
-			} // end of code for rank 0 only
->>>>>>> 7e76ff86
-		} // end of if statement for output rate
-
-		if(sim::time%vout::output_rate==0){ // needs to be altered to separate variable at some point
-            write_out(std::cout,screen_output_list);
-		} // End of if statement to output data to screen
-
-		if(sim::time%vout::output_grain_rate==0){
+      // Only output 1/output_rate time steps// This is all serialised inside the write_output fn - AJN
+      if(sim::time%vout::output_rate==0){
+         write_out(zmag,file_output_list);
+      } // end of if statement for output rate
+
+      if(sim::time%vout::output_rate==0){ // needs to be altered to separate variable at some point
+         write_out(std::cout,screen_output_list);
+      } // End of if statement to output data to screen
+
+      if(sim::time%vout::output_grain_rate==0){
 
    		// calculate grain magnetisations
    		grains::mag();
