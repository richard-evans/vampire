//------------------------------------------------------------------------------
//
//   This file is part of the VAMPIRE open source package under the
//   Free BSD licence (see licence file for details).
//
//   (c) Andrew Naden, Richard F L Evans and Rory Pond 2016. All rights reserved.
//
//   Email: richard.evans@york.ac.uk and rory.pond@york.ac.uk
//
//------------------------------------------------------------------------------
//

// C++ standard library headers
#include <sstream>

// Vampire headers
#include "config.hpp"
#include "errors.hpp"
#include "info.hpp"
#include "gpu.hpp"
#include "grains.hpp"
#include "sim.hpp"
#include "vio.hpp"
#include "micromagnetic.hpp"

// vio module headers
#include "internal.hpp"

namespace vout{
	std::string zLogProgramName; /// Program Name
	std::string zLogHostName; /// Host Name
	bool        zLogInitialised=false; /// Initialised flag
	#ifdef WIN_COMPILE
		int      zLogPid; /// Process ID
	#else
		pid_t    zLogPid; /// Process ID
	#endif
}

///-------------------------------------------------------
/// Function to write header information about simulation
///-------------------------------------------------------
void write_output_file_header(std::ofstream& ofile, std::vector<unsigned int>& file_output_list){

	//------------------------------------
	// Determine current time
	//------------------------------------
	time_t seconds;

	// get time now
	seconds = time (NULL);
	struct tm * timeinfo;
	char oftime [80];

	timeinfo = localtime ( &seconds );
	// format time string
	strftime (oftime,80,"%Y-%m-%d %X ",timeinfo);

	//------------------------------------
	// Determine current directory
	//------------------------------------
	char directory [256];

	#ifdef WIN_COMPILE
		if(_getcwd(directory, sizeof(directory)) == NULL){
            std::cerr << "Fatal getcwd error in datalog." << std::endl;
        }
	#else
		if(getcwd(directory, sizeof(directory)) == NULL){
            std::cerr << "Fatal getcwd error in datalog." << std::endl;
        }
	#endif

	//------------------------------------
	// Output output file header
	//------------------------------------
	ofile << "#----------------------------------------------------------------------------------------------------------------------------------------------------------" << std::endl;
	ofile << "# " << "Output file for vampire simulation" << std::endl;
	ofile << "# " << "  time       : " << oftime << "    process id : " << vout::zLogPid << std::endl;
	ofile << "# " << "  hostname   : " << vout::zLogHostName << std::endl;
	ofile << "# " << "  path       : " << directory << std::endl;
   ofile << "# " << "  version    : " << vinfo::version() << std::endl;
   ofile << "# " << "  githash    : " << vinfo::githash() << std::endl;
	ofile << "#----------------------------------------------------------------------------------------------------------------------------------------------------------" << std::endl;
	//ofile << "# time" << "\t" << "temperature" << "\t" <<  "|m|" << "\t" << "..." << std::endl; // to be concluded...
    if(vout::header_option){
        vout::write_out(ofile,file_output_list);
    }
	return;

}

namespace vout{

   void output_switch(std::ostream& stream,unsigned int idx,bool header){
      //stream.precision(vout::precision);
      switch(idx){
      	case 0:
      		vout::time(stream,header);
      		break;
      	case 1:
      		vout::real_time(stream,header);
      		break;
      	case 2:
      		vout::temperature(stream,header);
      		break;
      	case 3:
      		vout::Happ(stream,header);
      		break;
      	case 4:
      		vout::Hvec(stream,header);
      		break;
      	case 5:
      		vout::mvec(stream,header);
      		break;
      	case 6:
      		vout::magm(stream,header);
      		break;
      	case 7:
      		vout::mean_magm(stream,header);
      		break;
      	case 8:
      		vout::mat_mvec(stream,header);
      		break;
      	case 9:
      		vout::mat_mean_magm(stream,header);
      		break;
      	case 12:
      		vout::mdoth(stream,header);
      		break;
      	case 14:
      		vout::systorque(stream, header);
      		break;
      	case 15:
      		vout::mean_systorque(stream, header);
      		break;
      	case 16:
      		vout::constraint_phi(stream,header);
      		break;
      	case 17:
      		vout::constraint_theta(stream,header);
      		break;
      	case 18:
      		vout::material_constraint_phi(stream,header);
      		break;
      	case 19:
      		vout::material_constraint_theta(stream,header);
      		break;
      	case 20:
      		vout::material_mean_systorque(stream, header);
      		break;
      	case 21:
      		vout::mean_system_susceptibility(stream,header);
      		break;
      	case 22:
      		vout::phonon_temperature(stream,header);
      		break;
      	case 23:
      		vout::material_temperature(stream,header);
      		break;
      	case 24:
      		vout::material_applied_field_strength(stream,header);
      		break;
      	case 25:
      		vout::material_fmr_field_strength(stream,header);
      		break;
      	case 26:
      		vout::mat_mdoth(stream,header);
      		break;
      	case 27:
      		vout::total_energy(stream,header);
      		break;
      	case 28:
      		vout::mean_total_energy(stream,header);
      		break;
      	case 29:
      		vout::total_anisotropy_energy(stream,header);
      		break;
      	case 30:
      		vout::mean_total_anisotropy_energy(stream,header);
      		break;
      	case 31:
      		vout::material_torque(stream, header);
      		break;
      	case 32:
      		//vout::mean_total_cubic_anisotropy_energy(stream,header);
      		break;
      	case 33:
      		//vout::total_surface_anisotropy_energy(stream,header);
      		break;
      	case 34:
      		//vout::mean_total_surface_anisotropy_energy(stream,header);
      		break;
      	case 35:
      		vout::total_exchange_energy(stream,header);
      		break;
      	case 36:
      		vout::mean_total_exchange_energy(stream,header);
      		break;
      	case 37:
      		vout::total_applied_field_energy(stream,header);
      		break;
      	case 38:
      		vout::mean_total_applied_field_energy(stream,header);
      		break;
      	case 39:
      		vout::total_magnetostatic_energy(stream,header);
      		break;
      	case 40:
      		vout::mean_total_magnetostatic_energy(stream,header);
      		break;
      	case 41:
      		//vout::total_so_anisotropy_energy(stream,header);
      		break;
      	case 42:
      		//vout::mean_total_so_anisotropy_energy(stream,header);
      		break;
      	case 43:
      		vout::height_mvec(stream,header);
      		break;
      	case 44:
      		vout::material_height_mvec(stream,header);
      		break;
      	case 45:
      		vout::height_mvec_actual(stream,header);
      		break;
      	case 46:
      		vout::material_height_mvec_actual(stream,header);
      		break;
      	case 47:
      		vout::fmr_field_strength(stream,header);
      		break;
         case 48:
      		vout::mean_mvec(stream,header);
      		break;
         case 49:
      		vout::mat_mean_mvec(stream,header);
      		break;
         case 50:
      		vout::mean_material_susceptibility(stream,header);
      		break;
      	case 51:
      		vout::mean_height_magnetisation_length(stream,header);
      		break;
      	case 52:
      		vout::mean_height_magnetisation(stream,header);
      		break;
      	case 60:
      		vout::MPITimings(stream,header);
      		break;
      	case 61:
      		vout::mean_system_specific_heat(stream,header);
      		break;
      	case 62:
      		vout::mean_material_specific_heat(stream,header);
      		break;
<<<<<<< HEAD
			case 63:
				vout::material_total_energy(stream,header);
				break;
			case 64:
				vout::material_mean_total_energy(stream,header);
				break;
			case 65:
				vout::resistance(stream, header);
			  	break;
			case 66:
			  	vout::current(stream, header);
			  	break;
			case 67:
				vout::domain_wall_position(stream,header);
				break;
			case 68:
				vout::MRresistance(stream,header);
				break;
			case 69:
				vout::lfa_ms(stream,header);
				break;
			case 70:
				vout::x_track_pos(stream,header);
				break;
			case 71:
				vout::z_track_pos(stream,header);
				break;
			case 72:
			   vout::fractional_electric_field_strength(stream, header);
			case 999: //AJN
				vout::standard_deviation(stream,header);
				break;
=======
              case 63:
                 vout::material_total_energy(stream,header);
                 break;
              case 64:
                 vout::material_mean_total_energy(stream,header);
				 break;
		case 65:
			vout::system_spin_temperature(stream, header);
			break;
		case 66:
			vout::material_spin_temperature(stream, header);
			break;
       case 67:
			vout::mean_system_spin_temperature(stream, header);
			break;
		case 68:
			vout::mean_material_spin_temperature(stream, header);
			break;
        case 999: //AJN
      		vout::standard_deviation(stream,header);
      		break;
//=======
>>>>>>> 99b4009d

      }

      return;

   }

   void write_out(std::ostream& stream,std::vector<unsigned int>& list){
      static bool header = true;
      // if header is false then header_option is never checked.
      if(header && !vout::header_option){
         header = false;
      };
      // Output data to output
      if(vmpi::my_rank==0){

         // For gpu acceleration get statistics from device
         if(gpu::acceleration) gpu::stats::get();

         for(unsigned int item=0;item<list.size();item++){
            output_switch(stream,list[item],header);
         }
         // Carriage return
         if(list.size()>0) stream << std::endl;

      } // end of code for rank 0 only
      header = false;
   }

	void zLogTsInit(std::string tmp){

		// Get program name and process ID
		std::string tmprev;
		int linelength = tmp.length();

		// set character triggers
		const char* key="/";	/// Word identifier

		// copy characters after last /
		for(int i=linelength-1;i>=0;i--){

			char c=tmp.at(i);

			if(c != *key){
				tmprev.push_back(c);
			}
			else break;
		}

		//reverse read into program name
		linelength = tmprev.size();
		for(int i = linelength-1; i>=0; i--){
			char c = tmprev.at(i);
			zLogProgramName.push_back(c);
		}

		// Get hostname
		char loghostname [80];
		#ifdef WIN_COMPILE
			DWORD sizelhn = sizeof ( loghostname );
			int GHS=!GetComputerName(loghostname, &sizelhn); //GetComputerName returns true when retrieves hostname
		#else
			int GHS=gethostname(loghostname, 80);
		#endif
	  terminaltextcolor(YELLOW);
		if(GHS!=0) std::cerr << "Warning: Unable to retrieve hostname for zlog file." << std::endl;
	  terminaltextcolor(WHITE);
		zLogHostName = loghostname;

		// Now get process ID
		#ifdef WIN_COMPILE
			zLogPid = _getpid();
		#else
			zLogPid = getpid();
		#endif

		// Open log filename
		if(vmpi::my_rank==0) zlog.open("log");

		// Mark as initialised;
		zLogInitialised=true;

		zlog << zTs() << "Logfile opened" << std::endl;

      //------------------------------------
   	// Determine current directory
   	//------------------------------------
   	char directory [256];

   	#ifdef WIN_COMPILE
   		if(_getcwd(directory, sizeof(directory)) == NULL){
            std::cerr << "Fatal getcwd error in datalog." << std::endl;
        }
   	#else
   		if(getcwd(directory, sizeof(directory)) == NULL){
            std::cerr << "Fatal getcwd error in datalog." << std::endl;
        }
   	#endif

      // write system and version information
      zlog << zTs() << "Executable : " << vout::zLogProgramName << std::endl;
      zlog << zTs() << "Host name  : " << vout::zLogHostName << ":" << std::endl;
      zlog << zTs() << "Directory  : " << directory << std::endl;
      zlog << zTs() << "Process ID : " << vout::zLogPid << std::endl;
      zlog << zTs() << "Version    : " << vinfo::version() << std::endl;
      zlog << zTs() << "Githash    : " << vinfo::githash() << std::endl;

		return;
	}

   //-------------------------------------------
	// Data output wrapper function
   //-------------------------------------------
	void data(){


      //if(micromagnetic::discretisation_type != 1){
		// check calling of routine if error checking is activated
		if(err::check==true){std::cout << "vout::data has been called" << std::endl;}

		// Calculate MPI Timings since last data output
		#ifdef MPICF
		if(vmpi::DetailedMPITiming){

			// Calculate Average times
			MPI_Reduce (&vmpi::TotalComputeTime,&vmpi::AverageComputeTime,1,MPI_DOUBLE,MPI_SUM,0,MPI_COMM_WORLD);
			MPI_Reduce (&vmpi::TotalWaitTime,&vmpi::AverageWaitTime,1,MPI_DOUBLE,MPI_SUM,0,MPI_COMM_WORLD);
			vmpi::AverageComputeTime/=double(vmpi::num_processors);
			vmpi::AverageWaitTime/=double(vmpi::num_processors);

			// Calculate Maximum times
			MPI_Reduce (&vmpi::TotalComputeTime,&vmpi::MaximumComputeTime,1,MPI_DOUBLE,MPI_MAX,0,MPI_COMM_WORLD);
			MPI_Reduce (&vmpi::TotalWaitTime,&vmpi::MaximumWaitTime,1,MPI_DOUBLE,MPI_MAX,0,MPI_COMM_WORLD);

			// Save times for timing matrix
			vmpi::ComputeTimeArray.push_back(vmpi::TotalComputeTime);
			vmpi::WaitTimeArray.push_back(vmpi::TotalWaitTime);

			// reset until next data output
			vmpi::TotalComputeTime=0.0;
			vmpi::TotalWaitTime=0.0;
		}
		#endif

      // check for open ofstream on root process only
      if(vmpi::my_rank == 0){
         if(!zmag.is_open()){
            // check for checkpoint continue and append data
            if(sim::load_checkpoint_flag && sim::load_checkpoint_continue_flag) zmag.open("output",std::ofstream::app);
            // otherwise overwrite file
            else{
               zmag.open("output",std::ofstream::trunc);
               // write file header information
               write_output_file_header(zmag, file_output_list);
            }
         }
      }

      // Only output 1/output_rate time steps// This is all serialised inside the write_output fn - AJN
      if(sim::time%vout::output_rate==0){
         write_out(zmag,file_output_list);
      } // end of if statement for output rate

      if(sim::time%vout::output_rate==0){ // needs to be altered to separate variable at some point
         write_out(std::cout,screen_output_list);
      } // End of if statement to output data to screen

		vout::write_grain_file();

		// Output configuration files to disk
		config::output();

		// optionally save checkpoint file
		if(sim::save_checkpoint_flag==true && sim::save_checkpoint_continuous_flag==true && sim::time%sim::save_checkpoint_rate==0) save_checkpoint();
     // }
      if (micromagnetic::discretisation_type ==1){
         micromagnetic::outputs();
      }
      return;

   } // end of data()

} // end of namespace vout

/// @brief Function to output timestamp to stream
///
/// @section License
/// Use of this code, either in source or compiled form, is subject to license from the authors.
/// Copyright \htmlonly &copy \endhtmlonly Richard Evans, 2009-2012. All Rights Reserved.
///
/// @section Information
/// @author  Richard Evans, richard.evans@york.ac.uk
/// @version 1.0
/// @date    19/04/2012
///
/// @return TS
///
/// @internal
///	Created:		19/04/2012
///	Revision:	  ---
///=====================================================================================
///
std::string zTs(){

  std::string NullString;
  NullString="";

	if(vout::zLogInitialised==true){
		std::ostringstream Ts;

		// varibale for time
		time_t seconds;

		// get current time
		seconds = time (NULL);
		struct tm * timeinfo;
		char logtime [80];

		timeinfo = localtime ( &seconds );
		// Format time string
		//strftime (logtime,80,"%Y-%m-%d %X ",timeinfo);
      strftime (logtime,80,"%d-%m-%Y [%X] ",timeinfo);

		Ts << logtime;
      // << vout::zLogProgramName << " [" << vout::zLogHostName << ":" << vout::zLogPid << ":"<< vmpi::my_rank << "] ";

		return Ts.str();

	}
	else{
		terminaltextcolor(RED);
		std::cerr << "Error! - zlog not initialised, exiting" << std::endl;
		// This can be recursive - vexit calls zTs()
		//err::vexit();
		// Exit manually
		std::cerr << "Fatal error: Aborting program. See log file for details." << std::endl;
	  terminaltextcolor(WHITE);
		exit(EXIT_FAILURE);
	}

	return NullString;
}<|MERGE_RESOLUTION|>--- conflicted
+++ resolved
@@ -254,7 +254,6 @@
       	case 62:
       		vout::mean_material_specific_heat(stream,header);
       		break;
-<<<<<<< HEAD
 			case 63:
 				vout::material_total_energy(stream,header);
 				break;
@@ -287,30 +286,26 @@
 			case 999: //AJN
 				vout::standard_deviation(stream,header);
 				break;
-=======
-              case 63:
+              case 73:
                  vout::material_total_energy(stream,header);
                  break;
-              case 64:
+              case 77:
                  vout::material_mean_total_energy(stream,header);
 				 break;
-		case 65:
+		case 78:
 			vout::system_spin_temperature(stream, header);
 			break;
-		case 66:
+		case 79:
 			vout::material_spin_temperature(stream, header);
 			break;
-       case 67:
+       case 80:
 			vout::mean_system_spin_temperature(stream, header);
 			break;
-		case 68:
+		case 81:
 			vout::mean_material_spin_temperature(stream, header);
 			break;
-        case 999: //AJN
-      		vout::standard_deviation(stream,header);
-      		break;
+      
 //=======
->>>>>>> 99b4009d
 
       }
 
