--- conflicted
+++ resolved
@@ -418,29 +418,29 @@
                 sim::program=51;
                 return EXIT_SUCCESS;
             }
+            test="domain-wall";
+            if(value==test){
+                sim::program=52;
+                return EXIT_SUCCESS;
+            }
+            test="exchange-stiffness";
+            if(value==test){
+                sim::program=53;
+                return EXIT_SUCCESS;
+            }
+            test="field-sweep";
+            if(value==test){
+                sim::program=70;
+                return EXIT_SUCCESS;
+            }
             test="disk-tracks";
             if(value==test){
-               sim::program=52;
+               sim::program=72;
                return EXIT_SUCCESS;
             }
             test="diagnostic-boltzmann-micromagnetic-llg";
             if(value==test){
-                sim::program=53;
-                return EXIT_SUCCESS;
-            }
-            test="field-sweep";
-            if(value==test){
-                sim::program=60;
-                return EXIT_SUCCESS;
-            }
-            test="domain-wall";
-            if(value==test){
-                sim::program=61;
-                return EXIT_SUCCESS;
-            }
-            test="exchange-stiffness";
-            if(value==test){
-                sim::program=53;
+                sim::program=73;
                 return EXIT_SUCCESS;
             }
             else{
@@ -832,11 +832,7 @@
      test="track-bit-size-x";
      if(word==test){
         double m=atof(value.c_str());
-<<<<<<< HEAD
         check_for_valid_value(m, word, line, prefix, unit, "length", 0.0, 10000000.0,"input","0.0 - 10000000");
-=======
-        check_for_valid_value(m, word, line, prefix, unit, "length", 0.0, 360000.0,"input","0.0 - 100");
->>>>>>> e2778c22
         sim::track_bit_size = m;
         return EXIT_SUCCESS;
      }
@@ -844,11 +840,7 @@
      test="track-bit-size-z";
      if(word==test){
         double m=atof(value.c_str());
-<<<<<<< HEAD
         check_for_valid_value(m, word, line, prefix, unit, "length", 0.0, 10000000.0,"input","0.0 - 10000000");
-=======
-        check_for_valid_value(m, word, line, prefix, unit, "length", 0.0, 360000.0,"input","0.0 - 100");
->>>>>>> e2778c22
         sim::track_bit_width = m;
         return EXIT_SUCCESS;
      }
@@ -856,13 +848,8 @@
      test="track-bit-size-y";
      if(word==test){
         double m=atof(value.c_str());
-<<<<<<< HEAD
         check_for_valid_value(m, word, line, prefix, unit, "length", 0.0, 10000000.0,"input","0.0 - 10000000");
         sim::track_bit_depth = m;
-=======
-        check_for_valid_value(m, word, line, prefix, unit, "length", 0.0, 360000.0,"input","0.0 - 100");
-        sim::track_bit_size = m;
->>>>>>> e2778c22
         return EXIT_SUCCESS;
      }
      test="track-fly-height";
@@ -894,24 +881,17 @@
        sim::LFA_scan_field_step = m;
        return EXIT_SUCCESS;
      }
-<<<<<<< HEAD
      test="LFA";
      if(word==test){
        sim::LFA = true;
        return EXIT_SUCCESS;
      }
-=======
->>>>>>> e2778c22
 
      test="num-tracks";
      if(word==test){
         double m=atof(value.c_str());
         check_for_valid_value(m, word, line, prefix, unit, "none", 0.0, 100,"input","0.0 - 100");
         sim::track_num_tracks = m;
-<<<<<<< HEAD
-=======
-        std::cout << "N" << m << std::endl;
->>>>>>> e2778c22
         return EXIT_SUCCESS;
      }
      test="num-bits-per-track";
@@ -930,11 +910,7 @@
      test="x-velocity";
      if(word==test){
         double m=atof(value.c_str());
-<<<<<<< HEAD
         check_for_valid_value(m, word, line, prefix, unit, "length", 0.0, 360.0,"input","0.0 - 360.0 degrees");
-=======
-        check_for_valid_value(m, word, line, prefix, unit, "none", 0.0, 360.0,"input","0.0 - 360.0 degrees");
->>>>>>> e2778c22
         sim::cross_track_velocity = m;
         return EXIT_SUCCESS;
      }
@@ -943,11 +919,7 @@
      test="z-velocity";
      if(word==test){
         double m=atof(value.c_str());
-<<<<<<< HEAD
         check_for_valid_value(m, word, line, prefix, unit, "length", 0.0, 360.0,"input","0.0 - 360.0 degrees");
-=======
-        check_for_valid_value(m, word, line, prefix, unit, "none", 0.0, 360.0,"input","0.0 - 360.0 degrees");
->>>>>>> e2778c22
         sim::down_track_velocity = m;
         return EXIT_SUCCESS;
      }
@@ -955,22 +927,14 @@
      test="initial-x-position";
      if(word==test){
         double m=atof(value.c_str());
-<<<<<<< HEAD
         check_for_valid_value(m, word, line, prefix, unit, "length", -100000000.0, 10000000.0,"input","0.0 - 360.0 degrees");
-=======
-        check_for_valid_value(m, word, line, prefix, unit, "none", -100000000.0, 10000000.0,"input","0.0 - 360.0 degrees");
->>>>>>> e2778c22
         sim::initial_cross_track_position = m;
         return EXIT_SUCCESS;
      }
      test="initial-z-position";
      if(word==test){
         double m=atof(value.c_str());
-<<<<<<< HEAD
         check_for_valid_value(m, word, line, prefix, unit, "length", -100000000.0, 10000000.0,"input","0.0 - 360.0 degrees");
-=======
-        check_for_valid_value(m, word, line, prefix, unit, "none", -100000000.0, 10000000.0,"input","0.0 - 360.0 degrees");
->>>>>>> e2778c22
         sim::initial_down_track_position = m;
         return EXIT_SUCCESS;
      }
@@ -1198,12 +1162,6 @@
             output_list.push_back(2);
             return EXIT_SUCCESS;
         }
-        test="magneto-resistance";
-        if(word==test){
-          micromagnetic::enable_resistance = true;
-          output_list.push_back(65);
-          return EXIT_SUCCESS;
-       }
         else
         //--------------------------------------------------------------------
         test="applied-field-strength";
@@ -1557,53 +1515,48 @@
            output_list.push_back(64);
            return EXIT_SUCCESS;
         }
-        test="magneto-resistance";
-        if(word==test){
-          micromagnetic::enable_resistance = true;
-          output_list.push_back(65);
-          return EXIT_SUCCESS;
-       }
-        //--------------------------------------------------------------------
-        test="lfa-ms";
+        //--------------------------------------------------------------------
+        test="resistance";
+        if(word==test){
+           output_list.push_back(65);
+           return EXIT_SUCCESS;
+        }
+        //--------------------------------------------------------------------
+        test="current";
         if(word==test){
            output_list.push_back(66);
            return EXIT_SUCCESS;
         }
-        test="track-pos-x";
-        if(word==test){
-           output_list.push_back(67);
-           return EXIT_SUCCESS;
-        }
-        test="track-pos-z";
-        if(word==test){
+        //--------------------------------------------------------------------
+        test="domain-wall-centre";
+        if(word==test){
+            output_list.push_back(67);
+            return EXIT_SUCCESS;
+        }
+        //--------------------------------------------------------------------
+        test="magneto-resistance";
+        if(word==test){
+           micromagnetic::enable_resistance = true;
            output_list.push_back(68);
            return EXIT_SUCCESS;
         }
-         test="track-field";
-         if(word==test){
-        output_list.push_back(69);
-        return EXIT_SUCCESS;
-     }
-        //--------------------------------------------------------------------
-        test="resistance";
-        if(word==test){
-           output_list.push_back(65);
+        //--------------------------------------------------------------------
+        test="lfa-ms";
+        if(word==test){
+           output_list.push_back(69);
            return EXIT_SUCCESS;
         }
-        //--------------------------------------------------------------------
-        test="current";
+        test="track-pos-x";
+        if(word==test){
+           output_list.push_back(70);
+           return EXIT_SUCCESS;
+        }
+        test="track-pos-z";
         if(word==test){
            output_list.push_back(71);
            return EXIT_SUCCESS;
         }
         //--------------------------------------------------------------------
-        test="domain-wall-centre";
-        if(word==test){
-            output_list.push_back(70);
-            return EXIT_SUCCESS;
-        }
-        //--------------------------------------------------------------------
-        // reserve 68 for voltage
         test="gnuplot-array-format";
         if(word==test){
             vout::gnuplot_array_format=true;
