--- conflicted
+++ resolved
@@ -418,7 +418,6 @@
                 sim::program=51;
                 return EXIT_SUCCESS;
             }
-<<<<<<< HEAD
             test="disk-tracks";
             if(value==test){
                sim::program=52;
@@ -429,14 +428,11 @@
                 sim::program=60;
                 return EXIT_SUCCESS;
             }
-
-=======
             test="domain-wall";
             if(value==test){
-                sim::program=52;
-                return EXIT_SUCCESS;
-            }
->>>>>>> 1f298f8d
+                sim::program=61;
+                return EXIT_SUCCESS;
+            }
             else{
             terminaltextcolor(RED);
                         std::cout << word << '\t' << test << std::endl;
