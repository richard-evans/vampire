--- conflicted
+++ resolved
@@ -423,13 +423,14 @@
                 sim::program=52;
                 return EXIT_SUCCESS;
             }
-<<<<<<< HEAD
+            test="exchange-stiffness";
+            if(value==test){
+                sim::program=53;
+                return EXIT_SUCCESS;
+            }
             test="mm-A-calculation";
-=======
-            test="exchange-stiffness";
->>>>>>> e2778c22
-            if(value==test){
-                sim::program=53;
+            if(value==test){
+                sim::program=54;
                 return EXIT_SUCCESS;
             }
             else{
