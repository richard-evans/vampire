--- conflicted
+++ resolved
@@ -111,21 +111,13 @@
    void mean_height_magnetisation_length(std::ostream& stream,bool header);
    void mean_height_magnetisation(std::ostream& stream,bool header);
 
-<<<<<<< HEAD
-   void MPITimings(std::ostream& stream);
-   void mean_system_specific_heat(std::ostream& stream);
-   void mean_material_specific_heat(std::ostream& stream);
-   void material_total_energy(std::ostream& stream);
-   void material_mean_total_energy(std::ostream& stream);
-   void resistance(std::ostream& stream);
-   void current(std::ostream& stream);
-=======
    void MPITimings(std::ostream& stream,bool header);
    void mean_system_specific_heat(std::ostream& stream,bool header);
    void mean_material_specific_heat(std::ostream& stream,bool header);
    void material_total_energy(std::ostream& stream,bool header);
    void material_mean_total_energy(std::ostream& stream,bool header);
->>>>>>> 99bd2a91
+   void resistance(std::ostream& stream, bool header);
+   void current(std::ostream& stream, bool header);
 
    //-------------------------------------------------------------------------
    // Funciton protypes for functions inside: datalog.cpp
