--- conflicted
+++ resolved
@@ -119,13 +119,10 @@
    void mean_material_specific_heat(std::ostream& stream,bool header);
    void material_total_energy(std::ostream& stream,bool header);
    void material_mean_total_energy(std::ostream& stream,bool header);
-<<<<<<< HEAD
-   void MRresistance(std::ostream& stream, bool header);
-=======
    void resistance(std::ostream& stream, bool header);
    void current(std::ostream& stream, bool header);
    void domain_wall_position(std::ostream& stream,bool header);
->>>>>>> 1f298f8d
+   void MRresistance(std::ostream& stream, bool header);
 
    //-------------------------------------------------------------------------
    // Funciton protypes for functions inside: datalog.cpp
