//------------------------------------------------------------------------------
//
//   This file is part of the VAMPIRE open source package under the
//   Free BSD licence (see licence file for details).
//
//   (c) Sarah Jenkins and Richard F L Evans 2016. All rights reserved.
//
//   Email: sj681@york.ac.uk
//
//------------------------------------------------------------------------------
//
// Vampire headers
#include "environment.hpp"

// micromagnetic module headers
#include "internal.hpp"
#include "sim.hpp"

#include<math.h>
#include<sstream>

// set up local namespace nickname
namespace env = environment::internal;

namespace environment{

   namespace internal{

      int output(){

         double mx = 0;
         double my = 0;
         double mz = 0;
         double ml = 0;

         //calcualtes the mean mx,my,mz,ml for all cells.
         for (int cell = 0; cell < num_cells; cell++){

            mx =  mx + x_mag_array[cell];
            my =  my + y_mag_array[cell];
            mz =  mz + z_mag_array[cell];
            ml =  ml + Ms;
         }

         double msat = ml;
         double magm = sqrt(mx*mx + my*my + mz*mz);
         mx = mx/magm;
         my = my/magm;
         mz = mz/magm;

         //outputs to the file environment_output
         o_file <<sim::time << '\t' << sim::temperature << "\t" << mx << '\t' << my<< '\t' << mz << '\t' <<  magm/msat << std::endl;
<<<<<<< HEAD
      // std::cout << sim::time << '\t' << sim::temperature << "\t" << mx << '\t' << my<< '\t' << mz << '\t' <<  magm/msat << std::endl;
         // std::ofstream pfile;
         // pfile.open("env_cell_config");
=======

         std::stringstream filename_sstr;
         filename_sstr << "env_cell_config" << sim::time << ".txt";
         std::ofstream pfile;
         pfile.open(filename_sstr.str());
>>>>>>> 5eb1ed66
         //
         for (int i = 0; i < env::num_env_cells; i++){
            int cell = env::none_atomistic_cells[i];
         //for(int cell = 0; cell < num_cells; cell++){
         //
         	pfile << cell_coords_array_x[cell] << '\t' << cell_coords_array_y[cell] << '\t' << cell_coords_array_z[cell] << '\t' <<x_mag_array[cell] << '\t' << y_mag_array[cell] << '\t' << z_mag_array[cell] << '\t' << std::endl;
         }

         return 0;
      }
   }
}<|MERGE_RESOLUTION|>--- conflicted
+++ resolved
@@ -50,17 +50,13 @@
 
          //outputs to the file environment_output
          o_file <<sim::time << '\t' << sim::temperature << "\t" << mx << '\t' << my<< '\t' << mz << '\t' <<  magm/msat << std::endl;
-<<<<<<< HEAD
-      // std::cout << sim::time << '\t' << sim::temperature << "\t" << mx << '\t' << my<< '\t' << mz << '\t' <<  magm/msat << std::endl;
-         // std::ofstream pfile;
-         // pfile.open("env_cell_config");
-=======
+
 
          std::stringstream filename_sstr;
          filename_sstr << "env_cell_config" << sim::time << ".txt";
          std::ofstream pfile;
          pfile.open(filename_sstr.str());
->>>>>>> 5eb1ed66
+
          //
          for (int i = 0; i < env::num_env_cells; i++){
             int cell = env::none_atomistic_cells[i];
