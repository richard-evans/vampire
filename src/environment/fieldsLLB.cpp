--- conflicted
+++ resolved
@@ -98,14 +98,7 @@
 
                }
             }
-<<<<<<< HEAD
-=======
 
-            //Sum H = H_exch + H_A +H_exch_grains +H_App + H+dip
-            spin_field[0] = pf*m[0]+ exchange_field[0] - one_o_chi_perp*m[0] + ext_field[0];// + dipole_field_x[cell];
-            spin_field[1] = pf*m[1]+ exchange_field[1] - one_o_chi_perp*m[1] + ext_field[1];// + dipole_field_y[cell];
-            spin_field[2] = pf*m[2]+ exchange_field[2]                       + ext_field[2];// + dipole_field_z[cell];
->>>>>>> 5eb1ed66
 
             //Sum H = H_exch + H_A +H_exch_grains +H_App + H+dip
             spin_field[0] = pf*m[0]+ exchange_field[0] - one_o_chi_perp*m[0] + ext_field[0] + dipole_field_x[cell] + env_field_uv[0];
