--- conflicted
+++ resolved
@@ -60,7 +60,6 @@
 
 namespace program{
 
-<<<<<<< HEAD
    int timestep_scaling(){
 
       // check calling of routine if error checking is activated
@@ -163,106 +162,5 @@
       }
 
    }
-=======
-int timestep_scaling(){
-
-	// check calling of routine if error checking is activated
-	if(err::check==true){std::cout << "program::timestep_scaling has been called" << std::endl;}
-
-	std::cout << " Diagnostic - Timestep Scaling " << std::endl;
-
-	// loop over timesteps
-	for(int powerv=18; powerv > 13; powerv--){
-		for(int value=1;value<10;value++){
-			mp::dt_SI=double(value)*pow(10.0,-1.0*powerv);
-
-			uint64_t timesteps = uint64_t(5.0e-12/mp::dt_SI);
-
-			std::cout << timesteps << std::endl;
-
-			// reset derived parameters
-			mp::set_derived_parameters();
-
-			double sx = 0.01;
-			double sy = 0.0;
-			double sz = 1.0;
-
-			double modS = 1.0/sqrt(sx*sx + sy*sy + sz*sz);
-
-			sx*=modS;
-			sy*=modS;
-			sz*=modS;
-
-			for(int atom=0; atom<atoms::num_atoms; atom++){
-				atoms::x_spin_array[atom] = sx;
-				atoms::y_spin_array[atom] = sy;
-				atoms::z_spin_array[atom] = sz;
-			}
-
-			sim::integrate(timesteps);
-			stats::mag_m_reset();
-			uint64_t start_time=sim::time;
-			// Simulate system
-			while(sim::time<timesteps+start_time){
-				sim::integrate(1);
-
-				// Calculate mag_m, mag after sim::partial_time steps
-				stats::mag_m();
-
-			} // end of time loop
-			zmag << mp::dt_SI << "\t";
-			std::cout << mp::dt_SI << "\t";
-			vout::data();
-			}
-		}
-
-	return EXIT_SUCCESS;
-}
-
-void boltzmann_dist(){
-
-	// check calling of routine if error checking is activated
-	if(err::check==true) std::cout << "program::boltzmann_dist has been called" << std::endl;
-
-	// array for binning spin angle
-	std::vector<double> bin(181,0.0);
-
-	// Equilibrate system
-	sim::integrate(sim::equilibration_time);
-
-	// Simulate system
-	while(sim::time<sim::total_time+sim::equilibration_time){
-
-		// Integrate system
-		sim::integrate(sim::partial_time);
-
-		// Calculate magnetisation statistics
-		for(int atom=0; atom<atoms::num_atoms; atom++){
-			double angle = acos(atoms::z_spin_array[atom])*180.0/M_PI;
-			double id = vmath::iround(angle+0.5);
-			bin[id]+=1.0;
-		}
-	}
-
-	// Find max probability and max P
-	double maxp=0.0;
-	double maxP=0.0;
-	for(int b=0;b<181;b++){
-		double energy = mp::material[0].Ku1_SI;
-		double P = sin(double (b)*M_PI/180)*exp((energy*sin(double (b)*M_PI/180.0)*sin(double (b)*M_PI/180.0))/(sim::temperature*1.3806503e-23));
-		if((bin[b])>maxp) maxp=bin[b];
-		if(P>maxP) maxP=P;
-	}
-
-	// Output data
-	zmag << "# " << mp::material[0].Ku1_SI/(sim::temperature*1.3806503e-23) << std::endl;
-	for(int b=0;b<181;b++){
-		double energy = mp::material[0].Ku1_SI;
-		double P = sin(double (b)*M_PI/180)*exp((energy*sin(double (b)*M_PI/180.0)*sin(double (b)*M_PI/180.0))/(sim::temperature*1.3806503e-23));
-		zmag << b << "\t" << (bin[b]+bin[180-b])/(2.0*maxp) << "\t" << P/maxP << std::endl;
-	}
-
-}
->>>>>>> b1a268c1
 
 }//end of namespace program