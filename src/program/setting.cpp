--- conflicted
+++ resolved
@@ -182,16 +182,9 @@
             }
          }
       }
-<<<<<<< HEAD
-      
-      std::cout << "a" <<std::endl;
-      for (int i = 0; i <stats::num_atoms; i++){
-         //	std::cout << atoms::type_array[i] << "\t" << atoms::z_spin_array[i] <<std::endl;
-=======
-
-      int Array;
+
       for (int i = 0; i < stats::num_atoms; i++){
->>>>>>> 6833f2d4
+
          if(atoms::type_array[i] > 3){
             atoms::x_spin_array[i] = sim::H_vec[0];
             atoms::y_spin_array[i] = sim::H_vec[1];
