--- conflicted
+++ resolved
@@ -1,3 +1,14 @@
+//------------------------------------------------------------------------------
+//
+//   This file is part of the VAMPIRE open source package under the
+//   Free BSD licence (see licence file for details).
+//
+//   (c) Sarah Jenkins 2017. All rights reserved.
+//
+//   Email: sj681@york.ac.uk
+//
+//------------------------------------------------------------------------------
+//
 #include <iostream>
 
 // Vampire Header files
@@ -11,20 +22,19 @@
 #include "vio.hpp"
 #include "vmath.hpp"
 #include "vmpi.hpp"
-<<<<<<< HEAD
 #include "vutil.hpp"
-=======
->>>>>>> b889a97f
 #include "grains.hpp"
 using namespace std;
 
 namespace program{
 
-<<<<<<< HEAD
    //---------------------------------------------------------------------------------------------------------------------
    // Setting algorithm for exchange bias in IrMn3
    //---------------------------------------------------------------------------------------------------------------------
+
    void setting_process(){
+      //Error Checking.
+      if(err::check==true) std::cout << "program::setting has been called" << std::endl;
 
       //Arrays to determine the 8 possible ground state spin orientations configurations
       double Configurations[8][3] = {
@@ -50,83 +60,75 @@
       };
 
       std::vector< std::vector <int> > No_in_Sublattice;
-
       // Number sublattices in each grain
       No_in_Sublattice.resize(4);
-
       // resize array for correct number of atoms in each grain
-      //    std::cout << grains::num_grains <<std::endl;
       for(int i = 0; i < 4; i++) No_in_Sublattice[i].resize(grains::num_grains,0.0);
-
+      std::vector <int> Total_Sub (grains::num_grains*4,0);
       std::vector <int> Local_Sub (grains::num_grains*4,0);
       std::vector <int> Chosen_array(grains::num_grains,0);
       std::vector <int> Largest_Sublattice(grains::num_grains,0);
       std::vector <int> Max_atoms(grains::num_grains,0);
 
       #ifdef MPICF
-         stats::num_atoms = vmpi::num_core_atoms+vmpi::num_bdry_atoms;
+      stats::num_atoms = vmpi::num_core_atoms+vmpi::num_bdry_atoms;
       #else
-         stats::num_atoms = atoms::num_atoms;
+      stats::num_atoms = atoms::num_atoms;
       #endif
-
-      std::cerr << "A" << stats::num_atoms << "\t" << grains::num_grains << std::endl;
 
       //Calculates how many atoms are in the top layer of each sublattice in each grain.
       for (int atom = 0; atom < stats::num_atoms; atom++){
 
          for (int neighbour = atoms::neighbour_list_start_index[atom]; neighbour < atoms::neighbour_list_end_index[atom]; neighbour ++){
-            // explain what if statement is testing - yes Sarah...
-            //std::cout << atom << "\t" << neighbour <<atoms::type_array[atom] << '\t' << atoms::type_array[atoms::neighbour_list_array[neighbour]] << std::endl;
+            // explain what if statement is testing
             if ((atoms::type_array[atom] >3) && (atoms::type_array[atoms::neighbour_list_array[neighbour]] < 4)){
-               //         std::cerr << atoms::grain_array[atom] << "\t"<< atoms::type_array[atoms::neighbour_list_array[neighbour]] << "\t" << atoms::type_array[atom] <<endl;
+               //        std::cerr << atoms::grain_array[atom] << "\t"<< atoms::type_array[atoms::neighbour_list_array[neighbour]] << "\t" << atoms::type_array[atom] <<endl;
                No_in_Sublattice[atoms::type_array[atoms::neighbour_list_array[neighbour]]][atoms::grain_array[atom]]++;
-               // cerr << No_in_Sublattice[atoms::type_array[atoms::neighbour_list_array[neighbour]]][atoms::grain_array[atom]]<<endl;
+               //    cerr << No_in_Sublattice[atoms::type_array[atoms::neighbour_list_array[neighbour]]][atoms::grain_array[atom]]<<endl;
             }
          }
       }
+
 
       int k = 0;
       for (int j = 0; j < grains::num_grains; j ++){
          for (int i = 0; i < 4; i ++){
             Local_Sub[k] = No_in_Sublattice[i][j];
             k++;
-
          }
 
       }
-      std::cerr << "before" << Local_Sub[0] << '\t' << Local_Sub[1] << '\t' << Local_Sub[2] << '\t' << Local_Sub[3] << std::endl;
-
       #ifdef MPICF
-         MPI_Allreduce(MPI_IN_PLACE, &Local_Sub[0],grains::num_grains*4,MPI_INT,MPI_SUM, MPI_COMM_WORLD);
+         MPI_Allreduce(&Local_Sub[0], &Total_Sub[0],grains::num_grains*4, MPI_INT, MPI_SUM,MPI_COMM_WORLD);
       #endif
 
-      std::cerr<< "after" << Local_Sub[0] << '\t' << Local_Sub[1] << '\t' << Local_Sub[2] << '\t' << Local_Sub[3] << std::endl;
 
       int l =0;
+
 
       //calculates which sublattice contains the most atoms for each grain.
       for (int j = 0; j < grains::num_grains; j++){
 
          for( int i = 0; i <4; i ++){
-            //       std::cout << Local_Sub[l] << "\t" << Local_Sub[l] << std::endl;
-            if ((Local_Sub[l] > Max_atoms[j]) & (Local_Sub[l] != 0)){
+            if ((Total_Sub[l] > Max_atoms[j]) & (Total_Sub[l] != 0)){
                Largest_Sublattice[j] = i;
-               Max_atoms[j] =Local_Sub[l];
+               Max_atoms[j] =Total_Sub[l];
             }
             l++;
          }
-         if (Local_Sub[l-1] !=0 ) cerr << Largest_Sublattice[j] <<endl;
+         if (Total_Sub[l-1] !=0 ) cerr << Largest_Sublattice[j] <<endl;
       }
       int j = 0;
 
 
       for (int i = 0; i < grains::num_grains*4; i= i +4){
-         if (Local_Sub[i] != 0){
-            cerr <<"number in each sublattice for grain" << j << ";" <<  Local_Sub[i] << "\t" << Local_Sub[i +1] << "\t" << Local_Sub[i+2] << "\t" << Local_Sub[i+3] << "\t" << std::endl;
-            zlog << zTs() <<"number in each sublattice for grain" << j << ";" <<  Local_Sub[i] << "\t" << Local_Sub[i +1] << "\t" << Local_Sub[i+2] << "\t" << Local_Sub[i+3] << "\t" << std::endl;
+         if (Total_Sub[i] != 0){
+            cout <<"number in each sublattice for grain" << j << ";" <<  Total_Sub[i] << "\t" << Total_Sub[i +1] << "\t" << Total_Sub[i+2] << "\t" << Total_Sub[i+3] << "\t" << std::endl;
+            zlog << zTs() <<"number in each sublattice for grain" << j << ";" <<  Total_Sub[i] << "\t" << Total_Sub[i +1] << "\t" << Total_Sub[i+2] << "\t" << Total_Sub[i+3] << "\t" << std::endl;
             j++;
          }
       }
+
 
       double result,angle;
       double min_angle = 1000;
@@ -142,24 +144,19 @@
             min_angle = angle;
          }
       }
-      // std::cout << Direction_Closest_to_Field <<std::endl;
 
       //Sets the sublattice with the largest number of atoms along the direction nearest the field
       //This minimises S.H
       for (int j = 0; j < grains::num_grains; j ++){
          for (int i = 0; i <8; i ++){
             if (Possible_Arrays[i][Largest_Sublattice[j]] == Direction_Closest_to_Field){
-               //   std::cout << i <<std::endl;
                Chosen_array[j] = i;
                break;
             }
          }
       }
-      
       int Array;
-      std::cout << "a" <<std::endl;
-      for (int i = 0; i <stats::num_atoms; i++){
-         //	std::cout << atoms::type_array[i] << "\t" << atoms::z_spin_array[i] <<std::endl;
+      for (int i = 0; i < vmpi::num_core_atoms + vmpi::num_bdry_atoms; i++){
          if(atoms::type_array[i] > 3){
             atoms::x_spin_array[i] = sim::H_vec[0];
             atoms::y_spin_array[i] = sim::H_vec[1];
@@ -183,155 +180,4 @@
       vout::data();
 
    }
-}
-=======
-void setting_process(){
-    //Error Checking.
-    if(err::check==true) std::cout << "program::setting has been called" << std::endl;
-
-    //Arrays to determine the 8 possible ground state spin orientations configurations
-    double Configurations[8][3] = {
-        {0,     0,      -1},
-        {-0.94, 0,      0.3},
-        {0.44,  -0.845, 0.3},
-        {0.44,  0.845,  0.3},
-        {0,     0,      1},
-        {0.94,  0,      -0.3},
-        {-0.44, 0.845,  -0.3},
-        {-0.44, -0.845, -0.3}
-    };
-    // List the 8 possible combinations of spin orientation
-    double Possible_Arrays[8][4] = {
-        {0,1,2,3},
-        {1,0,3,2},
-        {2,3,0,1},
-        {3,2,1,0},
-        {4,5,6,7},
-        {5,4,7,6},
-        {6,7,4,5},
-        {7,6,5,4}
-    };
-
-    std::vector< std::vector <int> > No_in_Sublattice;
-    // Number sublattices in each grain
-    No_in_Sublattice.resize(4);
-    // resize array for correct number of atoms in each grain
-    for(int i = 0; i < 4; i++) No_in_Sublattice[i].resize(grains::num_grains,0.0);
-    std::vector <int> Total_Sub (grains::num_grains*4,0);
-    std::vector <int> Local_Sub (grains::num_grains*4,0);
-	 std::vector <int> Chosen_array(grains::num_grains,0);
-    std::vector <int> Largest_Sublattice(grains::num_grains,0);
-    std::vector <int> Max_atoms(grains::num_grains,0);
-
-    #ifdef MPICF
-       stats::num_atoms = vmpi::num_core_atoms+vmpi::num_bdry_atoms;
-    #else
-       stats::num_atoms = atoms::num_atoms;
-    #endif
-
-    //Calculates how many atoms are in the top layer of each sublattice in each grain.
-    for (int atom = 0; atom < stats::num_atoms; atom++){
-
-        for (int neighbour = atoms::neighbour_list_start_index[atom]; neighbour < atoms::neighbour_list_end_index[atom]; neighbour ++){
-            // explain what if statement is testing
-            if ((atoms::type_array[atom] >3) && (atoms::type_array[atoms::neighbour_list_array[neighbour]] < 4)){
-                //        std::cerr << atoms::grain_array[atom] << "\t"<< atoms::type_array[atoms::neighbour_list_array[neighbour]] << "\t" << atoms::type_array[atom] <<endl;
-                No_in_Sublattice[atoms::type_array[atoms::neighbour_list_array[neighbour]]][atoms::grain_array[atom]]++;
-            //    cerr << No_in_Sublattice[atoms::type_array[atoms::neighbour_list_array[neighbour]]][atoms::grain_array[atom]]<<endl;
-            }
-        }
-    }
-
-
-        int k = 0;
-        for (int j = 0; j < grains::num_grains; j ++){
-            for (int i = 0; i < 4; i ++){
-                Local_Sub[k] = No_in_Sublattice[i][j];
-                k++;
-            }
-
-        }
-			#ifdef MPICF
-         MPI::COMM_WORLD.Allreduce(&Local_Sub[0], &Total_Sub[0],grains::num_grains*4, MPI_INT, MPI_SUM);
-       #endif
-
-
-       int l =0;
-
-
-       //calculates which sublattice contains the most atoms for each grain.
-       for (int j = 0; j < grains::num_grains; j++){
-
-           for( int i = 0; i <4; i ++){
-               if ((Total_Sub[l] > Max_atoms[j]) & (Total_Sub[l] != 0)){
-                   Largest_Sublattice[j] = i;
-                   Max_atoms[j] =Total_Sub[l];
-               }
-                   l++;
-           }
-           if (Total_Sub[l-1] !=0 ) cerr << Largest_Sublattice[j] <<endl;
-       }
-       int j = 0;
-
-
-       for (int i = 0; i < grains::num_grains*4; i= i +4){
-           if (Total_Sub[i] != 0){
-               cout <<"number in each sublattice for grain" << j << ";" <<  Total_Sub[i] << "\t" << Total_Sub[i +1] << "\t" << Total_Sub[i+2] << "\t" << Total_Sub[i+3] << "\t" << std::endl;
-               zlog << zTs() <<"number in each sublattice for grain" << j << ";" <<  Total_Sub[i] << "\t" << Total_Sub[i +1] << "\t" << Total_Sub[i+2] << "\t" << Total_Sub[i+3] << "\t" << std::endl;
-               j++;
-           }
-       }
-
-
-       double result,angle;
-       double min_angle = 1000;
-       double Direction_Closest_to_Field;
-
-       //Loop over all possible combinations to calculate which possible vector is closest to the applied field.
-       for (int i = 0; i < 8; i ++){
-           result = Configurations[i][0]*sim::H_vec[0] + Configurations[i][1]*sim::H_vec[1] + Configurations[i][2]*sim::H_vec[2];
-           angle = acos(result);
-           //Calculates the minimum angle between the applied field and the spin directions.
-           if ( angle< min_angle){
-               Direction_Closest_to_Field = i;
-               min_angle = angle;
-        }
-       }
-
-       //Sets the sublattice with the largest number of atoms along the direction nearest the field
-       //This minimises S.H
-       for (int j = 0; j < grains::num_grains; j ++){
-           for (int i = 0; i <8; i ++){
-               if (Possible_Arrays[i][Largest_Sublattice[j]] == Direction_Closest_to_Field){
-              Chosen_array[j] = i;
-              break;
-              }
-          }
-      }
-      int Array;
-      for (int i = 0; i < vmpi::num_core_atoms + vmpi::num_bdry_atoms; i++){
-          if(atoms::type_array[i] > 3){
-             atoms::x_spin_array[i] = sim::H_vec[0];
-             atoms::y_spin_array[i] = sim::H_vec[1];
-             atoms::z_spin_array[i] = sim::H_vec[2];
-
-         }
-
-          else {
-
-              int Array = Possible_Arrays[Chosen_array[atoms::grain_array[i]]][atoms::type_array[i]];
-                   atoms::x_spin_array[i] = Configurations[Array][0];
-                   atoms::y_spin_array[i] = Configurations[Array][1];
-                   atoms::z_spin_array[i] = Configurations[Array][2];
-               }
-           }
-
-           // Calculate magnetisation statistics
-           stats::mag_m();
-
-           // Output data
-           vout::data();
-
-    }
-  }
->>>>>>> b889a97f
+}