#--------------------------------------------------------------
#          Makefile for program module
#--------------------------------------------------------------

# List module object filenames
program_objects =\
bmark.o \
cmc_anisotropy.o \
curie_temperature.o \
diagnostics.o \
exchange_stiffness.o \
field_cool.o \
local_field_cool.o \
hamr.o \
hybrid_cmc.o \
hysteresis.o \
lagrange.o \
LLB_Boltzmann.o \
partial_hysteresis.o \
static_hysteresis.o \
setting.o \
time_series.o \
temperature_pulse.o \
localised_temperature_pulse.o \
effective_damping.o \
<<<<<<< HEAD
disk_tracks.o \
field_sweep.o \
=======
domain_wall.o \
>>>>>>> b016437a
fmr.o

# Append module objects to global tree
OBJECTS+=$(addprefix obj/program/,$(program_objects))<|MERGE_RESOLUTION|>--- conflicted
+++ resolved
@@ -23,12 +23,9 @@
 temperature_pulse.o \
 localised_temperature_pulse.o \
 effective_damping.o \
-<<<<<<< HEAD
 disk_tracks.o \
 field_sweep.o \
-=======
 domain_wall.o \
->>>>>>> b016437a
 fmr.o
 
 # Append module objects to global tree
