--- conflicted
+++ resolved
@@ -29,11 +29,6 @@
 mn2au.o \
 nd2fe14b.o\
 rocksalt.o \
-rutile.o \
-<<<<<<< HEAD
-smfe12n.o\
-=======
->>>>>>> 2d85faa7
 spinel.o \
 spinel-layered.o \
 verify.o
