--- conflicted
+++ resolved
@@ -51,11 +51,7 @@
       else if(uc::internal::crystal_structure == "mn2au"          ) uc::internal::build_mn2au(                  unit_cell );
       else if(uc::internal::crystal_structure == "NdFeB"          ) uc::internal::build_NdFeB(                  unit_cell );
       else if(uc::internal::crystal_structure == "rocksalt"       ) uc::internal::build_rock_salt(              unit_cell );
-<<<<<<< HEAD
-=======
-      else if(uc::internal::crystal_structure == "rutile"         ) uc::internal::build_rutile(                 unit_cell );
       else if(uc::internal::crystal_structure == "heusler"        ) uc::internal::build_heusler(                unit_cell );
->>>>>>> 2d85faa7
       else if(uc::internal::crystal_structure == "spinel"         ) uc::internal::build_spinel(                 unit_cell );
       else if(uc::internal::crystal_structure == "spinel-layered" ) uc::internal::build_spinel_layered(         unit_cell );
       else if(uc::internal::crystal_structure == "SmFeN"          ) uc::internal::build_SmFeN(                  unit_cell );
