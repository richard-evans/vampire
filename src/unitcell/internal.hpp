//------------------------------------------------------------------------------
//
//   This file is part of the VAMPIRE open source package under the
//   Free BSD licence (see licence file for details).
//
//   (c) Richard F L Evans 2016, Jack B Collings 2021. All rights reserved.
//
//   Email: richard.evans@york.ac.uk
//
//------------------------------------------------------------------------------
//

#ifndef UNITCELL_INTERNAL_H_
#define UNITCELL_INTERNAL_H_
//
//---------------------------------------------------------------------
// This header file defines shared internal data structures and
// functions for the unitcell module. These functions and
// variables should not be accessed outside of this module.
//---------------------------------------------------------------------

// C++ standard library headers
#include <sstream>

// Vampire headers
#include "unitcell.hpp"

// unitcell module headers
#include "internal.hpp"

namespace unitcell{

   namespace internal{

      //-------------------------------------------------------------------------
      // Internal data type definitions
      //-------------------------------------------------------------------------
      enum exchange_function_t { nearest_neighbour, shell, exponential, material_exponential, RKKY};

      //-------------------------------------------------------------------------
      // Internal shared variables set by input file
      //-------------------------------------------------------------------------
	   extern std::string crystal_structure;
	   extern std::string unit_cell_filename;

      extern double unit_cell_size_x;
      extern double unit_cell_size_y;
      extern double unit_cell_size_z;


      extern exchange_function_t exchange_function; // exchange function type
      extern double exchange_interaction_range; // multiples of interaction radius used
      extern double exchange_decay; // exponential function parameter
      extern double exchange_multiplier; // exponential function parameter
      extern double exchange_shift; // exponential function parameter
      extern double RKKYkf; // RKKY function parameter
      extern std::vector <std::vector <exchange_parameters_t> > material_exchange_parameters; // holds exponential exchange parameters for material-wise exchange
      extern std::vector <std::vector <double> > nn_cutoff_range; // holds nearest neighbour cut-off ranges between different unit cell categories.
      extern std::vector <std::vector <double> > interaction_cutoff_range; // holds interaction cut-off ranges.

      extern bool sublattice_materials; // flag to enable identification of atoms in simple crystals by material

      //-------------------------------------------------------------------------
      // Internal function declarations
      //-------------------------------------------------------------------------
      void build_simple_cubic(unitcell::unit_cell_t& unit_cell);
      void build_body_centred_cubic(unitcell::unit_cell_t& unit_cell);
      void build_body_centred_cubic_110(unitcell::unit_cell_t& unit_cell);
      void build_face_centred_cubic(unitcell::unit_cell_t& unit_cell);
      void build_face_centred_cubic_111(unitcell::unit_cell_t& unit_cell);
      void build_hexagonal_close_packed(unitcell::unit_cell_t& unit_cell);
      void build_honeycomb(unitcell::unit_cell_t& unit_cell);
      void build_honeycomb_alpha(unitcell::unit_cell_t& unit_cell);
      void build_honeycomb_beta(unitcell::unit_cell_t& unit_cell);
      void build_kagome(unitcell::unit_cell_t& unit_cell);
<<<<<<< HEAD
=======
      void build_rock_salt(unitcell::unit_cell_t& unit_cell);
      void build_rutile(unitcell::unit_cell_t& unit_cell);
>>>>>>> 2d85faa7
      void build_heusler(unitcell::unit_cell_t& unit_cell);
      void build_mn2au(unitcell::unit_cell_t& unit_cell);
      void build_NdFeB(unitcell::unit_cell_t& unit_cell);
      void build_rock_salt(unitcell::unit_cell_t& unit_cell);
      void build_SmFeN(unitcell::unit_cell_t& unit_cell);
      void build_rutile(unitcell::unit_cell_t& unit_cell);
      void build_spinel(unitcell::unit_cell_t& unit_cell);
      void build_spinel_layered(unitcell::unit_cell_t& unit_cell);

      void calculate_interactions(unit_cell_t& unit_cell);
      void read_unit_cell(unit_cell_t & unit_cell, std::string filename);
      void read_biquadratic_interactions(unit_cell_t & unit_cell,
                                         std::stringstream& ucf,
                                         std::istringstream& ucf_ss,
                                         std::string& filename,
                                         unsigned int& line_counter,
                                         int& interaction_range);
      void verify_exchange_interactions(unit_cell_t & unit_cell, std::string filename);
      double exchange(double range, double cutoff, int mat_i, int mat_j);

      void write_unit_cell_file(unit_cell_t & uc);

   } // end of internal namespace

} // end of unitcell namespace

#endif //UNITCELL_INTERNAL_H_<|MERGE_RESOLUTION|>--- conflicted
+++ resolved
@@ -73,17 +73,8 @@
       void build_honeycomb_alpha(unitcell::unit_cell_t& unit_cell);
       void build_honeycomb_beta(unitcell::unit_cell_t& unit_cell);
       void build_kagome(unitcell::unit_cell_t& unit_cell);
-<<<<<<< HEAD
-=======
       void build_rock_salt(unitcell::unit_cell_t& unit_cell);
-      void build_rutile(unitcell::unit_cell_t& unit_cell);
->>>>>>> 2d85faa7
       void build_heusler(unitcell::unit_cell_t& unit_cell);
-      void build_mn2au(unitcell::unit_cell_t& unit_cell);
-      void build_NdFeB(unitcell::unit_cell_t& unit_cell);
-      void build_rock_salt(unitcell::unit_cell_t& unit_cell);
-      void build_SmFeN(unitcell::unit_cell_t& unit_cell);
-      void build_rutile(unitcell::unit_cell_t& unit_cell);
       void build_spinel(unitcell::unit_cell_t& unit_cell);
       void build_spinel_layered(unitcell::unit_cell_t& unit_cell);
 
