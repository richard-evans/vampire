//-----------------------------------------------------------------------------
//
//  Vampire - A code for atomistic simulation of magnetic materials
//
//  Copyright (C) 2009-2012 R.F.L.Evans
//
//  Email:richard.evans@york.ac.uk
//
//  This program is free software; you can redistribute it and/or modify
//  it under the terms of the GNU General Public License as published by
//  the Free Software Foundation; either version 2 of the License, or
//  (at your option) any later version.
//
//  This program is distributed in the hope that it will be useful, but
//  WITHOUT ANY WARRANTY; without even the implied warranty of
//  MERCHANTABILITY or FITNESS FOR A PARTICULAR PURPOSE. See the GNU
//  General Public License for more details.
//
//  You should have received a copy of the GNU General Public License
//  along with this program; if not, write to the Free Software Foundation,
//  Inc., 59 Temple Place, Suite 330, Boston, MA 02111-1307 USA.
//
// ----------------------------------------------------------------------------
//


#include "atoms.hpp"
#include "create.hpp"
#include "material.hpp"
#include "errors.hpp"
#include "vio.hpp"
#include "vmpi.hpp"
#include <iostream>
#include <list>
#include <vector>
#include <fstream>

namespace vmpi{
	int mpi_mode=0;
   unsigned int ppn=1;  ///< Processors per node
	int my_rank=0;
	int num_processors=1;
	int num_core_atoms;
	int num_bdry_atoms;
	int num_halo_atoms;

	bool replicated_data_staged=false;

	char hostname[20];

	// timing variables
	double start_time;
	double end_time;
	double ComputeTime;			/// Temporary for storing time
	double WaitTime;				/// Temporary for storing time
	double TotalComputeTime;	/// Total time spent in computation
	double TotalWaitTime;		/// Total time spent waiting
	double AverageComputeTime;
	double AverageWaitTime;
	double MaximumComputeTime;
	double MaximumWaitTime;
	bool DetailedMPITiming=false;
	std::vector<double> ComputeTimeArray(0);
	std::vector<double> WaitTimeArray(0);

	double min_dimensions[3]; ///< Minimum coordinates of system on local cpu
	double max_dimensions[3]; ///< Maximum coordinates of system on local cpu

	std::vector<int> send_atom_translation_array;
	std::vector<int> send_start_index_array;
	std::vector<int> send_num_array;
	std::vector<double> send_spin_data_array;

	std::vector<int> recv_atom_translation_array;
	std::vector<int> recv_start_index_array;
	std::vector<int> recv_num_array;
	std::vector<double> recv_spin_data_array;
	#ifdef MPICF
	std::vector<MPI::Request> requests(0);
	std::vector<MPI::Status> stati(0);
	#endif
}

#ifdef MPICF




	namespace vmpi{
<<<<<<< HEAD
	
=======

	int geometric_decomposition(int num_cpus, double system_dimensions[3]){

	// check calling of routine if error checking is activated
	if(err::check==true){std::cout << "vmpi::geometric_decomposition has been called" << std::endl;}

	// set local variables
	int x=num_cpus;
	int nx,ny,nz;	/// Number of cpus in x,y,z
	std::vector<int> factor_array; /// to store the factors of each given n_cpu
	factor_array.reserve(50);
	int counter_factor=0; /// to count the number of factors
	int n1=1; /// store n solutions temporary
	int n2=1;
	int n3=1;
	double lx = system_dimensions[0];
	double ly = system_dimensions[1];
	double lz = system_dimensions[2];

	double surface_volumn=0.0;
	double compare_sv=10000000.0; /// set a very large number for comparing each surface_volumn to find the minimum

	// Check for zero cpu's
	if(num_cpus==0){
		terminaltextcolor(RED);
		std::cerr << "Error - zero cpu's for mpi decomposition, check initialisation of mpi variables" << std::endl;
		terminaltextcolor(WHITE);
		err::vexit();
	}

	//---------------------------------------------------
	// Determine number of cpu's in x,y,z
	//---------------------------------------------------

	// find all the factors of given n_cpu
	for (int i=1;i<x+1;i++){
		if ((x%i)==0){
		  factor_array.push_back(i);
			//cout << i << "\t"<< counter_factor << "\t" << factor_array[counter_factor] << endl;
			counter_factor++;
		}
	}

	// set the remaining elements of the array as 1 if there are no other factors
	for (int i=counter_factor+1;i<factor_array.size();i++){
		factor_array[i]=1;
	}

	//cout << counter_factor << endl;
	// Check for prime number of CPUs for n > 10
	if (counter_factor==2 && num_cpus>10) {
		std::cerr << num_cpus << "\t" << "cpus cannot be decomposed efficiently, exiting" << std::endl;
		err::vexit();
	}
	else {
		for (int i=0;i<counter_factor;i++){
			for (int j=0;j<counter_factor;j++){
				for (int k=0;k<counter_factor;k++){
					n1=factor_array[i];
					n2=factor_array[j];
					n3=factor_array[k];
					if (n1*n2*n3==x){
						surface_volumn = 2.0*(double(n1)/lx+double(n2)/ly+double(n3)/lz);
						if (surface_volumn < compare_sv) {
							compare_sv=surface_volumn;
							nx=n1;
							ny=n2;
							nz=n3;
						}
					}
				}
			}
		}
		if(vmpi::my_rank==0){
			std::cout << "System decomposed into" << "\t" << nx << " x " << ny << " x "<< nz << " CPUs for parallel execution" << std::endl;
		}
	}
	//---------------------------------------------------
	// Calculate local mpi_dimensions assuming box
	//---------------------------------------------------

	int my_rank = vmpi::my_rank;
	double x1,x2,y1,y2,z1,z2; // start and end of each sub-cube

	double dx=lx/double(nx);
	double dy=ly/double(ny);
	double dz=lz/double(nz);

	// calculate each rank on x, y, z directions respectively
	int my_rank_x= int(my_rank%((nx)*(ny))/(ny));
	int my_rank_y=(my_rank%((nx)*(ny)))%(ny);
	int my_rank_z= int(my_rank/((nx)*(ny)));

	//cout <<my_rank_x << "\t" << my_rank_y << "\t" << my_rank_z << endl;

	// x1, x2 stand for start_position and end_position on x axis respectively. Similar as y1,y2,z1,z2.
	x1=double(my_rank_x)*dx;
	x2=double(x1)+dx;
	y1=double(my_rank_y)*dy;
	y2=double(y1)+dy;
	z1=double(my_rank_z)*dz;
	z2=double(z1)+dz;

	//std::cout << my_rank << "\t" << x1 << "\t" << x2 << "\t" << y1 << "\t" << y2 << "\t" << z1 << "\t" << z2 << std::endl;

	// set namespaced variables
	vmpi::min_dimensions[0]=x1;
	vmpi::min_dimensions[1]=y1;
	vmpi::min_dimensions[2]=z1;
	vmpi::max_dimensions[0]=x2;
	vmpi::max_dimensions[1]=y2;
	vmpi::max_dimensions[2]=z2;

	return EXIT_SUCCESS;

}

>>>>>>> d1c4b0e4
	int crystal_xyz(std::vector<cs::catom_t> & catom_array){
	//====================================================================================
	//
	///												mpi_crystal_xyz
	//
	///					Reduce Coordinate data to head node and output xyz file
	//
	///										Version 1.0 R Evans 10/08/2009
	//
	//====================================================================================
	//
	//		Locally allocated variables: num_atoms_array
	//											  coord_data_array
	//
	//====================================================================================

	//----------------------------------------------------------
	// check calling of routine if error checking is activated
	//----------------------------------------------------------
	if(err::check==true){
		std::cout << "vmpi::crystal_xyz has been called " << vmpi::my_rank << std::endl;
	}

	const int num_processors=vmpi::num_processors;
	const int my_rank = vmpi::my_rank;
	const int num_atoms = catom_array.size();

	//int* num_atoms_array;
	std::vector<int> num_atoms_array(num_processors);
	//double** coord_data_array;

	// Identify Atoms subject to MPI comms
	/*if(mpi_comms_identify==true){
		for(int atom=0; atom<cs_num_atoms; atom++){
			if(mpi_create_variables::mpi_atom_comm_class_array[atom]==1) atom_type_array[atom]="Li ";
			else if(mpi_create_variables::mpi_atom_comm_class_array[atom]==2) atom_type_array[atom]="H  ";
			else atom_type_array[atom]="Ag ";
		}
	}*/

	//--------------------------------------------------------------------------
	// Wait for root process
	//--------------------------------------------------------------------------
	MPI::COMM_WORLD.Barrier();

	//--------------------------------------------------------------------------
	// Find number of atoms on each node
	//--------------------------------------------------------------------------
	if(my_rank==0){
		for(int p=1;p<num_processors;p++){
			MPI::COMM_WORLD.Recv(&num_atoms_array[p],1,MPI_INT,p,34);
			//std::cout << p << "\t" << num_atoms_array[p] << std::endl;
		}
	}
	else{
		MPI::COMM_WORLD.Send(&num_atoms,1,MPI_INT,0,34);
	}

	//--------------------------------------------------------------------------
	// Send/Receive data from all nodes and output
	//--------------------------------------------------------------------------

	if(my_rank==0){
		int total_num_atoms=num_atoms;
		for(int p=1;p<num_processors;p++){
			total_num_atoms+=num_atoms_array[p];
		}

		std::cout << "Total atoms(all cpu's): " << total_num_atoms << std::endl;

		std::ofstream xyz_file;
	  	xyz_file.open ("mpi.xyz");
	  	xyz_file << total_num_atoms + 80<< std::endl;
	  	xyz_file << "" << std::endl;

		// Output axes
		for (int i=0;i<100;i+=5){
			xyz_file << "O\t" << float(i) << "\t" << 0.0 << "\t" << 0.0 << std::endl;
			xyz_file << "O\t" << 0.0 << "\t" << float(i) << "\t" << 0.0 << std::endl;
			xyz_file << "O\t" << cs::system_dimensions[0] << "\t" << cs::system_dimensions[1]-float(i) << "\t" << 0.0 << std::endl;
			xyz_file << "O\t" << cs::system_dimensions[0]-float(i) << "\t" << cs::system_dimensions[1] << "\t" << 0.0 << std::endl;
		}
	  	for(int atom=0; atom<num_atoms; atom++){
				//if(mpi_create_variables::mpi_comms_identify==true){
				if(catom_array[atom].mpi_type==1) xyz_file << "Li\t";
				else if(catom_array[atom].mpi_type==2) xyz_file << "Fe\t";
				else if(catom_array[atom].mpi_type==3) xyz_file << "Na\t";
				else xyz_file << mp::material[catom_array[atom].material].element << "\t";
				//}
				//else xyz_file << material_parameters::material[atoms::type_array[atom]].element << "\t";
	  		//xyz_file << mp::material[catom_array[atom].material].element << "\t" <<
	  		xyz_file << catom_array[atom].x << "\t" <<
	  					catom_array[atom].y << "\t";
         if(catom_array[atom].mpi_type==2) xyz_file << catom_array[atom].z-3.0 << "\t" << std::endl;
         else xyz_file << catom_array[atom].z << "\t" << std::endl;

			//xyz_file << (coord_array[atom][0]+int_mpi_offset[0])*material_parameters::lattice_space_conversion[0] << "\t" <<
  			//				(coord_array[atom][1]+int_mpi_offset[1])*material_parameters::lattice_space_conversion[1] << "\t" <<
  			//				(coord_array[atom][2]+int_mpi_offset[2])*material_parameters::lattice_space_conversion[2] << std::endl;
			//std::cout << atom_type_array[atom] << "\t";
			//std::cout << coord_array[atom][0] << "\t";
			//std::cout << coord_array[atom][1] << "\t";
			//std::cout << coord_array[atom][2] << std::endl;
	  	}

		//string atomt_array[6]={"Ag","H","Co","O","Cl","Li"};

		for(int p=1;p<num_processors;p++){
			std::vector<double> mpi_data_array(3*num_atoms_array[p]);
			//vector<char> mpi_char_array(3*num_atoms_array[p]);
			std::vector<int> mpi_char_array(num_atoms_array[p]);
			std::vector<int> mpi_type_array(num_atoms_array[p]);
			//vector<int> mpi_comms_array(num_atoms_array[p]);
			// Get data from processors
			//std::cout << "Receiving data from rank " << p << std::endl;
			//std::cout << "\t" << "Number of data points expected: " << 3*num_atoms_array[p] << std::endl;
			MPI::COMM_WORLD.Recv(&mpi_data_array[0],3*num_atoms_array[p],MPI_DOUBLE,p,35);
			MPI::COMM_WORLD.Recv(&mpi_char_array[0],num_atoms_array[p],MPI_INT,p,36);
			MPI::COMM_WORLD.Recv(&mpi_type_array[0],num_atoms_array[p],MPI_INT,p,37);
			//MPI::COMM_WORLD.Recv(&mpi_comms_array[0],num_atoms_array[p],MPI_INT,p,37);

			//void MPI::Comm::Recv(void* buf, int count, const MPI::Datatype& datatype,
         //            int source, int tag) const;


			//std::cout << "Receiving data from rank " << p << " completed" << std::endl;
			//for(int i=0;i<100;i++){
			for(int i=0;i<num_atoms_array[p];i++){
				//std::cout << mpi_data_array[3*i+1] << std::endl;
				//xyz_file << atomt_array[p%6] << "\t";
				//xyz_file << mpi_char_array[3*i] << mpi_char_array[3*i+1] << mpi_char_array[3*i+2] << "\t";
				//if(mpi_create_variables::mpi_comms_identify==true){
				//	if(mpi_comms_array[i]==1) xyz_file << "Li\t";
				//	else if(mpi_comms_array[i]==2) xyz_file << "Fe\t";
				//	else xyz_file << material_parameters::material[mpi_char_array[i]].element << "\t";
				//}
				//else
				if(mpi_type_array[i]==1) xyz_file << "Li\t";
				else if(mpi_type_array[i]==2) xyz_file << "Fe\t";
				else if(mpi_type_array[i]==3) xyz_file << "Na\t";
				else xyz_file << mp::material[mpi_char_array[i]].element << "\t";

				xyz_file << mpi_data_array[3*i];
				xyz_file << "\t" << mpi_data_array[3*i+1]; // + double(p)*mp::system_dimensions[0];
				if(mpi_type_array[i]==2) xyz_file << "\t" << mpi_data_array[3*i+2]+6.0*p-3.0; //2.0*cs::system_dimensions[2]*p;
				else xyz_file << "\t" << mpi_data_array[3*i+2]+6.0*p; //2.0*cs::system_dimensions[2]*p-3.0;
                xyz_file << std::endl;
			}
		}
	}
	else{
		std::vector<double> mpi_data_array(3*num_atoms);
		std::vector<int> mpi_char_array(num_atoms);
		std::vector<int> mpi_type_array(num_atoms);
		//vector<int> mpi_comms_array(num_atoms);
		// Pack data for sending
		for(int i=0;i<num_atoms;i++){
			// Convert atom_type_array to cstr
			//const char * tchar = atom_type_array[i].c_str();
			//char buf[3];
			//for(int c=0;c<3;c++){
			//	buf[c]=tchar[c];
			//}
			mpi_data_array[3*i+0]=catom_array[i].x;
			mpi_data_array[3*i+1]=catom_array[i].y;
			mpi_data_array[3*i+2]=catom_array[i].z;


			//for(int j=0;j<3;j++){
			//	mpi_data_array[3*i+j]=(coord_array[i][j]+int_mpi_offset[j])*material_parameters::lattice_space_conversion[j];
			//	mpi_char_array[3*i+j]=buf[j];
			//}
			mpi_char_array[i]=catom_array[i].material;
			mpi_type_array[i]=catom_array[i].mpi_type;
			//mpi_comms_array[i]=mpi_create_variables::mpi_atom_comm_class_array[i];
		}
		MPI::COMM_WORLD.Send(&mpi_data_array[0],3*num_atoms,MPI_DOUBLE,0,35);
		MPI::COMM_WORLD.Send(&mpi_char_array[0],num_atoms,MPI_INT,0,36);
		MPI::COMM_WORLD.Send(&mpi_type_array[0],num_atoms,MPI_INT,0,37);
		//MPI::COMM_WORLD.Send(&mpi_comms_array[0],num_atoms,MPI_INT,0,37);
	}

	return EXIT_SUCCESS;
}

/// Structure to store key information about virtual atoms
struct virtual_particle_t{

   int atom; // real atom number
   double x,y,z; // atomic positions
   int scx, scy, scz; // super cell coordinates
   int material; // material id
   int cpuid; // cpu where real atom resides
   int ucid; // unit cell id of atom

};

//-----------------------------------------------------------------
//
///   Function to populate array of virtual particles including
///   periodic boundary conditions.
//
///   (c) R F L Evans 26/04/2013
//
//-----------------------------------------------------------------
void atom_needed_by_remote_cpu(int atom, // atom number
                               int cpu_rank,
                               double x,
                               double y,
                               double z,
                               int scx_offset,
                               int scy_offset,
                               int scz_offset,
                               std::vector<cs::catom_t> & catom_array,
                               std::vector<std::vector<virtual_particle_t> >& virtual_particle_array,
                               std::vector<double> minimax,
                               bool self_interaction
                              ){

   // Unpack data to constants
   const double min_x = minimax[0];
   const double min_y = minimax[1];
   const double min_z = minimax[2];
   const double max_x = minimax[3];
   const double max_y = minimax[4];
   const double max_z = minimax[5];

   // temporary virtual particle
   virtual_particle_t temp_vp;

   // Check for atom within area needed by other CPU
   if(cpu_rank!=vmpi::my_rank || self_interaction==true){
      if(( (x >= min_x) && (x <= max_x) ) &&
         ( (y >= min_y) && (y <= max_y) ) &&
         ( (z >= min_z) && (z <= max_z) ) ){

         temp_vp.atom = atom;
         temp_vp.x=x;
         temp_vp.y=y;
         temp_vp.z=z;
         temp_vp.scx=catom_array[atom].scx+scx_offset;
         temp_vp.scy=catom_array[atom].scy+scy_offset;
         temp_vp.scz=catom_array[atom].scz+scz_offset;
         temp_vp.material=catom_array[atom].material;
         temp_vp.cpuid=vmpi::my_rank;
         temp_vp.ucid=catom_array[atom].uc_id;

         // pushback list of virtual particles
         virtual_particle_array[cpu_rank].push_back(temp_vp);

         return;
      }
   }

   return;
}

//-------------------------------------------------------------------------------------------------------
// Generalized routine to copy atoms needed by other processors including periodic boundary conditions
//-------------------------------------------------------------------------------------------------------
int copy_halo_atoms(std::vector<cs::catom_t> & catom_array){

	zlog << zTs() << "Copying halo atoms to other processors..." << std::endl;
	std::cout << "Copying halo atoms to other processors..." << std::flush;

	// Record initial number of atoms
	//const int num_local_atoms=catom_array.size();

	// Populate atoms with correct cpuid
	for(unsigned int atom=0; atom < catom_array.size(); atom++){
		catom_array[atom].mpi_cpuid = vmpi::my_rank;
	}

	// Array to store all interaction ranges
	std::vector<double> cpu_range_array(6*vmpi::num_processors,0.0); // Linear Memory for MPI comms

	// Determine range+interaction range of all CPU's
	double max_interaction_range=double(cs::unit_cell.interaction_range);

	// Populate local ranges
	cpu_range_array[6*vmpi::my_rank+0]=vmpi::min_dimensions[0] - max_interaction_range*cs::unit_cell.dimensions[0]-0.01;
	cpu_range_array[6*vmpi::my_rank+1]=vmpi::min_dimensions[1] - max_interaction_range*cs::unit_cell.dimensions[1]-0.01;
	cpu_range_array[6*vmpi::my_rank+2]=vmpi::min_dimensions[2] - max_interaction_range*cs::unit_cell.dimensions[2]-0.01;
	cpu_range_array[6*vmpi::my_rank+3]=vmpi::max_dimensions[0] + max_interaction_range*cs::unit_cell.dimensions[0]+0.01;
	cpu_range_array[6*vmpi::my_rank+4]=vmpi::max_dimensions[1] + max_interaction_range*cs::unit_cell.dimensions[1]+0.01;
	cpu_range_array[6*vmpi::my_rank+5]=vmpi::max_dimensions[2] + max_interaction_range*cs::unit_cell.dimensions[2]+0.01;

	// Reduce data on all CPUs
	MPI::COMM_WORLD.Allreduce(MPI_IN_PLACE, &cpu_range_array[0],6*vmpi::num_processors, MPI_DOUBLE,MPI_SUM);

   // Copy ranges to 2D array
   std::vector<std::vector<double> > cpu_range_array2D(vmpi::num_processors);
   for(int cpu=0; cpu< vmpi::num_processors; cpu++){
      cpu_range_array2D[cpu].resize(6);
      cpu_range_array2D[cpu][0]=cpu_range_array[6*cpu+0];
      cpu_range_array2D[cpu][1]=cpu_range_array[6*cpu+1];
      cpu_range_array2D[cpu][2]=cpu_range_array[6*cpu+2];
      cpu_range_array2D[cpu][3]=cpu_range_array[6*cpu+3];
      cpu_range_array2D[cpu][4]=cpu_range_array[6*cpu+4];
      cpu_range_array2D[cpu][5]=cpu_range_array[6*cpu+5];
   }

	// Determine number of atoms on local CPU needed by other CPUs
	std::vector<int> num_send_atoms(vmpi::num_processors,0);
	std::vector<int> num_recv_atoms(vmpi::num_processors,0);

   // Declare array of virtual particles
   std::vector<std::vector<virtual_particle_t> >virtual_particle_array;
   virtual_particle_array.resize(vmpi::num_processors);

   // Array of minima, maxima
   std::vector<double> minimax;

   // Real offsets for periodic boundary calculations
   const double dx = cs::system_dimensions[0];
   const double dy = cs::system_dimensions[1];
   const double dz = cs::system_dimensions[2];

   // Supercell offsets for periodic boundary calculations
   const int sx = cs::total_num_unit_cells[0];
   const int sy = cs::total_num_unit_cells[1];
   const int sz = cs::total_num_unit_cells[2];

   for(unsigned int atom=0;atom<catom_array.size();atom++){
      const double x = catom_array[atom].x;
      const double y = catom_array[atom].y;
      const double z = catom_array[atom].z;
      for(int cpu=0;cpu<vmpi::num_processors;cpu++){

         // Copy minima/maxima
         minimax=cpu_range_array2D[cpu];

         // Populate virtual particles
         atom_needed_by_remote_cpu(atom, cpu, x, y, z, 0, 0, 0, catom_array, virtual_particle_array, minimax, false);

         // Move atoms by +/- unit cell dimensions in different directions to calculate periodic boundaries
         if(cs::pbc[0]==true){
            atom_needed_by_remote_cpu(atom, cpu, x+dx, y, z, sx, 0, 0, catom_array, virtual_particle_array, minimax, true);
            atom_needed_by_remote_cpu(atom, cpu, x-dx, y, z,-sx, 0, 0, catom_array, virtual_particle_array, minimax, true);
         }

         if(cs::pbc[1]==true){
            atom_needed_by_remote_cpu(atom, cpu, x, y+dy, z, 0, sy, 0, catom_array, virtual_particle_array, minimax, true);
            atom_needed_by_remote_cpu(atom, cpu, x, y-dy, z, 0,-sy, 0, catom_array, virtual_particle_array, minimax, true);
         }

         if(cs::pbc[2]==true){
            atom_needed_by_remote_cpu(atom, cpu, x, y, z+dz, 0, 0, sz, catom_array, virtual_particle_array, minimax, true);
            atom_needed_by_remote_cpu(atom, cpu, x, y, z-dz, 0, 0, -sz, catom_array, virtual_particle_array, minimax, true);
         }

         if( cs::pbc[0]==true && cs::pbc[1]==true ){
            atom_needed_by_remote_cpu(atom, cpu, x+dx, y+dy, z, sx, sy, 0, catom_array, virtual_particle_array, minimax, true);
            atom_needed_by_remote_cpu(atom, cpu, x-dx, y+dy, z,-sx, sy, 0, catom_array, virtual_particle_array, minimax, true);
            atom_needed_by_remote_cpu(atom, cpu, x+dx, y-dy, z, sx,-sy, 0, catom_array, virtual_particle_array, minimax, true);
            atom_needed_by_remote_cpu(atom, cpu, x-dx, y-dy, z,-sx,-sy, 0, catom_array, virtual_particle_array, minimax, true);
         }

         if( cs::pbc[0]==true && cs::pbc[2]==true ){
            atom_needed_by_remote_cpu(atom, cpu, x+dx, y, z+dz, sx, 0, sz, catom_array, virtual_particle_array, minimax, true);
            atom_needed_by_remote_cpu(atom, cpu, x-dx, y, z+dz,-sx, 0, sz, catom_array, virtual_particle_array, minimax, true);
            atom_needed_by_remote_cpu(atom, cpu, x+dx, y, z-dz, sx, 0,-sz, catom_array, virtual_particle_array, minimax, true);
            atom_needed_by_remote_cpu(atom, cpu, x-dx, y, z-dz,-sx, 0,-sz, catom_array, virtual_particle_array, minimax, true);
         }

         if( cs::pbc[1]==true && cs::pbc[2]==true ){
            atom_needed_by_remote_cpu(atom, cpu, x, y+dy, z+dz, 0, sy, sz, catom_array, virtual_particle_array, minimax, true);
            atom_needed_by_remote_cpu(atom, cpu, x, y-dy, z+dz, 0,-sy, sz, catom_array, virtual_particle_array, minimax, true);
            atom_needed_by_remote_cpu(atom, cpu, x, y+dy, z-dz, 0, sy,-sz, catom_array, virtual_particle_array, minimax, true);
            atom_needed_by_remote_cpu(atom, cpu, x, y-dy, z-dz, 0,-sy,-sz, catom_array, virtual_particle_array, minimax, true);
         }

         if( cs::pbc[0]==true && cs::pbc[1]==true && cs::pbc[2]==true){
            atom_needed_by_remote_cpu(atom, cpu, x-dx, y-dy, z-dz, -sx, -sy, -sz, catom_array, virtual_particle_array, minimax, true);
            atom_needed_by_remote_cpu(atom, cpu, x+dx, y-dy, z-dz, +sx, -sy, -sz, catom_array, virtual_particle_array, minimax, true);

            atom_needed_by_remote_cpu(atom, cpu, x-dx, y+dy, z-dz, -sx, +sy, -sz, catom_array, virtual_particle_array, minimax, true);
            atom_needed_by_remote_cpu(atom, cpu, x+dx, y+dy, z-dz, +sx, +sy, -sz, catom_array, virtual_particle_array, minimax, true);

            atom_needed_by_remote_cpu(atom, cpu, x-dx, y-dy, z+dz, -sx, -sy, +sz, catom_array, virtual_particle_array, minimax, true);
            atom_needed_by_remote_cpu(atom, cpu, x+dx, y-dy, z+dz, +sx, -sy, +sz, catom_array, virtual_particle_array, minimax, true);

            atom_needed_by_remote_cpu(atom, cpu, x-dx, y+dy, z+dz, -sx, +sy, +sz, catom_array, virtual_particle_array, minimax, true);
            atom_needed_by_remote_cpu(atom, cpu, x+dx, y+dy, z+dz, +sx, +sy, +sz, catom_array, virtual_particle_array, minimax, true);
         }
      }
   }

   // Calulate number of virtual particles for each cpu
   for(int cpu=0;cpu<vmpi::num_processors;cpu++) num_send_atoms[cpu]=virtual_particle_array[cpu].size();

   std::vector<MPI::Request> requests(0);
   std::vector<MPI::Status> stati(0);

   // Send/receive number of boundary/halo atoms
   for(int cpu=0;cpu<vmpi::num_processors;cpu++){
      requests.push_back(MPI::COMM_WORLD.Isend(&num_send_atoms[cpu],1,MPI_INT,cpu,35));
      requests.push_back(MPI::COMM_WORLD.Irecv(&num_recv_atoms[cpu],1,MPI_INT,cpu,35));
   }

   stati.resize(requests.size());
   MPI::Request::Waitall(requests.size(),&requests[0],&stati[0]);

   // Calculate total number of boundary and halo atoms on local CPU
   int num_halo_atoms=0;
   int num_bdry_atoms=0;
   for(int cpu=0;cpu<vmpi::num_processors;cpu++){
      num_halo_atoms += num_recv_atoms[cpu];
      num_bdry_atoms += num_send_atoms[cpu];
   }

   // Reserve catom array to accomodate halo atoms for neighbourlist calculation
   catom_array.reserve(catom_array.size()+num_halo_atoms);

   // Arrays for sending/receiving data
   std::vector<double> send_coord_array(3*num_bdry_atoms,0.0);
   std::vector<double> recv_coord_array(3*num_halo_atoms,0.0);
   std::vector<int> send_mpi_atom_supercell_array(3*num_bdry_atoms,0);
   std::vector<int> recv_mpi_atom_supercell_array(3*num_halo_atoms,0);
   std::vector<int> send_material_array(num_bdry_atoms,0);
   std::vector<int> recv_material_array(num_halo_atoms,0);
   std::vector<int> send_cpuid_array(num_bdry_atoms,0);
   std::vector<int> recv_cpuid_array(num_halo_atoms,0);
   std::vector<int> send_mpi_atom_num_array(num_bdry_atoms,0);
   std::vector<int> recv_mpi_atom_num_array(num_halo_atoms,0);
   std::vector<int> send_mpi_uc_id_array(num_bdry_atoms,0);
   std::vector<int> recv_mpi_uc_id_array(num_halo_atoms,0);

   // Pack up data for sending
   int counter=0;	// array index

   /* for(int cpu=0;cpu<vmpi::num_processors;cpu++){
         if(cpu!=vmpi::my_rank){
            for(unsigned int atom=0;atom<catom_array.size();atom++){
               if(   ((catom_array[atom].x >= cpu_range_array[6*cpu+0]) && (catom_array[atom].x <= cpu_range_array[6*cpu+3])) &&
                     ((catom_array[atom].y >= cpu_range_array[6*cpu+1]) && (catom_array[atom].y <= cpu_range_array[6*cpu+4])) &&
                     ((catom_array[atom].z >= cpu_range_array[6*cpu+2]) && (catom_array[atom].z <= cpu_range_array[6*cpu+5]))) {
                  send_coord_array[3*counter+0] = catom_array[atom].x;
                  send_coord_array[3*counter+1] = catom_array[atom].y;
                  send_coord_array[3*counter+2] = catom_array[atom].z;
                  send_mpi_atom_supercell_array[3*counter+0] = catom_array[atom].scx;
                  send_mpi_atom_supercell_array[3*counter+1] = catom_array[atom].scy;
                  send_mpi_atom_supercell_array[3*counter+2] = catom_array[atom].scz;
                  send_material_array[counter]  = catom_array[atom].material;
                  send_cpuid_array[counter]  	= vmpi::my_rank; //catom_array[atom].mpi_cpu;
                  send_mpi_atom_num_array[counter] = atom;
                  send_mpi_uc_id_array[counter] = catom_array[atom].uc_id;
                  counter++;
               }
            }
         }
   }*/

   for(int cpu=0;cpu<vmpi::num_processors;cpu++){
      for(int vpidx=0; vpidx<virtual_particle_array[cpu].size(); vpidx++){
         send_mpi_atom_num_array[counter]           = virtual_particle_array[cpu][vpidx].atom;
         send_coord_array[3*counter+0]              = virtual_particle_array[cpu][vpidx].x;
         send_coord_array[3*counter+1]              = virtual_particle_array[cpu][vpidx].y;
         send_coord_array[3*counter+2]              = virtual_particle_array[cpu][vpidx].z;
         send_mpi_atom_supercell_array[3*counter+0] = virtual_particle_array[cpu][vpidx].scx;
         send_mpi_atom_supercell_array[3*counter+1] = virtual_particle_array[cpu][vpidx].scy;
         send_mpi_atom_supercell_array[3*counter+2] = virtual_particle_array[cpu][vpidx].scz;
         send_material_array[counter]               = virtual_particle_array[cpu][vpidx].material;
         send_cpuid_array[counter]                  = virtual_particle_array[cpu][vpidx].cpuid;
         send_mpi_uc_id_array[counter]              = virtual_particle_array[cpu][vpidx].ucid;
         counter++;
      }
   }

   int send_index=0;
   int recv_index=0;

   // Exchange boundary/halo data
   for(int cpu=0;cpu<vmpi::num_processors;cpu++){
      if(num_send_atoms[cpu]>0){
         requests.push_back(MPI::COMM_WORLD.Isend(&send_coord_array[3*send_index],3*num_send_atoms[cpu],MPI_DOUBLE,cpu,50));
         requests.push_back(MPI::COMM_WORLD.Isend(&send_mpi_atom_supercell_array[3*send_index],3*num_send_atoms[cpu],MPI_INT,cpu,54));
         requests.push_back(MPI::COMM_WORLD.Isend(&send_material_array[send_index],num_send_atoms[cpu],MPI_INT,cpu,51));
         requests.push_back(MPI::COMM_WORLD.Isend(&send_cpuid_array[send_index],num_send_atoms[cpu],MPI_INT,cpu,52));
         requests.push_back(MPI::COMM_WORLD.Isend(&send_mpi_atom_num_array[send_index],num_send_atoms[cpu],MPI_INT,cpu,53));
         requests.push_back(MPI::COMM_WORLD.Isend(&send_mpi_uc_id_array[send_index],num_send_atoms[cpu],MPI_INT,cpu,55));
         //std::cout << "Send complete on CPU " << vmpi::my_rank << " to CPU " << cpu << " at index " << send_index  << std::endl;
         send_index+=num_send_atoms[cpu];
      }
      if(num_recv_atoms[cpu]>0){
         requests.push_back(MPI::COMM_WORLD.Irecv(&recv_coord_array[3*recv_index],3*num_recv_atoms[cpu],MPI_DOUBLE,cpu,50));
         requests.push_back(MPI::COMM_WORLD.Irecv(&recv_mpi_atom_supercell_array[3*recv_index],3*num_recv_atoms[cpu],MPI_INT,cpu,54));
         requests.push_back(MPI::COMM_WORLD.Irecv(&recv_material_array[recv_index],num_recv_atoms[cpu],MPI_INT,cpu,51));
         requests.push_back(MPI::COMM_WORLD.Irecv(&recv_cpuid_array[recv_index],num_recv_atoms[cpu],MPI_INT,cpu,52));
         requests.push_back(MPI::COMM_WORLD.Irecv(&recv_mpi_atom_num_array[recv_index],num_recv_atoms[cpu],MPI_INT,cpu,53));
         requests.push_back(MPI::COMM_WORLD.Irecv(&recv_mpi_uc_id_array[recv_index],num_recv_atoms[cpu],MPI_INT,cpu,55));
         //std::cout << "Receive complete on CPU " << vmpi::my_rank << " from CPU " << cpu << " at index " << recv_index << " at address " << &recv_mpi_atom_num_array[recv_index] << std::endl;
         recv_index+=num_recv_atoms[cpu];
      }
   }
   stati.resize(requests.size());
   MPI::Request::Waitall(requests.size(),&requests[0],&stati[0]);

	// Populate halo atoms with data
	for(int index=0;index<num_halo_atoms;index++){
		int atom = catom_array.size();
		catom_array.push_back(cs::catom_t());
		catom_array[atom].x = recv_coord_array[3*index+0];
		catom_array[atom].y = recv_coord_array[3*index+1];
		catom_array[atom].z = recv_coord_array[3*index+2];
		catom_array[atom].scx = recv_mpi_atom_supercell_array[3*index+0];
		catom_array[atom].scy = recv_mpi_atom_supercell_array[3*index+1];
		catom_array[atom].scz = recv_mpi_atom_supercell_array[3*index+2];
		catom_array[atom].material = recv_material_array[index];
		catom_array[atom].mpi_cpuid = recv_cpuid_array[index];
		catom_array[atom].mpi_type = 2; // mark as halo atom
		catom_array[atom].mpi_atom_number = recv_mpi_atom_num_array[index];
		catom_array[atom].uc_id = recv_mpi_uc_id_array[index];
	}

	zlog << zTs() << "\tdone!" << std::endl;
	if(vmpi::my_rank == 0){
		terminaltextcolor(GREEN);
		std::cout << "done!" << std::endl;
		terminaltextcolor(WHITE);
	}

   return EXIT_SUCCESS;

}

/// @brief Set Replicated Data
///
/// @details Sets atom CPU ID for replicated data decomposition
///
/// @section License
/// Use of this code, either in source or compiled form, is subject to license from the authors.
/// Copyright \htmlonly &copy \endhtmlonly Richard Evans, 2009-2011. All Rights Reserved.
///
/// @section Information
/// @author  Richard Evans, richard.evans@york.ac.uk
/// @version 1.0
/// @date    15/03/2011
///
/// @return EXIT_SUCCESS
///
/// @internal
///	Created:		15/03/2011
///	Revision:	  ---
///=====================================================================================
///
int set_replicated_data(std::vector<cs::catom_t> & catom_array){

	// check calling of routine if error checking is activated
	if(err::check==true){std::cout << "vmpi::set_replicated_data has been called" << std::endl;}

	// check for num_atoms > num_CPUS
	if(catom_array.size()<vmpi::num_processors){
		terminaltextcolor(RED);
		std::cerr << "Error! - number of atoms is less than number of CPUs - replicated data parallelisation is not possible!" << std::endl;
		terminaltextcolor(WHITE);
		err::vexit();
	}

	// arrays to store atom ranges on each CPU
	std::vector<int> rd_num_atoms(vmpi::num_processors,0);
	std::vector<int> rd_start_atom(vmpi::num_processors,0);
	std::vector<int> rd_end_atom(vmpi::num_processors,0);

	// Divide system according to atom numbers, replicated on all CPUs
	for(int p=0;p<vmpi::num_processors;p++){
		rd_num_atoms[p]=catom_array.size()/vmpi::num_processors;
		rd_start_atom[p] = p*rd_num_atoms[p];
		rd_end_atom[p] = (p+1)*rd_num_atoms[p]-1;
	}

	// add spare atoms to last CPU
	rd_end_atom[vmpi::num_processors-1]  = catom_array.size()-1;
	rd_num_atoms[vmpi::num_processors-1] = rd_end_atom[vmpi::num_processors-1]-rd_start_atom[vmpi::num_processors-1];

	// Populate atoms with CPU id and mpi_type
	for(int p=0;p<vmpi::num_processors;p++){
		if(p==vmpi::my_rank){
			for(int atom=rd_start_atom[p];atom<=rd_end_atom[p];atom++){
				catom_array[atom].mpi_cpuid = p;
				catom_array[atom].mpi_type = 0; // core
				catom_array[atom].mpi_atom_number=atom; // atom numbers are mirrored on all CPUs
			}
		}
		else{
			for(int atom=rd_start_atom[p];atom<=rd_end_atom[p];atom++){
				catom_array[atom].mpi_cpuid = p;
				catom_array[atom].mpi_type = 2; // halo
				catom_array[atom].mpi_atom_number=atom; // atom numbers are mirrored on all CPUs
			}
		}
	}

	return EXIT_SUCCESS;
}

int sort_atoms_by_mpi_type(std::vector<cs::catom_t> &,std::vector<std::vector <cs::neighbour_t> > &);

/// @brief Identify Boundary Atoms
///
/// @details Determines which atoms interact with the halo, assuming all local atoms are
///          initially designated as core (catom_array[atom].mpi_type = 0)
///          Non-interacting halo atoms (catom_array[atom].mpi_type=3) are marked for
///          deletion and removed after sorting atoms to core | boundary | halo
///
/// @section License
/// Use of this code, either in source or compiled form, is subject to license from the authors.
/// Copyright \htmlonly &copy \endhtmlonly Richard Evans, 2009-2011. All Rights Reserved.
///
/// @section Information
/// @author  Richard Evans, richard.evans@york.ac.uk
/// @version 1.0
/// @date    15/03/2011
///
/// @return EXIT_SUCCESS
///
/// @internal
///	Created:		15/03/2011
///	Revision:	  ---
///=====================================================================================
///
int identify_boundary_atoms(std::vector<cs::catom_t> & catom_array,std::vector<std::vector <cs::neighbour_t> > & cneighbourlist){

	// check calling of routine if error checking is activated
	if(err::check==true){std::cout << "vmpi::identify_boundary_atoms has been called" << std::endl;}

	// Find and mark boundary and unneeded halo atoms
	for(unsigned int atom=0;atom<catom_array.size();atom++){
		const int my_mpi_type=catom_array[atom].mpi_type;
		bool boundary=false;
		bool non_interacting_halo=true;
		for(unsigned int nn=0;nn<cneighbourlist[atom].size();nn++){
			int nn_mpi_type = catom_array[cneighbourlist[atom][nn].nn].mpi_type;
			// Test for interaction with halo
			if((my_mpi_type==0) && (nn_mpi_type == 2)){
				boundary=true;
			}
			// Test for halo interacting with non-halo
			if((my_mpi_type==2) && ((nn_mpi_type == 0) || (nn_mpi_type == 1))){
				non_interacting_halo=false;
				//std::cout << "Found interacting halo,     atom: " << atom << "\t MPI_t: " << my_mpi_type << " Neighbour: " << cneighbourlist[atom][nn].nn << "\t MPI_t: " <<  nn_mpi_type << " Flag: " << non_interacting_halo << std::endl;

			}
			//else 	std::cout << "Found non-interacting halo, atom: " << atom << "\t MPI_t: " << my_mpi_type << " Neighbour: " << cneighbourlist[atom][nn].nn << "\t MPI_t: " <<  nn_mpi_type << " Flag: " << non_interacting_halo << std::endl;

		}
		// Mark atoms appropriately
		if((my_mpi_type==2) && (non_interacting_halo==true)){
			catom_array[atom].mpi_type=3;
		}
		if(boundary==true){
			catom_array[atom].mpi_type=1;
		}
	}

	// Sort Arrays by MPI Type
	sort_atoms_by_mpi_type(catom_array,cneighbourlist);

	return EXIT_SUCCESS;
}

	/// Define data type storing atom number and mpi_type
	struct data_t {
		int mpi_type;
		int atom_number;
	};

/// comparison function
bool compare(data_t first,data_t second){
	if(first.mpi_type<second.mpi_type) return true;
	else return false;
}

int sort_atoms_by_mpi_type(std::vector<cs::catom_t> & catom_array,std::vector<std::vector <cs::neighbour_t> > & cneighbourlist){

	// check calling of routine if error checking is activated
	if(err::check==true){std::cout << "cs::sort_atoms_by_mpi_type has been called" << std::endl;}

	// Create list object
	std::list <data_t> mpi_type_list;
	std::list <data_t>::iterator it;

	// copy data to list
	for(unsigned int atom=0;atom<catom_array.size();atom++){
		data_t tmp;
		tmp.mpi_type=catom_array[atom].mpi_type;
		tmp.atom_number=atom;
		mpi_type_list.push_back(tmp);
	}

	// sort date in list
	mpi_type_list.sort(compare);

	// copy list to vector for ease of access
	std::vector<data_t> mpi_type_vec(mpi_type_list.size());
	copy(mpi_type_list.begin(), mpi_type_list.end(), mpi_type_vec.begin());

	// delete temporary list
	mpi_type_list.resize(0);

	//if(vmpi::my_rank==1){
	//	for (unsigned int atom=0;atom<catom_array.size();atom++){
	//		std::cout << atom << "\t" << mpi_type_vec[atom].mpi_type << "\t" << mpi_type_vec[atom].atom_number << std::endl;
	//	}
	//}

	//Calculate number of atoms excluding non-interacting halo atoms
	unsigned int new_num_atoms=0;
	vmpi::num_core_atoms=0;
	vmpi::num_bdry_atoms=0;
	vmpi::num_halo_atoms=0;

	// Also need inverse array of atoms for reconstructing neighbour list
	std::vector<int> inv_mpi_type_vec(catom_array.size());

	// loop over new atom list
	for (unsigned int atom=0;atom<catom_array.size();atom++){
		// store new atom number in array of old atom numbers
		inv_mpi_type_vec[mpi_type_vec[atom].atom_number]=atom;

		if(mpi_type_vec[atom].mpi_type !=3) new_num_atoms++;
		if(mpi_type_vec[atom].mpi_type ==0) vmpi::num_core_atoms++;
		if(mpi_type_vec[atom].mpi_type ==1) vmpi::num_bdry_atoms++;
		if(mpi_type_vec[atom].mpi_type ==2) vmpi::num_halo_atoms++;

	}

	// Print out neighbourlist before sorting
	//for (unsigned int atom=0;atom<catom_array.size();atom++){
	//	std::cout << atom << " MPI_t: " <<  catom_array[atom].mpi_type << "NL: ";
	//	for(int i=0;i<cneighbourlist[atom].size();i++) std::cout << cneighbourlist[atom][i].nn << "\t";
	//	std::cout << " on rank " << vmpi::my_rank << std::endl;
	//}

		//for (unsigned int atom=0;atom<catom_array.size();atom++){
		//if(vmpi::my_rank==1){
		//	std::cout << atom << " "<< inv_mpi_type_vec[atom] << " mpi type " << catom_array[atom].mpi_type << std::endl;
		//}
		//}
		//std::cout << vmpi::num_core_atoms << " " << vmpi::num_core_atoms+vmpi::num_bdry_atoms << " " << vmpi::num_core_atoms+vmpi::num_bdry_atoms + vmpi::num_halo_atoms << std::endl;
		zlog << zTs() << "Number of core  atoms: " << vmpi::num_core_atoms << std::endl;
		zlog << zTs() << "Number of local atoms: " << vmpi::num_core_atoms +vmpi::num_bdry_atoms << std::endl;
		zlog << zTs() << "Number of total atoms: " << vmpi::num_core_atoms +vmpi::num_bdry_atoms + vmpi::num_halo_atoms << std::endl;

		// create temporary catom and cneighbourlist arrays for copying data
	std::vector <cs::catom_t> tmp_catom_array(new_num_atoms);
	std::vector <std::vector <cs::neighbour_t> > tmp_cneighbourlist(new_num_atoms);
	//tmp_cneighbourlist.reserve(new_num_atoms);

	// Populate tmp arrays (assuming all mpi_type=3 atoms are at the end of the array?)
	for (unsigned int atom=0;atom<new_num_atoms;atom++){ // new atom number
		unsigned int old_atom_num = mpi_type_vec[atom].atom_number;
		tmp_catom_array[atom]=catom_array[old_atom_num];
		tmp_catom_array[atom].mpi_old_atom_number=old_atom_num; // Store old atom numbers for translation after sorting
		tmp_cneighbourlist[atom].reserve(cneighbourlist[old_atom_num].size());
		//Copy neighbourlist using new atom numbers
		//if(vmpi::my_rank==0) std::cout << vmpi::my_rank << " old " << old_atom_num << " nn: ";
		for(unsigned int nn=0;nn<cneighbourlist[old_atom_num].size();nn++){
			unsigned int old_nn_number = cneighbourlist[old_atom_num][nn].nn;
			unsigned int interaction_id= cneighbourlist[old_atom_num][nn].i;
			unsigned int new_nn_number = inv_mpi_type_vec[old_nn_number];
			cs::neighbour_t temp_nt;
			temp_nt.nn=new_nn_number;
			temp_nt.i=interaction_id;
         // Actual neighbours stay the same so simply copy separation vectors
         temp_nt.vx=cneighbourlist[old_atom_num][nn].vx;
         temp_nt.vy=cneighbourlist[old_atom_num][nn].vy;
         temp_nt.vz=cneighbourlist[old_atom_num][nn].vz;
			// ignore all halo-x interactions but not x-halo
			//if(!((mpi_type_vec[atom].mpi_type==2) && (mpi_type_vec[new_nn_number].mpi_type==2)))
			if(!(mpi_type_vec[atom].mpi_type==2))
			tmp_cneighbourlist[atom].push_back(temp_nt);
			//else std::cerr << "ignoring interaction " << atom << "\t" << new_nn_number << " on " << vmpi::my_rank << std::endl;
			//if(vmpi::my_rank==0) std::cout << cneighbourlist[old_atom_num][nn].nn << "\t";
		}
		//if(vmpi::my_rank==0) std::cout <<std::endl;
		//if(vmpi::my_rank==0) std::cout << vmpi::my_rank << " new " << atom << " nn: ";
		//for(unsigned int nn=0;nn<tmp_cneighbourlist[atom].size();nn++){
		//	if(vmpi::my_rank==0) std::cout << tmp_cneighbourlist[atom][nn].nn << "\t";
		//}
		//if(vmpi::my_rank==0) std::cout <<std::endl;
	}



	// Swap tmp data over old data more efficient and saves memory
	catom_array.swap(tmp_catom_array);
	cneighbourlist.swap(tmp_cneighbourlist); // This actually works(!) - COPIES both pointers and elements of pointers

	// Print out final neighbourlist
	//for (unsigned int atom=0;atom<new_num_atoms;atom++){
	//	std::cout << "Atom: " << atom << " MPI_type: " << catom_array[atom].mpi_type;
	//	for(unsigned int nn=0;nn<cneighbourlist[atom].size();nn++){
	//		std::cout << "\t" << cneighbourlist[atom][nn].nn;
	//	}
	//	std::cout << std::endl;
	//}

	return EXIT_SUCCESS;
}

int init_mpi_comms(std::vector<cs::catom_t> & catom_array){

	// check calling of routine if error checking is activated
	if(err::check==true){std::cout << "vmpi::init_mpi_comms has been called" << std::endl;}

	// Initialise array with number of transfers from and to all CPU's
	vmpi::recv_num_array.resize(vmpi::num_processors);
	vmpi::send_num_array.resize(vmpi::num_processors);
	vmpi::recv_start_index_array.resize(vmpi::num_processors);
	vmpi::send_start_index_array.resize(vmpi::num_processors);

	// Calculate number of spins I need from each CPU
	for(unsigned int atom=0;atom<catom_array.size();atom++){
      // Only receive for halo atoms
      if(catom_array[atom].mpi_type==2){
			vmpi::recv_num_array[catom_array[atom].mpi_cpuid]++;
		}
	}

	// Find total number of halo atoms I need and calculate start index
	int num_halo_swaps=0;
	for(int p=0;p<vmpi::num_processors;p++){
		vmpi::recv_start_index_array[p]=num_halo_swaps;
		num_halo_swaps+=vmpi::recv_num_array[p];
	}

	// Resize translation and data arrays
	vmpi::recv_atom_translation_array.resize(num_halo_swaps);
	vmpi::recv_spin_data_array.resize(3*num_halo_swaps);

	// Populate recv_translation_array
	std::vector<int> recv_counter_array(vmpi::num_processors);

	for(unsigned int atom=0;atom<catom_array.size();atom++){
      // Only receive for halo atoms
      if(catom_array[atom].mpi_type==2){
			unsigned int p = catom_array[atom].mpi_cpuid;
			unsigned int index = vmpi::recv_start_index_array[p]+recv_counter_array[p];
			vmpi::recv_atom_translation_array[index]=atom;
			recv_counter_array[p]++;
		}
	}

	// Get number of spins I need to send to each CPU
	std::vector<MPI::Request> requests(0);
	std::vector<MPI::Status> stati(0);

	for(int cpu=0;cpu<vmpi::num_processors;cpu++){
			requests.push_back(MPI::COMM_WORLD.Isend(&vmpi::recv_num_array[cpu],1,MPI_INT,cpu,60));
			requests.push_back(MPI::COMM_WORLD.Irecv(&vmpi::send_num_array[cpu],1,MPI_INT,cpu,60));
	}

	stati.resize(requests.size());
	MPI::Request::Waitall(requests.size(),&requests[0],&stati[0]);

	// Find total number of boundary atoms I need to send and calculate start index
	int num_boundary_swaps=0;
	int num_send_data=0;
	for(int p=0;p<vmpi::num_processors;p++){
		vmpi::send_start_index_array[p]=num_boundary_swaps;
		num_boundary_swaps+=vmpi::send_num_array[p];
		num_send_data+=vmpi::recv_num_array[p];
	}

	// Resize translation and data arrays
	vmpi::send_atom_translation_array.resize(num_boundary_swaps);
	vmpi::send_spin_data_array.resize(3*num_boundary_swaps);
	std::vector<int> recv_data(num_send_data);
	// Send and receive atom numbers requested/to be sent
	requests.resize(0);

	for(int cpu=0;cpu<vmpi::num_processors;cpu++){
		// Pack remote atom number into 1D array
	  //std::vector<int> recv_data(vmpi::recv_num_array[cpu]); // This is very BAD! isend returns immediately, but local array is detroyed = memory mess!
		int si=vmpi::recv_start_index_array[cpu];
		for(int index=0;index<vmpi::recv_num_array[cpu];index++){
			int local_atom_number=vmpi::recv_atom_translation_array[si+index];
			int remote_atom_number=catom_array[local_atom_number].mpi_atom_number;
			recv_data[si+index]=remote_atom_number;
		}
		int rsi=vmpi::send_start_index_array[cpu];
		requests.push_back(MPI::COMM_WORLD.Isend(&recv_data[si],vmpi::recv_num_array[cpu],MPI_INT,cpu,61));
		requests.push_back(MPI::COMM_WORLD.Irecv(&vmpi::send_atom_translation_array[rsi],vmpi::send_num_array[cpu],MPI_INT,cpu,61));
	}

	stati.resize(requests.size());
	MPI::Request::Waitall(requests.size(),&requests[0],&stati[0]);

	// Translate atoms to be sent from old atom numbers
	// Find highest old atom number
	int highest=catom_array.size();
	for(unsigned int atom=0; atom<catom_array.size();atom++){
          int old_atom_num=catom_array[atom].mpi_old_atom_number;
          if(old_atom_num>highest){
	    highest=old_atom_num;
	  }
	}
	//std::cout << vmpi::my_rank << " highest " << highest << std::endl;
	// Set up atom number translation array
	std::vector <int> inv_atom_translation_array(highest+1);
	for(unsigned int atom=0; atom<catom_array.size();atom++){
	  int old_atom_num=catom_array[atom].mpi_old_atom_number;
	  //std::cout << "Rank: " << vmpi::my_rank << " Old: " << old_atom_num << " New: " << atom << " Highest: " << highest << std::endl;
	  if((old_atom_num>highest) || (old_atom_num < 0)){ // || (old_atom_num>catom_array.size())){
	    terminaltextcolor(RED);
		std::cerr << "Old atom number out of range! on rank " << vmpi::my_rank << "; Old atom number: " << old_atom_num << " ; New atom number: " << atom << std::endl;
	    terminaltextcolor(WHITE);
		err::vexit();
	  }
	  inv_atom_translation_array[old_atom_num]=atom;
	}

	// Loop over all atoms to be sent and translate
	for(int cpu=0;cpu<vmpi::num_processors;cpu++){
	  int si=vmpi::send_start_index_array[cpu];
	  for(int index=0;index<vmpi::send_num_array[cpu];index++){
	    int old_atom_number=vmpi::send_atom_translation_array[si+index];
	    int new_atom_number=inv_atom_translation_array[old_atom_number];
	    send_atom_translation_array[si+index]=new_atom_number;
	  }
	}

	return EXIT_SUCCESS;
}


	}	//	end of namespace vmpi

#endif<|MERGE_RESOLUTION|>--- conflicted
+++ resolved
@@ -87,9 +87,6 @@
 
 
 	namespace vmpi{
-<<<<<<< HEAD
-	
-=======
 
 	int geometric_decomposition(int num_cpus, double system_dimensions[3]){
 
@@ -207,7 +204,6 @@
 
 }
 
->>>>>>> d1c4b0e4
 	int crystal_xyz(std::vector<cs::catom_t> & catom_array){
 	//====================================================================================
 	//
