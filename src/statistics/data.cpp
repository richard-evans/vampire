//-----------------------------------------------------------------------------
//
// This source file is part of the VAMPIRE open source package under the
// GNU GPL (version 2) licence (see licence file for details).
//
// (c) R F L Evans 2014. All rights reserved.
//
//-----------------------------------------------------------------------------

// C++ standard library headers

// Vampire headers
#include "stats.hpp"

namespace stats{

   int num_atoms; // Number of atoms for statistic purposes

   bool calculate_system_energy                 = false;
   bool calculate_grain_energy                  = false;
   bool calculate_material_energy               = false;

   bool calculate_system_magnetization          = true;
   bool calculate_grain_magnetization           = false;
   bool calculate_material_magnetization        = false;
   bool calculate_material_grain_magnetization  = false;
   bool calculate_height_magnetization          = false;
   bool calculate_material_height_magnetization = false;
   bool calculate_material_grain_height_magnetization = false;

   bool calculate_system_torque                 = false;
   bool calculate_grain_torque                  = false;
   bool calculate_material_torque               = false;

   bool calculate_system_specific_heat          = false;
   bool calculate_grain_specific_heat           = false;
   bool calculate_material_specific_heat        = false;

   bool calculate_material_standard_deviation   = false;

   bool calculate_system_susceptibility         = false;
   bool calculate_grain_susceptibility          = false;
   bool calculate_material_susceptibility       = false;
   bool calculate_system_spin_temperature       = false;
   bool calculate_material_spin_temperature     = false;

   bool calculate_system_binder_cumulant        = false;
   bool calculate_material_binder_cumulant      = false;

   energy_statistic_t system_energy("s");
   energy_statistic_t grain_energy("g");
   energy_statistic_t material_energy("m");

   magnetization_statistic_t system_magnetization("s");
   magnetization_statistic_t grain_magnetization("g");
   magnetization_statistic_t material_magnetization("m");
   magnetization_statistic_t material_grain_magnetization("mg");
   magnetization_statistic_t height_magnetization("h");
   magnetization_statistic_t material_height_magnetization("mh");
   magnetization_statistic_t material_grain_height_magnetization("mgh");

   torque_statistic_t system_torque("s");
   torque_statistic_t grain_torque("g");
   torque_statistic_t material_torque("m");

   specific_heat_statistic_t system_specific_heat("s");
   specific_heat_statistic_t grain_specific_heat("s");
   specific_heat_statistic_t material_specific_heat("m");

   standard_deviation_statistic_t material_standard_deviation("m");

   susceptibility_statistic_t system_susceptibility("s");
   susceptibility_statistic_t grain_susceptibility("g");
   susceptibility_statistic_t material_susceptibility("m");

<<<<<<< HEAD
   binder_cumulant_statistic_t system_binder_cumulant("bc");
   binder_cumulant_statistic_t material_binder_cumulant("mbc");
=======
   spin_temperature_statistic_t system_spin_temperature("s"); 
   spin_temperature_statistic_t material_spin_temperature("m"); 
>>>>>>> 2d85faa7

   //-----------------------------------------------------------------------------
   // Shared variables used for statistics calculation
   //-----------------------------------------------------------------------------
   namespace internal{

   } // end of internal namespace
} // end of stats namespace<|MERGE_RESOLUTION|>--- conflicted
+++ resolved
@@ -41,11 +41,6 @@
    bool calculate_system_susceptibility         = false;
    bool calculate_grain_susceptibility          = false;
    bool calculate_material_susceptibility       = false;
-   bool calculate_system_spin_temperature       = false;
-   bool calculate_material_spin_temperature     = false;
-
-   bool calculate_system_binder_cumulant        = false;
-   bool calculate_material_binder_cumulant      = false;
 
    energy_statistic_t system_energy("s");
    energy_statistic_t grain_energy("g");
@@ -73,14 +68,6 @@
    susceptibility_statistic_t grain_susceptibility("g");
    susceptibility_statistic_t material_susceptibility("m");
 
-<<<<<<< HEAD
-   binder_cumulant_statistic_t system_binder_cumulant("bc");
-   binder_cumulant_statistic_t material_binder_cumulant("mbc");
-=======
-   spin_temperature_statistic_t system_spin_temperature("s"); 
-   spin_temperature_statistic_t material_spin_temperature("m"); 
->>>>>>> 2d85faa7
-
    //-----------------------------------------------------------------------------
    // Shared variables used for statistics calculation
    //-----------------------------------------------------------------------------
