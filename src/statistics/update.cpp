<<<<<<< HEAD
//------------------------------------------------------------------------------
//
//   This file is part of the VAMPIRE open source package under the
//   Free BSD licence (see licence file for details).
//
//   (c) Richard F L Evans 2022. All rights reserved.
//
//   Email: richard.evans@york.ac.uk
//
//------------------------------------------------------------------------------
//

// C++ standard library headers

// Vampire headers
#include "atoms.hpp"
#include "gpu.hpp"
#include "sim.hpp"
#include "stats.hpp"

namespace stats{

   //-----------------------------------------------------------------------------
   // Shared variables used for statistics calculation
   //-----------------------------------------------------------------------------
   namespace internal{

      //------------------------------------------------------------------------------------------------------
      // Function to update required statistics classes
      //------------------------------------------------------------------------------------------------------
      void update(const std::vector<double>& sx, // spin unit vector
                  const std::vector<double>& sy,
                  const std::vector<double>& sz,
                  const std::vector<double>& bxs, // spin fields
                  const std::vector<double>& bys,
                  const std::vector<double>& bzs,
                  const std::vector<double>& bxe, // external fields
                  const std::vector<double>& bye,
                  const std::vector<double>& bze,
                  const std::vector<double>& mm,
                  const std::vector<int>& mat,
                  const double temperature
               ){

         // Check for GPU acceleration and update statistics on device
         if(gpu::acceleration){
            gpu::stats::update();
         }
         else{
            // update energy statistics
            if(stats::calculate_system_energy)                 stats::system_energy.calculate(sx, sy, sz, mm, mat, temperature);
            if(stats::calculate_grain_energy)                  stats::grain_energy.calculate(sx, sy, sz, mm, mat, temperature);
            if(stats::calculate_material_energy)               stats::material_energy.calculate(sx, sy, sz, mm, mat, temperature);

            // update magnetization statistics
            if(stats::calculate_system_magnetization)          stats::system_magnetization.calculate_magnetization(sx,sy,sz,mm);
            if(stats::calculate_grain_magnetization)           stats::grain_magnetization.calculate_magnetization(sx,sy,sz,mm);
            if(stats::calculate_material_magnetization)        stats::material_magnetization.calculate_magnetization(sx,sy,sz,mm);
            if(stats::calculate_height_magnetization)          stats::height_magnetization.calculate_magnetization(sx,sy,sz,mm);
            if(stats::calculate_material_height_magnetization) stats::material_height_magnetization.calculate_magnetization(sx,sy,sz,mm);

            // update torque statistics
            if(stats::calculate_system_torque)          stats::system_torque.calculate_torque(sx,sy,sz,bxs,bys,bzs,bxe,bye,bze,mm);
            if(stats::calculate_grain_torque)           stats::grain_torque.calculate_torque(sx,sy,sz,bxs,bys,bzs,bxe,bye,bze,mm);
            if(stats::calculate_material_torque)        stats::material_torque.calculate_torque(sx,sy,sz,bxs,bys,bzs,bxe,bye,bze,mm);

            // update specific heat statistics
            if(stats::calculate_system_specific_heat)         stats::system_specific_heat.calculate(stats::system_energy.get_total_energy());
            if(stats::calculate_grain_specific_heat)          stats::grain_specific_heat.calculate(stats::grain_energy.get_total_energy());
            if(stats::calculate_material_specific_heat)       stats::material_specific_heat.calculate(stats::material_energy.get_total_energy());

            // standard deviation in time-step
            if(stats::calculate_material_standard_deviation)  stats::material_standard_deviation.update(stats::system_magnetization.get_magnetization());

            // update susceptibility statistics
            if(stats::calculate_system_susceptibility)        stats::system_susceptibility.calculate(stats::system_magnetization.get_magnetization());
            if(stats::calculate_grain_susceptibility)         stats::grain_susceptibility.calculate(stats::grain_magnetization.get_magnetization());
            if(stats::calculate_material_susceptibility)      stats::material_susceptibility.calculate(stats::material_magnetization.get_magnetization());

            // update spin length statistics
            if(stats::calculate_system_spin_length)           stats::system_spin_length.calculate_spin_length(sx,sy,sz);
            if(stats::calculate_material_spin_length)         stats::material_spin_length.calculate_spin_length(sx,sy,sz);
            if(stats::calculate_height_spin_length)           stats::height_spin_length.calculate_spin_length(sx,sy,sz);

         }

         return;

      }

   } // end of internal namespace

   //------------------------------------------------------------------------------------------------------
   // Wrapper function to update required statistics classes
   //------------------------------------------------------------------------------------------------------
   void update(){

      // call actual function, picking up arguments directly from namespace header files
      stats::internal::update(atoms::x_spin_array, 				  		atoms::y_spin_array, 				    atoms::z_spin_array,
   					            atoms::x_total_spin_field_array,     atoms::y_total_spin_field_array, 	 atoms::z_total_spin_field_array,
   					            atoms::x_total_external_field_array, atoms::y_total_external_field_array, atoms::z_total_external_field_array,
   					            atoms::m_spin_array, 					   atoms::type_array, 						 sim::temperature);

      return;

   }


} // end of stats namespace
=======
//------------------------------------------------------------------------------
//
//   This file is part of the VAMPIRE open source package under the
//   Free BSD licence (see licence file for details).
//
//   (c) Richard F L Evans 2022. All rights reserved.
//
//   Email: richard.evans@york.ac.uk
//
//------------------------------------------------------------------------------
//

// C++ standard library headers

// Vampire headers
#include "atoms.hpp"
#include "gpu.hpp"
#include "sim.hpp"
#include "stats.hpp"

namespace stats{

   //-----------------------------------------------------------------------------
   // Shared variables used for statistics calculation
   //-----------------------------------------------------------------------------
   namespace internal{

      //------------------------------------------------------------------------------------------------------
      // Function to update required statistics classes
      //------------------------------------------------------------------------------------------------------
      void update(const std::vector<double>& sx, // spin unit vector
                  const std::vector<double>& sy,
                  const std::vector<double>& sz,
                  const std::vector<double>& bxs, // spin fields
                  const std::vector<double>& bys,
                  const std::vector<double>& bzs,
                  const std::vector<double>& bxe, // external fields
                  const std::vector<double>& bye,
                  const std::vector<double>& bze,
                  const std::vector<double>& mm,
                  const std::vector<int>& mat,
                  const double temperature
               ){

         // Check for GPU acceleration and update statistics on device
         if(gpu::acceleration){
            gpu::stats::update();
         }
         else{
            // update energy statistics
            if(stats::calculate_system_energy)                 stats::system_energy.calculate(sx, sy, sz, mm, mat, temperature);
            if(stats::calculate_grain_energy)                  stats::grain_energy.calculate(sx, sy, sz, mm, mat, temperature);
            if(stats::calculate_material_energy)               stats::material_energy.calculate(sx, sy, sz, mm, mat, temperature);

            // update magnetization statistics
            if(stats::calculate_system_magnetization)          stats::system_magnetization.calculate_magnetization(sx,sy,sz,mm);
            if(stats::calculate_grain_magnetization)           stats::grain_magnetization.calculate_magnetization(sx,sy,sz,mm);
            if(stats::calculate_material_magnetization)        stats::material_magnetization.calculate_magnetization(sx,sy,sz,mm);
            if(stats::calculate_material_grain_magnetization)  stats::material_grain_magnetization.calculate_magnetization(sx,sy,sz,mm);
            if(stats::calculate_height_magnetization)          stats::height_magnetization.calculate_magnetization(sx,sy,sz,mm);
            if(stats::calculate_material_height_magnetization) stats::material_height_magnetization.calculate_magnetization(sx,sy,sz,mm);
            if(stats::calculate_material_grain_height_magnetization) stats::material_grain_height_magnetization.calculate_magnetization(sx,sy,sz,mm);

            // update torque statistics
            if(stats::calculate_system_torque)          stats::system_torque.calculate_torque(sx,sy,sz,bxs,bys,bzs,bxe,bye,bze,mm);
            if(stats::calculate_grain_torque)           stats::grain_torque.calculate_torque(sx,sy,sz,bxs,bys,bzs,bxe,bye,bze,mm);
            if(stats::calculate_material_torque)        stats::material_torque.calculate_torque(sx,sy,sz,bxs,bys,bzs,bxe,bye,bze,mm);

            // update specific heat statistics
            if(stats::calculate_system_specific_heat)         stats::system_specific_heat.calculate(stats::system_energy.get_total_energy());
            if(stats::calculate_grain_specific_heat)          stats::grain_specific_heat.calculate(stats::grain_energy.get_total_energy());
            if(stats::calculate_material_specific_heat)       stats::material_specific_heat.calculate(stats::material_energy.get_total_energy());

            // standard deviation in time-step
            if(stats::calculate_material_standard_deviation)  stats::material_standard_deviation.update(stats::system_magnetization.get_magnetization());

            // update susceptibility statistics
            if(stats::calculate_system_susceptibility)        stats::system_susceptibility.calculate(stats::system_magnetization.get_magnetization());
            if(stats::calculate_grain_susceptibility)         stats::grain_susceptibility.calculate(stats::grain_magnetization.get_magnetization());
            if(stats::calculate_material_susceptibility)      stats::material_susceptibility.calculate(stats::material_magnetization.get_magnetization());

            // update binder cumulant statistics
            if(stats::calculate_system_binder_cumulant)         stats::system_binder_cumulant.calculate(stats::system_magnetization.get_magnetization());
            if(stats::calculate_material_binder_cumulant)       stats::material_binder_cumulant.calculate(stats::material_magnetization.get_magnetization());

         }

         return;

      }

   } // end of internal namespace

   //------------------------------------------------------------------------------------------------------
   // Wrapper function to update required statistics classes
   //------------------------------------------------------------------------------------------------------
   void update(){

      // call actual function, picking up arguments directly from namespace header files
      stats::internal::update(atoms::x_spin_array, 				  		atoms::y_spin_array, 				    atoms::z_spin_array,
   					            atoms::x_total_spin_field_array,     atoms::y_total_spin_field_array, 	 atoms::z_total_spin_field_array,
   					            atoms::x_total_external_field_array, atoms::y_total_external_field_array, atoms::z_total_external_field_array,
   					            atoms::m_spin_array, 					   atoms::type_array, 						 sim::temperature);

      return;

   }


} // end of stats namespace
>>>>>>> 13621b84
<|MERGE_RESOLUTION|>--- conflicted
+++ resolved
@@ -1,114 +1,3 @@
-<<<<<<< HEAD
-//------------------------------------------------------------------------------
-//
-//   This file is part of the VAMPIRE open source package under the
-//   Free BSD licence (see licence file for details).
-//
-//   (c) Richard F L Evans 2022. All rights reserved.
-//
-//   Email: richard.evans@york.ac.uk
-//
-//------------------------------------------------------------------------------
-//
-
-// C++ standard library headers
-
-// Vampire headers
-#include "atoms.hpp"
-#include "gpu.hpp"
-#include "sim.hpp"
-#include "stats.hpp"
-
-namespace stats{
-
-   //-----------------------------------------------------------------------------
-   // Shared variables used for statistics calculation
-   //-----------------------------------------------------------------------------
-   namespace internal{
-
-      //------------------------------------------------------------------------------------------------------
-      // Function to update required statistics classes
-      //------------------------------------------------------------------------------------------------------
-      void update(const std::vector<double>& sx, // spin unit vector
-                  const std::vector<double>& sy,
-                  const std::vector<double>& sz,
-                  const std::vector<double>& bxs, // spin fields
-                  const std::vector<double>& bys,
-                  const std::vector<double>& bzs,
-                  const std::vector<double>& bxe, // external fields
-                  const std::vector<double>& bye,
-                  const std::vector<double>& bze,
-                  const std::vector<double>& mm,
-                  const std::vector<int>& mat,
-                  const double temperature
-               ){
-
-         // Check for GPU acceleration and update statistics on device
-         if(gpu::acceleration){
-            gpu::stats::update();
-         }
-         else{
-            // update energy statistics
-            if(stats::calculate_system_energy)                 stats::system_energy.calculate(sx, sy, sz, mm, mat, temperature);
-            if(stats::calculate_grain_energy)                  stats::grain_energy.calculate(sx, sy, sz, mm, mat, temperature);
-            if(stats::calculate_material_energy)               stats::material_energy.calculate(sx, sy, sz, mm, mat, temperature);
-
-            // update magnetization statistics
-            if(stats::calculate_system_magnetization)          stats::system_magnetization.calculate_magnetization(sx,sy,sz,mm);
-            if(stats::calculate_grain_magnetization)           stats::grain_magnetization.calculate_magnetization(sx,sy,sz,mm);
-            if(stats::calculate_material_magnetization)        stats::material_magnetization.calculate_magnetization(sx,sy,sz,mm);
-            if(stats::calculate_height_magnetization)          stats::height_magnetization.calculate_magnetization(sx,sy,sz,mm);
-            if(stats::calculate_material_height_magnetization) stats::material_height_magnetization.calculate_magnetization(sx,sy,sz,mm);
-
-            // update torque statistics
-            if(stats::calculate_system_torque)          stats::system_torque.calculate_torque(sx,sy,sz,bxs,bys,bzs,bxe,bye,bze,mm);
-            if(stats::calculate_grain_torque)           stats::grain_torque.calculate_torque(sx,sy,sz,bxs,bys,bzs,bxe,bye,bze,mm);
-            if(stats::calculate_material_torque)        stats::material_torque.calculate_torque(sx,sy,sz,bxs,bys,bzs,bxe,bye,bze,mm);
-
-            // update specific heat statistics
-            if(stats::calculate_system_specific_heat)         stats::system_specific_heat.calculate(stats::system_energy.get_total_energy());
-            if(stats::calculate_grain_specific_heat)          stats::grain_specific_heat.calculate(stats::grain_energy.get_total_energy());
-            if(stats::calculate_material_specific_heat)       stats::material_specific_heat.calculate(stats::material_energy.get_total_energy());
-
-            // standard deviation in time-step
-            if(stats::calculate_material_standard_deviation)  stats::material_standard_deviation.update(stats::system_magnetization.get_magnetization());
-
-            // update susceptibility statistics
-            if(stats::calculate_system_susceptibility)        stats::system_susceptibility.calculate(stats::system_magnetization.get_magnetization());
-            if(stats::calculate_grain_susceptibility)         stats::grain_susceptibility.calculate(stats::grain_magnetization.get_magnetization());
-            if(stats::calculate_material_susceptibility)      stats::material_susceptibility.calculate(stats::material_magnetization.get_magnetization());
-
-            // update spin length statistics
-            if(stats::calculate_system_spin_length)           stats::system_spin_length.calculate_spin_length(sx,sy,sz);
-            if(stats::calculate_material_spin_length)         stats::material_spin_length.calculate_spin_length(sx,sy,sz);
-            if(stats::calculate_height_spin_length)           stats::height_spin_length.calculate_spin_length(sx,sy,sz);
-
-         }
-
-         return;
-
-      }
-
-   } // end of internal namespace
-
-   //------------------------------------------------------------------------------------------------------
-   // Wrapper function to update required statistics classes
-   //------------------------------------------------------------------------------------------------------
-   void update(){
-
-      // call actual function, picking up arguments directly from namespace header files
-      stats::internal::update(atoms::x_spin_array, 				  		atoms::y_spin_array, 				    atoms::z_spin_array,
-   					            atoms::x_total_spin_field_array,     atoms::y_total_spin_field_array, 	 atoms::z_total_spin_field_array,
-   					            atoms::x_total_external_field_array, atoms::y_total_external_field_array, atoms::z_total_external_field_array,
-   					            atoms::m_spin_array, 					   atoms::type_array, 						 sim::temperature);
-
-      return;
-
-   }
-
-
-} // end of stats namespace
-=======
 //------------------------------------------------------------------------------
 //
 //   This file is part of the VAMPIRE open source package under the
@@ -194,6 +83,11 @@
             if(stats::calculate_system_binder_cumulant)         stats::system_binder_cumulant.calculate(stats::system_magnetization.get_magnetization());
             if(stats::calculate_material_binder_cumulant)       stats::material_binder_cumulant.calculate(stats::material_magnetization.get_magnetization());
 
+            // update spin length statistics
+            if(stats::calculate_system_spin_length)           stats::system_spin_length.calculate_spin_length(sx,sy,sz);
+            if(stats::calculate_material_spin_length)         stats::material_spin_length.calculate_spin_length(sx,sy,sz);
+            if(stats::calculate_height_spin_length)           stats::height_spin_length.calculate_spin_length(sx,sy,sz);
+
          }
 
          return;
@@ -218,5 +112,4 @@
    }
 
 
-} // end of stats namespace
->>>>>>> 13621b84
+} // end of stats namespace