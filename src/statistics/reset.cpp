<<<<<<< HEAD
//------------------------------------------------------------------------------
//
//   This file is part of the VAMPIRE open source package under the
//   Free BSD licence (see licence file for details).
//
//   (c) Richard F L Evans 2022. All rights reserved.
//
//   Email: richard.evans@york.ac.uk
//
//------------------------------------------------------------------------------
//

// C++ standard library headers

// Vampire headers
#include "gpu.hpp"
#include "stats.hpp"

namespace stats{

   //------------------------------------------------------------------------------------------------------
   // Function to reset required statistics classes
   //------------------------------------------------------------------------------------------------------
   void reset(){

      // Check for GPU acceleration and reset statistics on device
      if(gpu::acceleration){
         gpu::stats::reset();
      }
      else{
         // reset energy statistics
         if(stats::calculate_system_energy)                 stats::system_energy.reset_averages();
         if(stats::calculate_grain_energy)                  stats::grain_energy.reset_averages();
         if(stats::calculate_material_energy)               stats::material_energy.reset_averages();

         // reset magnetization statistics
         if(stats::calculate_system_magnetization)          stats::system_magnetization.reset_magnetization_averages();
         if(stats::calculate_grain_magnetization)           stats::grain_magnetization.reset_magnetization_averages();
         if(stats::calculate_material_magnetization)        stats::material_magnetization.reset_magnetization_averages();
         if(stats::calculate_height_magnetization)          stats::height_magnetization.reset_magnetization_averages();
         if(stats::calculate_material_height_magnetization) stats::material_height_magnetization.reset_magnetization_averages();

         // update torque statistics
         if(stats::calculate_system_torque)          stats::system_torque.reset_torque_averages();
         if(stats::calculate_grain_torque)           stats::grain_torque.reset_torque_averages();
         if(stats::calculate_material_torque)        stats::material_torque.reset_torque_averages();

         // standard deviation in time-step
         if(stats::calculate_material_standard_deviation)     stats::material_standard_deviation.reset_averages();

         // reset specific_heat statistics
         if(stats::calculate_system_specific_heat)   stats::system_specific_heat.reset_averages();
         if(stats::calculate_grain_specific_heat)    stats::grain_specific_heat.reset_averages();
         if(stats::calculate_material_specific_heat) stats::material_specific_heat.reset_averages();

         // reset susceptibility statistics
         if(stats::calculate_system_susceptibility)   stats::system_susceptibility.reset_averages();
         if(stats::calculate_grain_susceptibility)    stats::grain_susceptibility.reset_averages();
         if(stats::calculate_material_susceptibility) stats::material_susceptibility.reset_averages();

         // reset spin length statistics
         if(stats::calculate_system_spin_length)      stats::system_spin_length.reset_averages();
         if(stats::calculate_material_spin_length)    stats::material_spin_length.reset_averages();
         if(stats::calculate_height_spin_length)      stats::height_spin_length.reset_averages();

      }

      return;

   }

}
=======
//------------------------------------------------------------------------------
//
//   This file is part of the VAMPIRE open source package under the
//   Free BSD licence (see licence file for details).
//
//   (c) Richard F L Evans 2022. All rights reserved.
//
//   Email: richard.evans@york.ac.uk
//
//------------------------------------------------------------------------------
//

// C++ standard library headers

// Vampire headers
#include "gpu.hpp"
#include "stats.hpp"

namespace stats{

   //------------------------------------------------------------------------------------------------------
   // Function to reset required statistics classes
   //------------------------------------------------------------------------------------------------------
   void reset(){

      // Check for GPU acceleration and reset statistics on device
      if(gpu::acceleration){
         gpu::stats::reset();
      }
      else{
         // reset energy statistics
         if(stats::calculate_system_energy)                 stats::system_energy.reset_averages();
         if(stats::calculate_grain_energy)                  stats::grain_energy.reset_averages();
         if(stats::calculate_material_energy)               stats::material_energy.reset_averages();

         // reset magnetization statistics
         if(stats::calculate_system_magnetization)          stats::system_magnetization.reset_magnetization_averages();
         if(stats::calculate_grain_magnetization)           stats::grain_magnetization.reset_magnetization_averages();
         if(stats::calculate_material_magnetization)        stats::material_magnetization.reset_magnetization_averages();
         if(stats::calculate_material_grain_magnetization)  stats::material_grain_magnetization.reset_magnetization_averages();
         if(stats::calculate_height_magnetization)          stats::height_magnetization.reset_magnetization_averages();
         if(stats::calculate_material_height_magnetization) stats::material_height_magnetization.reset_magnetization_averages();
         if(stats::calculate_material_grain_height_magnetization) stats::material_grain_height_magnetization.reset_magnetization_averages();

         // update torque statistics
         if(stats::calculate_system_torque)          stats::system_torque.reset_torque_averages();
         if(stats::calculate_grain_torque)           stats::grain_torque.reset_torque_averages();
         if(stats::calculate_material_torque)        stats::material_torque.reset_torque_averages();

         // standard deviation in time-step
         if(stats::calculate_material_standard_deviation)     stats::material_standard_deviation.reset_averages();

         // reset specific_heat statistics
         if(stats::calculate_system_specific_heat)   stats::system_specific_heat.reset_averages();
         if(stats::calculate_grain_specific_heat)    stats::grain_specific_heat.reset_averages();
         if(stats::calculate_material_specific_heat) stats::material_specific_heat.reset_averages();

         // reset susceptibility statistics
         if(stats::calculate_system_susceptibility)   stats::system_susceptibility.reset_averages();
         if(stats::calculate_grain_susceptibility)    stats::grain_susceptibility.reset_averages();
         if(stats::calculate_material_susceptibility) stats::material_susceptibility.reset_averages();

         // reset binder cumulant statistics
         if(stats::calculate_system_binder_cumulant)   stats::system_binder_cumulant.reset_averages();
         if(stats::calculate_material_binder_cumulant) stats::material_binder_cumulant.reset_averages();

      }

      return;

   }

}
>>>>>>> 13621b84
<|MERGE_RESOLUTION|>--- conflicted
+++ resolved
@@ -1,77 +1,3 @@
-<<<<<<< HEAD
-//------------------------------------------------------------------------------
-//
-//   This file is part of the VAMPIRE open source package under the
-//   Free BSD licence (see licence file for details).
-//
-//   (c) Richard F L Evans 2022. All rights reserved.
-//
-//   Email: richard.evans@york.ac.uk
-//
-//------------------------------------------------------------------------------
-//
-
-// C++ standard library headers
-
-// Vampire headers
-#include "gpu.hpp"
-#include "stats.hpp"
-
-namespace stats{
-
-   //------------------------------------------------------------------------------------------------------
-   // Function to reset required statistics classes
-   //------------------------------------------------------------------------------------------------------
-   void reset(){
-
-      // Check for GPU acceleration and reset statistics on device
-      if(gpu::acceleration){
-         gpu::stats::reset();
-      }
-      else{
-         // reset energy statistics
-         if(stats::calculate_system_energy)                 stats::system_energy.reset_averages();
-         if(stats::calculate_grain_energy)                  stats::grain_energy.reset_averages();
-         if(stats::calculate_material_energy)               stats::material_energy.reset_averages();
-
-         // reset magnetization statistics
-         if(stats::calculate_system_magnetization)          stats::system_magnetization.reset_magnetization_averages();
-         if(stats::calculate_grain_magnetization)           stats::grain_magnetization.reset_magnetization_averages();
-         if(stats::calculate_material_magnetization)        stats::material_magnetization.reset_magnetization_averages();
-         if(stats::calculate_height_magnetization)          stats::height_magnetization.reset_magnetization_averages();
-         if(stats::calculate_material_height_magnetization) stats::material_height_magnetization.reset_magnetization_averages();
-
-         // update torque statistics
-         if(stats::calculate_system_torque)          stats::system_torque.reset_torque_averages();
-         if(stats::calculate_grain_torque)           stats::grain_torque.reset_torque_averages();
-         if(stats::calculate_material_torque)        stats::material_torque.reset_torque_averages();
-
-         // standard deviation in time-step
-         if(stats::calculate_material_standard_deviation)     stats::material_standard_deviation.reset_averages();
-
-         // reset specific_heat statistics
-         if(stats::calculate_system_specific_heat)   stats::system_specific_heat.reset_averages();
-         if(stats::calculate_grain_specific_heat)    stats::grain_specific_heat.reset_averages();
-         if(stats::calculate_material_specific_heat) stats::material_specific_heat.reset_averages();
-
-         // reset susceptibility statistics
-         if(stats::calculate_system_susceptibility)   stats::system_susceptibility.reset_averages();
-         if(stats::calculate_grain_susceptibility)    stats::grain_susceptibility.reset_averages();
-         if(stats::calculate_material_susceptibility) stats::material_susceptibility.reset_averages();
-
-         // reset spin length statistics
-         if(stats::calculate_system_spin_length)      stats::system_spin_length.reset_averages();
-         if(stats::calculate_material_spin_length)    stats::material_spin_length.reset_averages();
-         if(stats::calculate_height_spin_length)      stats::height_spin_length.reset_averages();
-
-      }
-
-      return;
-
-   }
-
-}
-=======
 //------------------------------------------------------------------------------
 //
 //   This file is part of the VAMPIRE open source package under the
@@ -138,11 +64,15 @@
          if(stats::calculate_system_binder_cumulant)   stats::system_binder_cumulant.reset_averages();
          if(stats::calculate_material_binder_cumulant) stats::material_binder_cumulant.reset_averages();
 
+         // reset spin length statistics
+         if(stats::calculate_system_spin_length)      stats::system_spin_length.reset_averages();
+         if(stats::calculate_material_spin_length)    stats::material_spin_length.reset_averages();
+         if(stats::calculate_height_spin_length)      stats::height_spin_length.reset_averages();
+
       }
 
       return;
 
    }
 
-}
->>>>>>> 13621b84
+}