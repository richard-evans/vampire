--- conflicted
+++ resolved
@@ -49,11 +49,8 @@
 // Headers
 #include "atoms.hpp"
 #include "cells.hpp"
-<<<<<<< HEAD
 #include "config.hpp"
-=======
 #include "create.hpp"
->>>>>>> d1c4b0e4
 #include "demag.hpp"
 #include "errors.hpp"
 #include "grains.hpp"
@@ -298,11 +295,7 @@
 int match_vout_list(std::string const, std::string const, int const, std::vector<unsigned int> &);
 int match_vout_grain_list(std::string const, std::string const, int const, std::vector<unsigned int> &);
 int match_material(string const, string const, string const, int const, int const, int const, string const, string const);
-<<<<<<< HEAD
-//int match_config(string const, string const, int const);
-=======
 int match_config(std::string const, std::string const, std::string const, int const);
->>>>>>> d1c4b0e4
 
 // Function to extract all variables from a string and return a vector
 std::vector<double> DoublesFromString(std::string value){
@@ -825,16 +818,14 @@
 	if(key==test){
 		int frs=vin::match_config(word, value, unit, line);
 		return frs;
-<<<<<<< HEAD
 	}*/
    //-------------------------------------------------------------------
 	// Test for module user interfaces
    //-------------------------------------------------------------------
    else if(ltmp::match_input_parameter(key, word, value, unit, line)) return EXIT_SUCCESS;
    else if(config::match_input_parameter(key, word, value, unit, line)) return EXIT_SUCCESS;
-=======
-	}
->>>>>>> d1c4b0e4
+	//}
+
 	//-------------------------------------------------------------------
 	// Get material filename
 	//-------------------------------------------------------------------
@@ -2212,12 +2203,10 @@
 
    return EXIT_SUCCESS;
 }
-<<<<<<< HEAD
-
-/*int match_config(string const word, string const value, int const line){
-=======
-int match_config(string const word, string const value, string const unit, int const line){
->>>>>>> d1c4b0e4
+
+//int match_config(string const word, string const value, int const line){
+
+/*int match_config(string const word, string const value, string const unit, int const line){
 
    std::string prefix="config:";
 
@@ -4631,9 +4620,7 @@
 		if(vout::grain_output_list.size()>0) zgrain << std::endl;
 		}
 		}
-<<<<<<< HEAD
-		
-		//vout::config();
+
       config::output(atoms::x_spin_array, atoms::y_spin_array, atoms::z_spin_array,
                      cells::x_mag_array, cells::y_mag_array, cells::z_mag_array,
                      double(sim::time)*mp::dt_SI,
@@ -4642,10 +4629,8 @@
                      sim::H_applied*sim::H_vec[1],
                      sim::H_applied*sim::H_vec[2],
                      0.0, 0.0, 0.0);
-=======
-
-		vout::config();
->>>>>>> d1c4b0e4
+
+		//vout::config();
 
       // optionally save checkpoint file
       if(sim::save_checkpoint_flag==true && sim::save_checkpoint_continuous_flag==true && sim::time%sim::save_checkpoint_rate==0) save_checkpoint();
