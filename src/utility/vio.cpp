//-----------------------------------------------------------------------------
//
//  Vampire - A code for atomistic simulation of magnetic materials
//
//  Copyright (C) 2009-2012 R.F.L.Evans
//
//  Email:richard.evans@york.ac.uk
//
//  This program is free software; you can redistribute it and/or modify 
//  it under the terms of the GNU General Public License as published by 
//  the Free Software Foundation; either version 2 of the License, or 
//  (at your option) any later version.
//
//  This program is distributed in the hope that it will be useful, but 
//  WITHOUT ANY WARRANTY; without even the implied warranty of 
//  MERCHANTABILITY or FITNESS FOR A PARTICULAR PURPOSE. See the GNU 
//  General Public License for more details.
//
//  You should have received a copy of the GNU General Public License 
//  along with this program; if not, write to the Free Software Foundation, 
//  Inc., 59 Temple Place, Suite 330, Boston, MA 02111-1307 USA.
//
// ----------------------------------------------------------------------------
//
///
/// @file
/// @brief Contains vin and vout namespaces for file input.output in vampire. 
///
/// @details File and screen input and output are controlled via the separate namespaces.
///
/// @section notes Implementation Notes
/// This is a list of other notes, not related to functionality but rather to implementation. 
/// Also include references, formulae and other notes here.
///
/// @section License
/// Use of this code, either in source or compiled form, is subject to license from the authors.
/// Copyright \htmlonly &copy \endhtmlonly Richard Evans, 2009-2010. All Rights Reserved.
///
/// @section info File Information
/// @author  Richard Evans, rfle500@york.ac.uk
/// @version 1.0
/// @date    15/01/2010
/// @internal
///	Created:		15/01/2010
///	Revision:	  ---
///=====================================================================================
///

// Headers
#include "atoms.hpp"
#include "cells.hpp"
#include "demag.hpp"
#include "errors.hpp"
#include "grains.hpp"
#include "voronoi.hpp"
#include "material.hpp"
#include "errors.hpp"
#include "random.hpp"
#include "sim.hpp"
#include "stats.hpp"
#include "units.hpp"
#include "vio.hpp"
#include "vmpi.hpp"

#include <algorithm>
#include <cmath>
#include <iomanip>
#include <iostream>
#include <fstream>
#include <sstream>
#include <string>

// Global output filestreams
std::ofstream zinfo("info");
std::ofstream zlog;
std::ofstream zmag("output");
std::ofstream zgrain("grain");


namespace vout{
	
	std::string zLogProgramName; // Program Name
	std::string zLogHostName; // Host Name
	pid_t 		zLogPid; // Process ID
	bool			zLogInitialised=false; // Initialised flag
	
	//const char * StringStream2ConstChar(std::stringstream file_sstr){
	//	static std::string cfg_file = file_sstr.str();
	//	return cfg_file.c_str();
	//}
	
	void zLogTsInit(std::string tmp){
		
		// Get program name and process ID
		std::string tmprev;
		int linelength = tmp.length();

		// set character triggers
		const char* key="/";	// Word identifier

		// copy characters after last /
		for(int i=linelength-1;i>=0;i--){

			char c=tmp.at(i);

			if(c != *key){
				tmprev.push_back(c);
			}
			else break;
		}
		
		//reverse read into program name
		linelength=tmprev.size();
		for(int i=linelength-1;i>=0;i--){
			char c=tmprev.at(i);
			zLogProgramName.push_back(c);
		}

		// Get hostname
		char loghostname [80];
		int GHS=gethostname(loghostname, 80);
		if(GHS!=0) std::cerr << "Warning: Unable to retrieve hostname for zlog file." << std::endl; 
		zLogHostName = loghostname;
		
		// Now get process ID
		zLogPid = getpid();
		
		// Remove previous log files
		//system("rm zlog*"); This doesn't work in parallel
		
		// Set unique filename for log if num_procs > 1
		std::stringstream logfn;
		if(vmpi::num_processors==1) logfn << "log";
		else logfn << "log."<<vmpi::my_rank;
		
		// Open log filename
		std::string log_file = logfn.str();
		const char* log_filec = log_file.c_str();
		zlog.open(log_filec);
		//zlog.open(StringStream2ConstChar(logfn));
		
		// Mark as initialised;
		zLogInitialised=true;
		
		zlog << zTs() << "Logfile opened" << std::endl;
		
		return;
	}
	
}

/// @brief Function to output timestamp to stream
///
/// @section License
/// Use of this code, either in source or compiled form, is subject to license from the authors.
/// Copyright \htmlonly &copy \endhtmlonly Richard Evans, 2009-2012. All Rights Reserved.
///
/// @section Information
/// @author  Richard Evans, richard.evans@york.ac.uk
/// @version 1.0
/// @date    19/04/2012
///
/// @return TS
///
/// @internal
///	Created:		19/04/2012
///	Revision:	  ---
///=====================================================================================
///
std::string zTs(){

  std::string NullString;
  NullString="";

	if(vout::zLogInitialised==true){
		std::ostringstream Ts;
		
		// varibale for time
		time_t seconds;

		// get current time
		seconds = time (NULL);
		struct tm * timeinfo;
		char logtime [80];

		timeinfo = localtime ( &seconds );
		// Format time string
		strftime (logtime,80,"%Y-%m-%d %X ",timeinfo);
  
		Ts << logtime << vout::zLogProgramName << " [" << vout::zLogHostName << ":" << vout::zLogPid << ":"<< vmpi::my_rank << "] ";
	
		return Ts.str();

	}
	else{
		std::cerr << "Error! - zlog not initialised, exiting" << std::endl;
		err::vexit();
	}

	return NullString;
}

/// @namespace
/// @brief Contains variables and functions for reading in program data.
/// 
/// @internal
///=====================================================================================
///
namespace vin{
	
// Function Prototypes
//int read(string const);
int match(string const, string const, string const, string const, int const);
  int read_mat_file(std::string const, int const);
int match_create(std::string const, std::string const, int const);
int match_dimension(std::string const, std::string const, std::string const, int const);
int match_sim(std::string const, std::string const, std::string const, int const);
int match_vout_list(std::string const, int const, std::vector<unsigned int> &);
int match_vout_grain_list(std::string const, std::string const, int const, std::vector<unsigned int> &);
int match_material(string const, string const, string const, int const, int const, int const);
int match_config(string const, string const, int const);

// Function to extract all variables from a string and return a vector
std::vector<double> DoublesFromString(std::string value){
	
	// array for storing variables
	std::vector<double> array(0);
	
	// set source for ss
	std::istringstream source(value);

	// double variable to store values
	double temp = 0.0;
	
	// string to store text
	std::string field;
 
	// loop over all comma separated values
	while(getline(source,field,',')){
		
		// convert string to ss
		std::stringstream fs(field);

		// read in variable
		fs >> temp;
		
		// push data value back to array
		array.push_back(temp);
		
	}
	
	// return values to calling function
	return array;
	
}

/// @brief Function to read in variables from a file.
///
/// @section License
/// Use of this code, either in source or compiled form, is subject to license from the authors.
/// Copyright \htmlonly &copy \endhtmlonly Richard Evans, 2009-2010. All Rights Reserved.
///
/// @section Information
/// @author  Richard Evans, rfle500@york.ac.uk
/// @version 1.1
/// @date    18/01/2010
///
/// @param[in] filename Name of file to be opened 
/// @return EXIT_SUCCESS
///
/// @internal
///	Created:		14/01/2010
///	Revision:	  ---
///=====================================================================================
///
int read(string const filename){
	// ifstream declaration
	std::ifstream inputfile;

	// Print informative message to zlog file
	zlog << zTs() << "Opening main input file \"" << filename << "\"." << std::endl; 
	
	// Open file read only
	inputfile.open(filename.c_str());
	
	// Check for opening
	if(!inputfile.is_open()){
	  std::cerr << "Error opening main input file \"" << filename << "\". File does not exist!" << std::endl;
	  zlog << zTs() << "Error: Main input file \"" << filename << "\" cannot be opened or does not exist." << std::endl;
	  zlog << zTs() << "If file exists then check file permissions to ensure it is readable by the user." << std::endl;
	  err::vexit();   // return to calling function for error checking or message
	}

        // Print informative message to zlog file
	zlog << zTs() << "Parsing system parameters from main input file." << std::endl;
	
	int line_counter=0;
	// Loop over all lines and pass keyword to matching function
	while (! inputfile.eof() ){
		line_counter++;
		// read in whole line
		std::string line;
		getline(inputfile,line);

		// Clear whitespace and tabs
		line.erase(remove(line.begin(), line.end(), '\t'), line.end());
		line.erase(remove(line.begin(), line.end(), ' '), line.end());

		// clear carriage return for dos formatted files
		line.erase(remove(line.begin(), line.end(), '\r'), line.end());
		
		// strip key,word,unit,value
		std::string key="";
		std::string word="";
		std::string value="";
		std::string unit="";

		// get size of string
		int linelength = line.length();
		int last=0;
		
		// set character triggers
		const char* colon=":";	// Word identifier
		const char* eq="=";		// Value identifier
		const char* exc="!";		// Unit identifier
		const char* hash="#";	// Comment identifier
		//const char* arrow=">";	// List identifier
		
		// Determine key by looping over characters in line
		for(int i=0;i<linelength;i++){
			char c=line.at(i);
			last=i;
			
			// if character is not ":" or "=" or "!" or "#" interpret as key
			if((c != *colon) && (c != *eq) && (c != *exc) && (c != *hash)){
				key.push_back(c);
			}
			else break;
		}
		const int end_key=last;
		
		// Determine the rest
		for(int i=end_key;i<linelength;i++){
			
			char c=line.at(i);
			//last=i;
				// period found - interpret as word
				if(c== *colon){
					for(int j=i+1;j<linelength;j++){
						// if character is not special add to value
						char c=line.at(j);
						if((c != *colon) && (c != *eq) && (c != *exc) && (c != *hash)){
							word.push_back(c);
						}
						// if character is special then go back to main loop
						else{
							i=j-1;
							break;
						}
					}
				}
				// equals found - interpret as value
				else if(c== *eq){
					for(int j=i+1;j<linelength;j++){
						// if character is not special add to value
						char c=line.at(j);
						if((c != *colon) && (c != *eq) && (c != *exc) && (c != *hash)){
							value.push_back(c);
						}
						// if character is special then go back to main loop
						else{
							i=j-1;
							break;
						}
					}
				}
				// exclaimation mark found - interpret as unit
				else if(c== *exc){
					for(int j=i+1;j<linelength;j++){
						// if character is not special add to value
						char c=line.at(j);
						if((c != *colon) && (c != *eq) && (c != *exc) && (c != *hash)){
							unit.push_back(c);
						}
						// if character is special then go back to main loop
						else{
							i=j-1;
							break;
						}
					}
				}
				// hash found - interpret as comment
				else if(c== *hash){
					break;
				}
				//break;
		}
		string empty="";
		if(key!=empty){
		//std::cout << "\t" << "key:  " << key << std::endl;
		//std::cout << "\t" << "word: " << word << std::endl;
		//std::cout << "\t" << "value:" << value << std::endl;
		//std::cout << "\t" << "unit: " << unit << std::endl;
		int matchcheck = match(key, word, value, unit, line_counter);
		if(matchcheck==EXIT_FAILURE){
			err::vexit();
		}
		}
	}
	// Close file
	inputfile.close();

	return EXIT_SUCCESS;
}

/// @brief Function to match keywords, variables and units to an initialisation variable.
///
/// @section License
/// Use of this code, either in source or compiled form, is subject to license from the authors.
/// Copyright \htmlonly &copy \endhtmlonly Richard Evans, 2009-2010. All Rights Reserved.
///
/// @section Information
/// @author  Richard Evans, rfle500@york.ac.uk
/// @version 1.1
/// @date    18/01/2010
///
/// @param[in] keyword Unique string variable linked to an initialisation variable 
/// @param[in] value Value of keyword linked to initialisation variable 
/// @return EXIT_SUCCESS
///
/// @internal
///	Created:		15/01/2010
///	Revision:	  ---
///=====================================================================================
///
int match(string const key, string const word, string const value, string const unit, int const line){
//int match(string const key, string const word, string const value, string const unit, int const line, std::ifstream& inputfile){

	std::string test;

	//===================================================================
	// Test for create variables
	//===================================================================
	test="create";
	if(key==test){
		int frs=vin::match_create(word, value, line);
		return frs;
	}
	//===================================================================
	// Test for dimension variables
	//===================================================================
	else
	test="dimensions";
	if(key==test){
		int frs=vin::match_dimension(word, value, unit, line);
		return frs;
	}
	//===================================================================
	// Test for simulation variables
	//===================================================================
	else
	test="sim";
	if(key==test){
		int frs=vin::match_sim(word, value, unit, line);
		return frs;
	}
	//===================================================================
	// Test for data file output
	//===================================================================
	else
	test="output";
	if(key==test){
		int frs=vin::match_vout_list(word, line, vout::file_output_list);
		return frs;
	}
	//===================================================================
	// Test for screen output
	//===================================================================
	else
	test="screen";
	if(key==test){
		int frs=vin::match_vout_list(word, line, vout::screen_output_list);
		return frs;
	}
	//===================================================================
	// Test for grain output
	//===================================================================
	else
	test="grain";
	if(key==test){
		int frs=vin::match_vout_grain_list(word, value, line, vout::grain_output_list);
		return frs;
	}	
	//===================================================================
	// Test for config output
	//===================================================================
	else
	test="config";
	if(key==test){
		int frs=vin::match_config(word, value, line);
		return frs;
	}	
	//-------------------------------------------------------------------
	// Get material filename
	//-------------------------------------------------------------------
	else
	test="material";
	if(key==test){
		test="file";
		if(word==test){
			std::string matfile=value;
			// strip quotes
			matfile.erase(remove(matfile.begin(), matfile.end(), '\"'), matfile.end());
			test="";
			if(matfile!=test){
				//std::cout << matfile << std::endl;
			  read_mat_file(matfile,line);
				return EXIT_SUCCESS;
			}
			else{
				std::cerr << "Error - empty filename in control statement \'material:" << word << "\' on line " << line << " of input file" << std::endl;
				return EXIT_FAILURE;
			}
		}
		//-------------------------------------------------------------------
		// Get unit cell filename
		//-------------------------------------------------------------------
		test="unit-cell-file";
		if(word==test){
			std::string matfile=value;
			// strip quotes
			matfile.erase(remove(matfile.begin(), matfile.end(), '\"'), matfile.end());
			test="";
			if(matfile!=test){
				//std::cout << matfile << std::endl;
				cs::unit_cell_file=matfile;
				return EXIT_SUCCESS;
			}
			else{
				std::cerr << "Error - empty filename in control statement \'material:" << word << "\' on line " << line << " of input file" << std::endl;
				return EXIT_FAILURE;
			}
		}
		else{
			std::cerr << "Error - Unknown control statement \'material:" << word << "\' on line " << line << " of input file" << std::endl;
			return EXIT_FAILURE;
		}
	}
	else
		std::cerr << "Error - Unknown control statement \'" << key <<":"<< word << "\' on line " << line << " of input file" << std::endl;
		return EXIT_FAILURE;

} // end of match function

int match_create(string const word, string const value, int const line){
		//-------------------------------------------------------------------
		// system_creation_flags[1] - Set system particle shape
		//-------------------------------------------------------------------
		std::string test="full";
		if(word==test){
			cs::system_creation_flags[1]=0;
			return EXIT_SUCCESS;
		}
		else 
		test="cube";
		if(word==test){
			cs::system_creation_flags[1]=1;
			return EXIT_SUCCESS;
		}
		else 
		test="cylinder";
		if(word==test){
			cs::system_creation_flags[1]=2;
			return EXIT_SUCCESS;
		}
		else
		test="ellipsinder";
		if(word==test){
			cs::system_creation_flags[1]=3;
			return EXIT_SUCCESS;
		}
		else
		test="sphere";
		if(word==test){
			cs::system_creation_flags[1]=4;
			return EXIT_SUCCESS;
		}
		else
		test="truncated-octahedron";
		if(word==test){
			cs::system_creation_flags[1]=5;
			return EXIT_SUCCESS;
		}
		else
		test="tear-drop";
		if(word==test){
			cs::system_creation_flags[1]=6;
			return EXIT_SUCCESS;
		}
		else
		//-------------------------------------------------------------------
		// system_creation_flags[2] - Set system type
		//-------------------------------------------------------------------
		test="particle";
		if(word==test){
			cs::system_creation_flags[2]=0;
			return EXIT_SUCCESS;
		}
		else
		test="particle-array";
		if(word==test){
			cs::system_creation_flags[2]=1;
			return EXIT_SUCCESS;
		}
		else
		test="hex-particle-array";
		if(word==test){
			cs::system_creation_flags[2]=2;
			return EXIT_SUCCESS;
		}
		else
		test="voronoi-film";
		if(word==test){
			cs::system_creation_flags[2]=3;
			return EXIT_SUCCESS;
		}
		//--------------------------------------------------------------------
		else
		test="voronoi-variance";
		if(word==test){
			double vsd=atof(value.c_str());
			if((vsd<0.0) || (vsd > 1.0)){
				std::cerr << "Error in input file - voronoi variance is outside of valid range (0.0-1.0)" << std::endl;
				return EXIT_FAILURE;}
			else{
				create_voronoi::voronoi_sd=vsd;
				return EXIT_SUCCESS;
			}
		}
		//--------------------------------------------------------------------
		else
		test="voronoi-parity";
		if(word==test){
			int vp=atoi(value.c_str());
			if((vp !=0) && (vp !=1)){
				std::cerr << "Error in input file - voronoi parity must be either 0 or 1, you input "<< vp << std::endl;
				return EXIT_FAILURE;}
			else{
				create_voronoi::parity=vp;
				return EXIT_SUCCESS;
			}
		}
		//--------------------------------------------------------------------
		else
		test="voronoi-seed";
		if(word==test){
			int vs=atoi(value.c_str());
				mtrandom::voronoi_seed=vs;
				return EXIT_SUCCESS;
		}
		else
		test="voronoi-rounded";
		if(word==test){
			test="true";
			std::string blank="";
			if(value==test || value==blank){
				create_voronoi::rounded=true;
				return EXIT_SUCCESS;
			}
			test="false";
			if(value==test){
				create_voronoi::rounded=false;
				return EXIT_SUCCESS;
			}
			else{
				std::cerr << "Error - value for \'create:" << word << "\' must be either \"true\" or \"false\"" << std::endl;
				err::vexit();
			}
		}
		else
		//-------------------------------------------------------------------
		test="voronoi-area-cutoff";
		if(word==test){
			double vsd=atof(value.c_str());
			if((vsd<0.0) || (vsd > 1.0)){
				std::cerr << "Error in input file - voronoi area-cutoff is outside of valid range (0.0-1.0)" << std::endl;
				return EXIT_FAILURE;}
			else{
				create_voronoi::area_cutoff=vsd;
				return EXIT_SUCCESS;
			}
		}
		else
		//-------------------------------------------------------------------
		//-------------------------------------------------------------------
		// system_creation_flags[4] - Set Multilayer Flag
		//-------------------------------------------------------------------
		/*test="multilayer";
		if(word==test){
			cs::system_creation_flags[4]=1;
			// test for multilayer lines
			test=">";
			if(value==test){
				//read_multilayer();
				std::cout << "read data" << std::endl;
				return EXIT_SUCCESS;
			}
			// test for missing parameter
			else
			test="";
			if(value==test){
				std::cerr << "Error - multilayers require additional parameters and none are specified" << std::endl;
				return EXIT_FAILURE;
			}
			else{
				//read_multilayer(value);
				std::cout << "read data from file "<< value << std::endl;
				return EXIT_SUCCESS;
			}
			
		}
		else
		test="intermixed";
		if(word==test){
			cs::system_creation_flags[4]=2;
			return EXIT_SUCCESS;
		}
		else*/
		test="particle-parity";
		if(word==test){
			int pp=atoi(value.c_str());
				cs::particle_creation_parity=pp;
				//std::cout << "ax: " << cs::unit_cell_size[0] << std::endl;
				return EXIT_SUCCESS;
		}
		//--------------------------------------------------------------------
		else
		test="crystal-structure";
		if(word==test){
			// Strip quotes
			std::string cs=value;
			cs.erase(remove(cs.begin(), cs.end(), '\"'), cs.end());
			cs::crystal_structure=cs;
			return EXIT_SUCCESS;
		}
		//--------------------------------------------------------------------
		else
		test="single-spin";
		if(word==test){
			cs::single_spin=true;
			return EXIT_SUCCESS;
		}
		//--------------------------------------------------------------------
		else
		test="periodic-boundaries-x";
		if(word==test){
			cs::pbc[0]=true;
			return EXIT_SUCCESS;
		}
		//--------------------------------------------------------------------
		else
		test="periodic-boundaries-y";
		if(word==test){
			cs::pbc[1]=true;
			return EXIT_SUCCESS;
		}
		//--------------------------------------------------------------------
		else
		test="periodic-boundaries-z";
		if(word==test){
			cs::pbc[2]=true;
			return EXIT_SUCCESS;
		}
		//--------------------------------------------------------------------
		else
		test="select-material-by-height";
		if(word==test){
			cs::SelectMaterialByZHeight=true; // default
			// also check for value
			std::string VFalse="false";
			if(value==VFalse){
				cs::SelectMaterialByZHeight=false;
			}
			return EXIT_SUCCESS;
		}
		//--------------------------------------------------------------------
		else
		test="select-material-by-geometry";
		if(word==test){
			cs::SelectMaterialByGeometry=true; // default
			// also check for value
			std::string VFalse="false";
			if(value==VFalse){
				cs::SelectMaterialByGeometry=false;
			}
			return EXIT_SUCCESS;
		}
		//--------------------------------------------------------------------
		// keyword not found
		//--------------------------------------------------------------------
		else{
			std::cerr << "Error - Unknown control statement \'create:" << word << "\' on line " << line << " of input file" << std::endl;
			return EXIT_FAILURE;
		}
		
	return EXIT_SUCCESS;
}

int match_dimension(string const word, string const value, string const unit, int const line){
		//-------------------------------------------------------------------
		// System dimension variables
		//-------------------------------------------------------------------
		std::string test="a";
		if(word==test){
			double a=atof(value.c_str());
			string unit_type;
			units::convert(unit,a,unit_type);
			string str="length";
			if(unit_type==str){
				cs::unit_cell_size[0]=a;
				cs::unit_cell_size[1]=a;
				cs::unit_cell_size[2]=a;
				//std::cout << "ax: " << cs::unit_cell_size[0] << std::endl;
				return EXIT_SUCCESS;
			}
			else{
				std::cerr << "Error - unit type \'" << unit_type << "\' is invalid for parameter \'dimension:" << word << std::endl;
				err::vexit();
			}
		}
		else
		test="c";
		if(word==test){
			double c=atof(value.c_str());
			string unit_type;
			units::convert(unit,c,unit_type);
			string str="length";
			if(unit_type==str){
				cs::unit_cell_size[2]=c;
				//std::cout << "ax: " << cs::unit_cell_size[0] << std::endl;
				return EXIT_SUCCESS;
			}
			else{
				std::cerr << "Error - unit type \'" << unit_type << "\' is invalid for parameter \'dimension:" << word << std::endl;
				err::vexit();
			}
		}
		else
		//--------------------------------------------------------------------
		test="ax";
		if(word==test){
			double ax=atof(value.c_str());
			string unit_type;
			units::convert(unit,ax,unit_type);
			string str="length";
			if(unit_type==str){
				cs::unit_cell_size[0]=ax;
				//std::cout << "ax: " << cs::unit_cell_size[0] << std::endl;
				return EXIT_SUCCESS;
			}
			else{
				std::cerr << "Error - unit type \'" << unit_type << "\' is invalid for parameter \'dimension:" << word << std::endl;
				err::vexit();
			}
		}
		else
		//--------------------------------------------------------------------
		test="ay";
		if(word==test){
			double ay=atof(value.c_str());
			string unit_type;
			units::convert(unit,ay,unit_type);
			string str="length";
			if(unit_type==str){
				cs::unit_cell_size[1]=ay;
				//std::cout << "ax: " << cs::unit_cell_size[0] << std::endl;
				return EXIT_SUCCESS;
			}
			else{
				std::cerr << "Error - unit type \'" << unit_type << "\' is invalid for parameter \'dimension:" << word << std::endl;
				err::vexit();
			}
		}
		else
		//--------------------------------------------------------------------
		test="az";
		if(word==test){
			double az=atof(value.c_str());
			string unit_type;
			units::convert(unit,az,unit_type);
			string str="length";
			if(unit_type==str){
				cs::unit_cell_size[2]=az;
				//std::cout << "az: " << cs::unit_cell_size[0] << std::endl;
				return EXIT_SUCCESS;
			}
			else{
				std::cerr << "Error - unit type \'" << unit_type << "\' is invalid for parameter \'dimension:" << word << std::endl;
				err::vexit();
			}
		}
		else
		//--------------------------------------------------------------------
		test="d";
		if(word==test){
			double d=atof(value.c_str());
			string unit_type;
			units::convert(unit,d,unit_type);
			string str="length";
			if(unit_type==str){
				cs::system_dimensions[0]=d;
				cs::system_dimensions[1]=d;
				cs::system_dimensions[2]=d;
				//std::cout << "ax: " << cs::unit_cell_size[0] << std::endl;
				return EXIT_SUCCESS;
			}
			else{
				std::cerr << "Error - unit type \'" << unit_type << "\' is invalid for parameter \'dimension:" << word << std::endl;
				err::vexit();
			}
		}
		else
		//--------------------------------------------------------------------
		test="dx";
		if(word==test){
			double dx=atof(value.c_str());
			string unit_type;
			units::convert(unit,dx,unit_type);
			string str="length";
			if(unit_type==str){
				cs::system_dimensions[0]=dx;
				//std::cout << "ax: " << cs::unit_cell_size[0] << std::endl;
				return EXIT_SUCCESS;
			}
			else{
				std::cerr << "Error - unit type \'" << unit_type << "\' is invalid for parameter \'dimension:" << word << std::endl;
				err::vexit();
			}
		}
		else
		//--------------------------------------------------------------------
		test="dy";
		if(word==test){
			double dy=atof(value.c_str());
			string unit_type;
			units::convert(unit,dy,unit_type);
			string str="length";
			if(unit_type==str){
				cs::system_dimensions[1]=dy;
				//std::cout << "ax: " << cs::unit_cell_size[0] << std::endl;
				return EXIT_SUCCESS;
			}
			else{
				std::cerr << "Error - unit type \'" << unit_type << "\' is invalid for parameter \'dimension:" << word << std::endl;
				err::vexit();
			}
		}
		else
		//--------------------------------------------------------------------
		test="dz";
		if(word==test){
			double dz=atof(value.c_str());
			string unit_type;
			units::convert(unit,dz,unit_type);
			string str="length";
			if(unit_type==str){
				cs::system_dimensions[2]=dz;
				//std::cout << "ax: " << cs::unit_cell_size[0] << std::endl;
				return EXIT_SUCCESS;
			}
			else{
				std::cerr << "Error - unit type \'" << unit_type << "\' is invalid for parameter \'dimension:" << word << std::endl;
				err::vexit();
			}
		}
		else
		//--------------------------------------------------------------------
		test="particle-size";
		if(word==test){
			double psize=atof(value.c_str());
			string unit_type;
			units::convert(unit,psize,unit_type);
			string str="length";
			if(unit_type==str){
				cs::particle_scale=psize;
				//std::cout << "particle_size: " << mp::particle_scale << std::endl;
				return EXIT_SUCCESS;
			}
			else{
				std::cerr << "Error - unit type \'" << unit_type << "\' is invalid for parameter \'dimension:" << word << std::endl;
				err::vexit();
			}
		}
		else
		//--------------------------------------------------------------------
		test="particle-spacing";
		if(word==test){
			double pspacing=atof(value.c_str());
			string unit_type;
			units::convert(unit,pspacing,unit_type);
			string str="length";
			if(unit_type==str){
				cs::particle_spacing=pspacing;
				//std::cout << "particle_spacing: " << mp::particle_spacing << std::endl;
				return EXIT_SUCCESS;
			}
			else{
				std::cerr << "Error - unit type \'" << unit_type << "\' is invalid for parameter \'dimension:" << word << std::endl;
				err::vexit();
			}
		}
		else
		//--------------------------------------------------------------------
		test="cell-size";
		if(word==test){
			double cs=atof(value.c_str());
			string unit_type;
			units::convert(unit,cs,unit_type);
			string str="length";
			if(unit_type==str){
				cells::size=cs;
				//std::cout << "cell size: " << cells::size << std::endl;
				return EXIT_SUCCESS;
			}
			else{
				std::cerr << "Error - unit type \'" << unit_type << "\' is invalid for parameter \'dimension:" << word << std::endl;
				err::vexit();
			}
		}
		//--------------------------------------------------------------------
		else{
			std::cerr << "Error - Unknown control statement \'dimension:"<< word << "\' on line " << line << " of input file" << std::endl;
			return EXIT_FAILURE;
		}
	
	
	return EXIT_SUCCESS;
}

int match_sim(string const word, string const value, string const unit, int const line){
		//-------------------------------------------------------------------
		// System simulation variables
		//-------------------------------------------------------------------
		std::string test="integrator";
		if(word==test){
			test="LLG-Heun";
			if(value==test){
				sim::integrator=0;
				return EXIT_SUCCESS;
			}
			test="Monte-Carlo";
			if(value==test){
				sim::integrator=1;
				return EXIT_SUCCESS;
			}
			test="LLG-Midpoint";
			if(value==test){
				sim::integrator=2;
				return EXIT_SUCCESS;
			}
			test="Constrained-Monte-Carlo";
			if(value==test){
				sim::integrator=3;
				return EXIT_SUCCESS;
			}
			test="Hybrid-Constrained-Monte-Carlo";
			if(value==test){
				sim::integrator=4;
				return EXIT_SUCCESS;
			}
			else{
				std::cerr << "Error - value for \'sim:" << word << "\' must be one of:" << std::endl;
				std::cerr << "\t\"LLG-Heun\"" << std::endl;
				std::cerr << "\t\"LLG-Midpoint\"" << std::endl;
				std::cerr << "\t\"Monte-Carlo\"" << std::endl;
				std::cerr << "\t\"Constrained-Monte-Carlo\"" << std::endl;
				err::vexit();
			}
		}
		//-------------------------------------------------------------------
		test="program";
		if(word==test){
			test="Benchmark";
			if(value==test){
				sim::program=0;
				return EXIT_SUCCESS;
			}
			test="Time-Series";
			if(value==test){
				sim::program=1;
				return EXIT_SUCCESS;
			}
			test="Hysteresis-Loop";
			if(value==test){
				sim::program=2;
				return EXIT_SUCCESS;
			}
			test="Static-Hysteresis-Loop";
			if(value==test){
				sim::program=3;
				return EXIT_SUCCESS;
			}
			test="Curie-Temperature";
			if(value==test){
				sim::program=4;
				return EXIT_SUCCESS;
			}
			test="Field-Cool";
			if(value==test){
				sim::program=5;
				return EXIT_SUCCESS;
			}
			test="Two-Temperature-Pulse";
			if(value==test){
				sim::program=6;
				std::cerr << "Two-Temperature-Pulse keyword in input file is deprecated. Use \"Temperature-Pulse\" instead." << std::endl;
				return EXIT_SUCCESS;
			}
			test="Temperature-Pulse";
			if(value==test){
				sim::program=6;
				return EXIT_SUCCESS;
			}
			test="HAMR-Simulation";
			if(value==test){
				sim::program=7;
				return EXIT_SUCCESS;
			}
			test="CMC-Anisotropy";
			if(value==test){
				sim::program=8;
				return EXIT_SUCCESS;
			}
			test="Hybrid-CMC";
			if(value==test){
				sim::program=9;
				return EXIT_SUCCESS;
			}
			test="Diagnostic-Boltzmann";
			if(value==test){
				sim::program=50;
				return EXIT_SUCCESS;
			}			else{
				std::cerr << "Error - value for \'sim:" << word << "\' must be one of:" << std::endl;
				std::cerr << "\t\"Benchmark\"" << std::endl;
				std::cerr << "\t\"Time-Series\"" << std::endl;
				std::cerr << "\t\"Hysteresis-Loop\"" << std::endl;
				std::cerr << "\t\"Static-Hysteresis-Loop\"" << std::endl;
				std::cerr << "\t\"Curie-Temperature\"" << std::endl;
				std::cerr << "\t\"Field-Cool\"" << std::endl;
				std::cerr << "\t\"Two-Temperature-Pulse\"" << std::endl;
				std::cerr << "\t\"CMC-Anisotropy\"" << std::endl;
				std::cerr << "\t\"Hybrid-CMC\"" << std::endl;
				err::vexit();
			}
		}
		//-------------------------------------------------------------------
		test="exchange";
		if(word==test){
			test="true";
			if(value==test){
				sim::hamiltonian_simulation_flags[0]=1;
				return EXIT_SUCCESS;
			}
			test="false";
			if(value==test){
				sim::hamiltonian_simulation_flags[0]=0;
				return EXIT_SUCCESS;
			}
			else{
				std::cerr << "Error - value for \'sim:" << word << "\' must be either \"true\" or \"false\"" << std::endl;
				err::vexit();
			}
		}
		//-------------------------------------------------------------------
		test="anisotropy";
		if(word==test){
			test="true";
			if(value==test){
				sim::hamiltonian_simulation_flags[1]=1;
				return EXIT_SUCCESS;
			}
			test="false";
			if(value==test){
				sim::hamiltonian_simulation_flags[1]=0;
				return EXIT_SUCCESS;
			}
			else{
				std::cerr << "Error - value for \'sim:" << word << "\' must be either \"true\" or \"false\"" << std::endl;
				err::vexit();
			}
		}
		//-------------------------------------------------------------------
		test="applied";
		if(word==test){
			test="true";
			if(value==test){
				sim::hamiltonian_simulation_flags[2]=1;
				return EXIT_SUCCESS;
			}
			test="false";
			if(value==test){
				sim::hamiltonian_simulation_flags[2]=0;
				return EXIT_SUCCESS;
			}
			else{
				std::cerr << "Error - value for \'sim:" << word << "\' must be either \"true\" or \"false\"" << std::endl;
				err::vexit();
			}
		}
		//-------------------------------------------------------------------
		test="thermal";
		if(word==test){
			test="true";
			if(value==test){
				sim::hamiltonian_simulation_flags[3]=1;
				return EXIT_SUCCESS;
			}
			test="false";
			if(value==test){
				sim::hamiltonian_simulation_flags[3]=0;
				return EXIT_SUCCESS;
			}
			else{
				std::cerr << "Error - value for \'sim:" << word << "\' must be either \"true\" or \"false\"" << std::endl;
				err::vexit();
			}
		}
		//-------------------------------------------------------------------
		test="dipolar";
		if(word==test){
			test="true";
			if(value==test){
				sim::hamiltonian_simulation_flags[4]=1;
				return EXIT_SUCCESS;
			}
			test="false";
			if(value==test){
				sim::hamiltonian_simulation_flags[4]=0;
				return EXIT_SUCCESS;
			}
			else{
				std::cerr << "Error - value for \'sim:" << word << "\' must be either \"true\" or \"false\"" << std::endl;
				err::vexit();
			}
		}
		//-------------------------------------------------------------------
		test="fmr";
		if(word==test){
			test="true";
			if(value==test){
				sim::hamiltonian_simulation_flags[5]=1;
				return EXIT_SUCCESS;
			}
			test="false";
			if(value==test){
				sim::hamiltonian_simulation_flags[5]=0;
				return EXIT_SUCCESS;
			}
			else{
				std::cerr << "Error - value for \'sim:" << word << "\' must be either \"true\" or \"false\"" << std::endl;
				err::vexit();
			}
		}
		//-------------------------------------------------------------------
		test="fast-dipolar";
		if(word==test){
			test="true";
			if(value==test){
				demag::fast=true;
				return EXIT_SUCCESS;
			}
			test="false";
			if(value==test){
				demag::fast=false;
				return EXIT_SUCCESS;
			}
			else{
				std::cerr << "Error - value for \'sim:" << word << "\' must be either \"true\" or \"false\"" << std::endl;
				err::vexit();
			}
		}
		//-------------------------------------------------------------------
		test="dipolar-update-rate";
		if(word==test){
			int dpur=atoi(value.c_str());
			// Test for valid range
			if(dpur>=1){
				demag::update_rate=dpur;
				return EXIT_SUCCESS;
			}
			else{
				std::cerr << "Error - sim:" << word << " on line " << line << " of input file must be greater than zero" << std::endl;
				err::vexit();
			}
		}
		//-------------------------------------------------------------------
		test="surface-anisotropy";
		if(word==test){
			test="true";
			if(value==test){
				sim::surface_anisotropy=true;
				return EXIT_SUCCESS;
			}
			test="false";
			if(value==test){
				sim::surface_anisotropy=false;
				return EXIT_SUCCESS;
			}
			else{
				std::cerr << "Error - value for \'sim:" << word << "\' must be either \"true\" or \"false\"" << std::endl;
				err::vexit();
			}
		}
		//-------------------------------------------------------------------
		test="identify-surface-atoms";
		if(word==test){
			test="true";
			if(value==test){
				sim::identify_surface_atoms=true;
				return EXIT_SUCCESS;
			}
			test="false";
			if(value==test){
				sim::identify_surface_atoms=false;
				return EXIT_SUCCESS;
			}
			else{
				std::cerr << "Error - value for \'sim:" << word << "\' must be either \"true\" or \"false\"" << std::endl;
				err::vexit();
			}
		}
		//-------------------------------------------------------------------
		test="surface-anisotropy-threshold";
		if(word==test){
			// test for native keyword
			test="native";
			if(value==test){
				sim::NativeSurfaceAnisotropyThreshold=true;
				return EXIT_SUCCESS;
			}
			int sat=atoi(value.c_str());
			// Test for valid range
			if(sat>=0){
				sim::surface_anisotropy_threshold=sat;
				return EXIT_SUCCESS;
			}
			else{
				std::cerr << "Error - sim:" << word << " on line " << line << " of input file must be an integer greater than or equal to 0, or \"native\"." << std::endl;
				err::vexit();
			}
		}
		//-------------------------------------------------------------------
		test="dt";
		if(word==test){
			double dt=atof(value.c_str());
			// Test for valid range
			if((dt>=1.0E-20) && (dt<1.0E-6)){
				mp::dt_SI=dt;
				return EXIT_SUCCESS;
			}
			else{
				std::cerr << "Error - sim:" << word << " on line " << line << " of input file must be in the range 1E-20 - 1.0E-6" << std::endl;
				err::vexit();
			}
		}
		//--------------------------------------------------------------------
		test="total-time";
		if(word==test){
			int tt=atoi(value.c_str());
			sim::total_time=tt;
			return EXIT_SUCCESS;
		}
		//--------------------------------------------------------------------
		test="loop-time";
		if(word==test){
			int tt=atoi(value.c_str());
			sim::loop_time=tt;
			return EXIT_SUCCESS;
		}
		//--------------------------------------------------------------------
		test="partial-time";
		if(word==test){
			int tt=atoi(value.c_str());
			sim::partial_time=tt;
			return EXIT_SUCCESS;
		}
		//--------------------------------------------------------------------
		test="equilibration-time";
		if(word==test){
			int tt=atoi(value.c_str());
			sim::equilibration_time=tt;
			return EXIT_SUCCESS;
		}
		//--------------------------------------------------------------------
		test="runs";
		if(word==test){
			int r=atoi(value.c_str());
			if(r>0){
				sim::runs=r;
				return EXIT_SUCCESS;
			}
			else{
				std::cerr << "Error - sim:" << word << " on line " << line << " of input file must be grater than zero" << std::endl;
				err::vexit();
			}
		}
		//--------------------------------------------------------------------
		test="maximum-temperature";
		if(word==test){
			double T=atof(value.c_str());
			// Test for valid range
			if((T>=0.0) && (T<1.0E10)){
				sim::Tmax=T;
				return EXIT_SUCCESS;
			}
			else{
				std::cerr << "Error - sim:" << word << " on line " << line << " of input file must be in the range 0 - 1.0E10" << std::endl;
				err::vexit();
			}
		}
		//--------------------------------------------------------------------
		test="minimum-temperature";
		if(word==test){
			double T=atof(value.c_str());
			// Test for valid range
			if((T>=0.0) && (T<1.0E10)){
				sim::Tmin=T;
				return EXIT_SUCCESS;
			}
			else{
				std::cerr << "Error - sim:" << word << " on line " << line << " of input file must be in the range 0 - 1.0E10" << std::endl;
				err::vexit();
			}
		}
		//--------------------------------------------------------------------
		test="equilibration-temperature";
		if(word==test){
			double T=atof(value.c_str());
			// Test for valid range
			if((T>=0.0) && (T<1.0E10)){
				sim::Teq=T;
				return EXIT_SUCCESS;
			}
			else{
				std::cerr << "Error - sim:" << word << " on line " << line << " of input file must be in the range 0 - 1.0E10" << std::endl;
				err::vexit();
			}
		}
		//--------------------------------------------------------------------
		test="temperature";
		if(word==test){
			double T=atof(value.c_str());
			// Test for valid range
			if((T>=0.0) && (T<1.0E10)){
				sim::temperature=T;
				return EXIT_SUCCESS;
			}
			else{
				std::cerr << "Error - sim:" << word << " on line " << line << " of input file must be in the range 0 - 1.0E10" << std::endl;
				err::vexit();
			}
		}
		//--------------------------------------------------------------------
		test="delta-temperature";
		if(word==test){
			double T=atof(value.c_str());
			// Test for valid range
			if((T>=0.0) && (T<1.0E10)){
				sim::delta_temperature=T;
				return EXIT_SUCCESS;
			}
			else{
				std::cerr << "Error - sim:" << word << " on line " << line << " of input file must be in the range 0 - 1.0E10" << std::endl;
				err::vexit();
			}
		}
		//--------------------------------------------------------------------
		test="cooling-time";
		if(word==test){
			double T=atof(value.c_str());
			// Test for valid range
			if((T>=0.0) && (T<1.0E10)){
				sim::cooling_time=T;
				return EXIT_SUCCESS;
			}
			else{
				std::cerr << "Error - sim:" << word << " on line " << line << " of input file must be in the range 0 - 1.0E10" << std::endl;
				err::vexit();
			}
		}
		//--------------------------------------------------------------------
		test="pump-function";
		if(word==test){
			test="square";
			if(value==test){
				sim::pump_function=square;
				return EXIT_SUCCESS;
			}
			test="two-temperature";
			if(value==test){
				sim::pump_function=two_temperature;
				return EXIT_SUCCESS;
			}
			test="double-pump-two-temperature";
			if(value==test){
				sim::pump_function=double_pump_two_temperature;
				return EXIT_SUCCESS;
			}
			test="double-pump-square";
			if(value==test){
				sim::pump_function=double_pump_square;
				return EXIT_SUCCESS;
			}
			else{
				std::cerr << "Error - value for \'sim:" << word << "\' must be one of:" << std::endl;
				std::cerr << "\t\"square\"" << std::endl;
				std::cerr << "\t\"two-temperature\"" << std::endl;
				err::vexit();
			}
		}
		//--------------------------------------------------------------------
		test="pump-time";
		if(word==test){
			double pt=atof(value.c_str());
			// Test for valid range
			if((pt>=0.0) && (pt<1.0E10)){
				sim::pump_time=pt;
				return EXIT_SUCCESS;
			}
			else{
				std::cerr << "Error - sim:" << word << " on line " << line << " of input file must be in the range 0 - 1.0E10" << std::endl;
				err::vexit();
			}
		}
		//--------------------------------------------------------------------
		test="pump-power";
		if(word==test){
			double pp=atof(value.c_str());
			// Test for valid range
			if((pp>=0.0) && (pp<1.0E40)){
				sim::pump_power=pp;
				return EXIT_SUCCESS;
			}
			else{
				std::cerr << "Error - sim:" << word << " on line " << line << " of input file must be in the range 0 - 1.0E40" << std::endl;
				err::vexit();
			}
		}
		//--------------------------------------------------------------------
		test="double-pump-time";
		if(word==test){
			double pt=atof(value.c_str());
			// Test for valid range
			if((pt>=0.0) && (pt<1.0E10)){
				sim::double_pump_time=pt;
				return EXIT_SUCCESS;
			}
			else{
				std::cerr << "Error - sim:" << word << " on line " << line << " of input file must be in the range 0 - 1.0E10" << std::endl;
				err::vexit();
			}
		}
		//--------------------------------------------------------------------
		test="double-pump-power";
		if(word==test){
			double pp=atof(value.c_str());
			// Test for valid range
			if((pp>=0.0) && (pp<1.0E40)){
				sim::double_pump_power=pp;
				return EXIT_SUCCESS;
			}
			else{
				std::cerr << "Error - sim:" << word << " on line " << line << " of input file must be in the range 0 - 1.0E40" << std::endl;
				err::vexit();
			}
		}
		//--------------------------------------------------------------------
		test="double-pump-maximum-temperature";
		if(word==test){
			double TMax=atof(value.c_str());
			// Test for valid range
			if((TMax>=0.0) && (TMax<1.0E5)){
				sim::double_pump_Tmax=TMax;
				return EXIT_SUCCESS;
			}
			else{
				std::cerr << "Error - sim:" << word << " on line " << line << " of input file must be in the range 0.0 - 100000.0" << std::endl;
				err::vexit();
			}
		}
		//--------------------------------------------------------------------
		test="double-pump-delay";
		if(word==test){
			double pp=atof(value.c_str());
			// Test for valid range
			if((pp>=0.0) && (pp<1.0E40)){
				sim::double_pump_delay=pp;
				return EXIT_SUCCESS;
			}
			else{
				std::cerr << "Error - sim:" << word << " on line " << line << " of input file must be in the range 0 - 1.0E10" << std::endl;
				err::vexit();
			}
		}
		//--------------------------------------------------------------------
		test="heat-sink-coupling";
		if(word==test){
		  double hscc=atof(value.c_str());
		  // Test for valid range
		  if((hscc>=0.0) && (hscc<1.0E40)){
		    sim::HeatSinkCouplingConstant=hscc;
		    return EXIT_SUCCESS;
		  }
		  else{
		    std::cerr << "Error - sim:" << word << " on line " << line << " of input file must be in the range 0 - 1.0E40" << std::endl;
		    err::vexit();
		  }
		}
		//--------------------------------------------------------------------
		test="two-temperature-electron-heat-capacity";
		if(word==test){
		  double hscc=atof(value.c_str());
		  // Test for valid range
		  if((hscc>=0.0) && (hscc<1.0E40)){
		    sim::TTCe=hscc;
		    return EXIT_SUCCESS;
		  }
		  else{
		    std::cerr << "Error - sim:" << word << " on line " << line << " of input file must be in the range 0 - 1.0E40" << std::endl;
		    err::vexit();
		  }
		}
                //--------------------------------------------------------------------
		test="two-temperature-phonon-heat-capacity";
		if(word==test){
		  double hscc=atof(value.c_str());
		  // Test for valid range
		  if((hscc>=0.0) && (hscc<1.0E40)){
		    sim::TTCl=hscc;
		    return EXIT_SUCCESS;
		  }
		  else{
		    std::cerr << "Error - sim:" << word << " on line " << line << " of input file must be in the range 0 - 1.0E40" << std::endl;
		    err::vexit();
		  }
		}
                //--------------------------------------------------------------------
		test="two-temperature-electron-phonon-coupling";
		if(word==test){
		  double hscc=atof(value.c_str());
		  // Test for valid range
		  if((hscc>=0.0) && (hscc<1.0E40)){
		    sim::TTG=hscc;
		    return EXIT_SUCCESS;
		  }
		  else{
		    std::cerr << "Error - sim:" << word << " on line " << line << " of input file must be in the range 0 - 1.0E40" << std::endl;
		    err::vexit();
		  }
		}
		//--------------------------------------------------------------------
		test="cooling-function";
		if(word==test){
			test="exponential";
			if(value==test){
				sim::cooling_function_flag=0;
				return EXIT_SUCCESS;
			}
			test="gaussian";
			if(value==test){
				sim::cooling_function_flag=1;
				return EXIT_SUCCESS;
			}
			test="double-gaussian";
			if(value==test){
				sim::cooling_function_flag=2;
				return EXIT_SUCCESS;
			}
			test="linear";
			if(value==test){
				sim::cooling_function_flag=3;
				return EXIT_SUCCESS;
			}
			else{
				std::cerr << "Error - value for \'sim:" << word << "\' must be one of:" << std::endl;
				std::cerr << "\t\"exponential\"" << std::endl;
				std::cerr << "\t\"gaussian\"" << std::endl;
				std::cerr << "\t\"double-gaussian\"" << std::endl;
				std::cerr << "\t\"linear\"" << std::endl;
				err::vexit();
			}
		}
		//--------------------------------------------------------------------
		test="H-applied";
		if(word==test){
			double H=atof(value.c_str());
			string unit_type="field";
			// if no unit given, assume internal
			if(unit.size() != 0){
				units::convert(unit,H,unit_type);
			}
			string str="field";
			if(unit_type==str){
				sim::H_applied=H;
				return EXIT_SUCCESS;
			}
			else{
				std::cerr << "Error - unit type \'" << unit_type << "\' is invalid for parameter \'sim:" << word << "\'"<< std::endl;
				err::vexit();
			}
		}
		//--------------------------------------------------------------------
		test="Hmin";
		if(word==test){
			double H=atof(value.c_str());
			string unit_type="field";
			// if no unit given, assume internal
			if(unit.size() != 0){
				units::convert(unit,H,unit_type);
			}
			string str="field";
			if(unit_type==str){
				sim::Hmin=H;
				return EXIT_SUCCESS;
			}
			else{
				std::cerr << "Error - unit type \'" << unit_type << "\' is invalid for parameter \'sim:" << word << "\'"<< std::endl;
				err::vexit();
			}
		}
		//--------------------------------------------------------------------
		test="Hmax";
		if(word==test){
			double H=atof(value.c_str());
			string unit_type="field";
			// if no unit given, assume internal
			if(unit.size() != 0){
				units::convert(unit,H,unit_type);
			}
			string str="field";
			if(unit_type==str){
				sim::Hmax=H;
				return EXIT_SUCCESS;
			}
			else{
				std::cerr << "Error - unit type \'" << unit_type << "\' is invalid for parameter \'sim:" << word << "\'"<< std::endl;
				err::vexit();
			}
		}
		//--------------------------------------------------------------------
		test="Heq";
		if(word==test){
			double H=atof(value.c_str());
			string unit_type="field";
			// if no unit given, assume internal
			if(unit.size() != 0){
				units::convert(unit,H,unit_type);
			}
			string str="field";
			if(unit_type==str){
				sim::Heq=H;
				return EXIT_SUCCESS;
			}
			else{
				std::cerr << "Error - unit type \'" << unit_type << "\' is invalid for parameter \'sim:" << word << "\'"<< std::endl;
				err::vexit();
			}
		}
		//--------------------------------------------------------------------
		test="Hinc";
		if(word==test){
			double H=atof(value.c_str());
			string unit_type="field";
			// if no unit given, assume internal
			if(unit.size() != 0){
				units::convert(unit,H,unit_type);
			}
			string str="field";
			if(unit_type==str){
				sim::Hinc=H;
				return EXIT_SUCCESS;
			}
			else{
				std::cerr << "Error - unit type \'" << unit_type << "\' is invalid for parameter \'sim:" << word << "\'"<< std::endl;
				err::vexit();
			}
		}
		//--------------------------------------------------------------------
		test="Hx";
		if(word==test){
			sim::H_vec[0]=atof(value.c_str());
			return EXIT_SUCCESS;
		}
		//--------------------------------------------------------------------
		test="Hy";
		if(word==test){
			sim::H_vec[1]=atof(value.c_str());
			return EXIT_SUCCESS;
		}
		//--------------------------------------------------------------------
		test="Hz";
		if(word==test){
			sim::H_vec[2]=atof(value.c_str());
			return EXIT_SUCCESS;
		}
		//--------------------------------------------------------------------
		test="External-Demag";
		if(word==test){
			test="true";
			if(value==test){
				sim::ext_demag=true;
				return EXIT_SUCCESS;
			}
			test="false";
			if(value==test){
				sim::ext_demag=false;
				return EXIT_SUCCESS;
			}
			else{
				std::cerr << "Error - value for \'sim:" << word << "\' must be either \"true\" or \"false\"" << std::endl;
				err::vexit();
			}
		}
		//--------------------------------------------------------------------
		test="Dx";
		if(word==test){
			sim::demag_factor[0]=atof(value.c_str());
			return EXIT_SUCCESS;
		}
		//--------------------------------------------------------------------
		test="Dy";
		if(word==test){
			sim::demag_factor[1]=atof(value.c_str());
			return EXIT_SUCCESS;
		}
		//--------------------------------------------------------------------
		test="Dz";
		if(word==test){
			sim::demag_factor[2]=atof(value.c_str());
			return EXIT_SUCCESS;
		}
		//-------------------------------------------------------------------
		test="mpi-mode";
		if(word==test){
			test="geometric-decomposition";
			if(value==test){
				vmpi::mpi_mode=0;
				return EXIT_SUCCESS;
			}
			test="replicated-data";
			if(value==test){
				vmpi::mpi_mode=1;
				vmpi::replicated_data_staged=false;
				return EXIT_SUCCESS;
			}
			test="replicated-data-staged";
			if(value==test){
				vmpi::mpi_mode=1;
				vmpi::replicated_data_staged=true;
				return EXIT_SUCCESS;
			}
			else{
				std::cerr << "Error - value for \'sim:" << word << "\' must be one of:" << std::endl;
				std::cerr << "\t\"geometric-decomposition\"" << std::endl;
				std::cerr << "\t\"replicated-data\"" << std::endl;
				std::cerr << "\t\"replicated-data-staged\"" << std::endl;
				err::vexit();
			}
		}
		//--------------------------------------------------------------------
		test="mpi-ppn";
		if(word==test){
			int ppn=atoi(value.c_str());
			// Test for valid range
			if((ppn>=0) && (ppn<=1024)){
				vmpi::ppn=ppn;
				return EXIT_SUCCESS;
			}
			else{
				std::cerr << "Error - sim:" << word << " on line " << line << " of input file must be in the range 0 - 1024" << std::endl;
				err::vexit();
			}
		}
		//--------------------------------------------------------------------
		test="integrator-seed";
		if(word==test){
			int is=atoi(value.c_str());
				mtrandom::integration_seed=is;
				return EXIT_SUCCESS;
		}
		//--------------------------------------------------------------------
		test="constraint-rotation-update";
		if(word==test){
			sim::constraint_rotation=true; // default
			// also check for value
			std::string VFalse="false";
			if(value==VFalse){
				sim::constraint_rotation=false;
			}
			return EXIT_SUCCESS;
		}
		//--------------------------------------------------------------------
		test="constraint-angle-theta";
		if(word==test){
			double angle=atof(value.c_str());
			// Test for valid range
			if((angle>=0.0) && (angle<=360.0)){
				sim::constraint_theta=angle;
				return EXIT_SUCCESS;
			}
			else{
				std::cerr << "Error - sim:" << word << " on line " << line << " of input file must be in the range 0.0 - 360.0" << std::endl;
				err::vexit();
			}
		}
		//--------------------------------------------------------------------
		test="constraint-angle-theta-min";
		if(word==test){
			double angle=atof(value.c_str());
			// Test for valid range
			if((angle>=0.0) && (angle<=360.0)){
				sim::constraint_theta_min=angle;
				return EXIT_SUCCESS;
			}
			else{
				std::cerr << "Error - sim:" << word << " on line " << line << " of input file must be in the range 0.0 - 360.0" << std::endl;
				err::vexit();
			}
		}
		//--------------------------------------------------------------------
		test="constraint-angle-theta-max";
		if(word==test){
			double angle=atof(value.c_str());
			// Test for valid range
			if((angle>=0.0) && (angle<=360.0)){
				sim::constraint_theta_max=angle;
				return EXIT_SUCCESS;
			}
			else{
				std::cerr << "Error - sim:" << word << " on line " << line << " of input file must be in the range 0.0 - 360.0" << std::endl;
				err::vexit();
			}
		}
		//--------------------------------------------------------------------
		test="constraint-angle-theta-delta";
		if(word==test){
			double angle=atof(value.c_str());
			// Test for valid range
			if((angle>=0.0) && (angle<=360.0)){
				sim::constraint_theta_delta=angle;
				return EXIT_SUCCESS;
			}
			else{
				std::cerr << "Error - sim:" << word << " on line " << line << " of input file must be in the range 0.0 - 360.0" << std::endl;
				err::vexit();
			}
		}
		//--------------------------------------------------------------------
		test="constraint-angle-phi";
		if(word==test){
			double angle=atof(value.c_str());
			// Test for valid range
			if((angle>=0.0) && (angle<=180.0)){
				sim::constraint_phi=angle;
				return EXIT_SUCCESS;
			}
			else{
				std::cerr << "Error - sim:" << word << " on line " << line << " of input file must be in the range 0.0 - 180.0" << std::endl;
				err::vexit();
			}
		}
		//--------------------------------------------------------------------
		test="constraint-angle-phi-min";
		if(word==test){
			double angle=atof(value.c_str());
			// Test for valid range
			if((angle>=0.0) && (angle<=180.0)){
				sim::constraint_phi_min=angle;
				return EXIT_SUCCESS;
			}
			else{
				std::cerr << "Error - sim:" << word << " on line " << line << " of input file must be in the range 0.0 - 180.0" << std::endl;
				err::vexit();
			}
		}
		//--------------------------------------------------------------------
		test="constraint-angle-phi-max";
		if(word==test){
			double angle=atof(value.c_str());
			// Test for valid range
			if((angle>=0.0) && (angle<=180.0)){
				sim::constraint_phi_max=angle;
				return EXIT_SUCCESS;
			}
			else{
				std::cerr << "Error - sim:" << word << " on line " << line << " of input file must be in the range 0.0 - 180.0" << std::endl;
				err::vexit();
			}
		}
		//--------------------------------------------------------------------
		test="constraint-angle-phi-delta";
		if(word==test){
			double angle=atof(value.c_str());
			// Test for valid range
			if((angle>=0.0) && (angle<=180.0)){
				sim::constraint_phi_delta=angle;
				return EXIT_SUCCESS;
			}
			else{
				std::cerr << "Error - sim:" << word << " on line " << line << " of input file must be in the range 0.0 - 180.0" << std::endl;
				err::vexit();
			}
		}
		//--------------------------------------------------------------------
		else{
			std::cerr << "Error - Unknown control statement \'sim:"<< word << "\' on line " << line << " of input file" << std::endl;
			return EXIT_FAILURE;
		}
	
	
	return EXIT_SUCCESS;
}

int match_config(string const word, string const value, int const line){

	// System output config variables

	std::string test="atoms";
	if(word==test){
		vout::output_atoms_config=true;
		return EXIT_SUCCESS;
	}
	//-----------------------------------------
	test="atoms-output-rate";
	if(word==test){
		int i=atoi(value.c_str());
		if(i >= 0){
			vout::output_atoms_config_rate=i;
			return EXIT_SUCCESS;
		}
		else{
			std::cerr << "Error in input file - config:atoms-output-rate is outside of valid range ( >=0)" << std::endl;
			return EXIT_FAILURE;
		}
	}
	//--------------------------------------------------------------------
	test="atoms-min-x";
	if(word==test){
		double x=atof(value.c_str());
		if((x<0.0) || (x>1.0)){
			std::cerr << "Error in input file - config:atoms-min-x is outside of valid range (0.0-1.0)" << std::endl;
			return EXIT_FAILURE;
		}
		else{
			vout::atoms_output_min[0]=x;
			return EXIT_SUCCESS;
		}
	}
	//--------------------------------------------------------------------
	test="atoms-min-y";
	if(word==test){
		double y=atof(value.c_str());
		if((y<0.0) || (y>1.0)){
			std::cerr << "Error in input file - config:atoms-min-x is outside of valid range (0.0-1.0)" << std::endl;
			return EXIT_FAILURE;
		}
		else{
			vout::atoms_output_min[1]=y;
			return EXIT_SUCCESS;
		}
	}
	//--------------------------------------------------------------------
	test="atoms-min-z";
	if(word==test){
		double z=atof(value.c_str());
		if((z<0.0) || (z>1.0)){
			std::cerr << "Error in input file - config:atoms-min-x is outside of valid range (0.0-1.0)" << std::endl;
			return EXIT_FAILURE;
		}
		else{
			vout::atoms_output_min[2]=z;
			return EXIT_SUCCESS;
		}
	}
	//--------------------------------------------------------------------
	test="atoms-max-x";
	if(word==test){
		double x=atof(value.c_str());
		if((x<0.0) || (x>1.0)){
			std::cerr << "Error in input file - config:atoms-min-x is outside of valid range (0.0-1.0)" << std::endl;
			return EXIT_FAILURE;
		}
		else{
			vout::atoms_output_max[0]=x;
			return EXIT_SUCCESS;
		}
	}
	//--------------------------------------------------------------------
	test="atoms-max-y";
	if(word==test){
		double y=atof(value.c_str());
		if((y<0.0) || (y>1.0)){
			std::cerr << "Error in input file - config:atoms-min-x is outside of valid range (0.0-1.0)" << std::endl;
			return EXIT_FAILURE;
		}
		else{
			vout::atoms_output_max[1]=y;
			return EXIT_SUCCESS;
		}
	}
	//--------------------------------------------------------------------
	test="atoms-max-z";
	if(word==test){
		double z=atof(value.c_str());
		if((z<0.0) || (z>1.0)){
			std::cerr << "Error in input file - config:atoms-min-x is outside of valid range (0.0-1.0)" << std::endl;
			return EXIT_FAILURE;
		}
		else{
			vout::atoms_output_max[2]=z;
			return EXIT_SUCCESS;
		}
	}
	//--------------------------------------------------------------------
	else{
		std::cerr << "Error - Unknown control statement \'config:"<< word << "\' on line " << line << " of input file" << std::endl;
		return EXIT_FAILURE;
	}
}
		
int match_vout_list(string const word, int const line, std::vector<unsigned int> & output_list){
		//-------------------------------------------------------------------
		// system_creation_flags[1] - Set system particle shape
		//-------------------------------------------------------------------
		std::string test="time";
		if(word==test){
			output_list.push_back(0);
			return EXIT_SUCCESS;
		}
		else 
		test="real-time";
		if(word==test){
			output_list.push_back(1);
			return EXIT_SUCCESS;
		}
		else 
		test="temperature";
		if(word==test){
			output_list.push_back(2);
			return EXIT_SUCCESS;
		}
		else
		test="field";
		if(word==test){
			output_list.push_back(3);
			return EXIT_SUCCESS;
		}
		else
		test="field-vector";
		if(word==test){
			output_list.push_back(4);
			return EXIT_SUCCESS;
		}
		else
		test="field-alignment";
		if(word==test){
			output_list.push_back(12);
			return EXIT_SUCCESS;
		}
		else
		test="magnetisation";
		if(word==test){
			output_list.push_back(5);
			return EXIT_SUCCESS;
		}
		else
		//-------------------------------------------------------------------
		test="mag-m";
		if(word==test){
			output_list.push_back(6);
			return EXIT_SUCCESS;
		}
		else
		test="mean-mag-m";
		if(word==test){
			output_list.push_back(7);
			return EXIT_SUCCESS;
		}
		else
		test="material-magnetisation";
		if(word==test){
			output_list.push_back(8);
			return EXIT_SUCCESS;
		}
		else
		test="material-mean-mag-m";
		if(word==test){
			output_list.push_back(9);
			return EXIT_SUCCESS;
		}
		else
		test="system-torque";
		if(word==test){
			stats::calculate_torque=true;
			output_list.push_back(14);
			return EXIT_SUCCESS;
		}
		else
		test="mean-system-torque";
		if(word==test){
			stats::calculate_torque=true;
			output_list.push_back(15);
			return EXIT_SUCCESS;
		}
		else
		test="constraint-phi";
		if(word==test){
			stats::calculate_torque=true;
			output_list.push_back(16);
			return EXIT_SUCCESS;
		}
		else
		test="constraint-theta";
		if(word==test){
			stats::calculate_torque=true;
			output_list.push_back(17);
			return EXIT_SUCCESS;
		}
		else
		test="material-constraint-phi";
		if(word==test){
			stats::calculate_torque=true;
			output_list.push_back(18);
			return EXIT_SUCCESS;
		}
		else
		test="material-constraint-theta";
		if(word==test){
			stats::calculate_torque=true;
			output_list.push_back(19);
			return EXIT_SUCCESS;
		}
		else
		test="material-mean-system-torque";
		if(word==test){
			stats::calculate_torque=true;
			output_list.push_back(20);
			return EXIT_SUCCESS;
		}
		test="mean-system-susceptibility";
		if(word==test){
			stats::CalculateSusceptibility=true;
			output_list.push_back(21);
			return EXIT_SUCCESS;
		}
		//-------------------------------------------------------------------
		test="electron-temperature"; // identical to temperature
		if(word==test){
			output_list.push_back(2);
			return EXIT_SUCCESS;
		}
		//-------------------------------------------------------------------
		test="phonon-temperature";
		if(word==test){
			output_list.push_back(22);
			return EXIT_SUCCESS;
		}
		//-------------------------------------------------------------------
		test="material-temperature";
		if(word==test){
			output_list.push_back(23);
			return EXIT_SUCCESS;
		}
		//-------------------------------------------------------------------
		test="material-applied-field-strength";
		if(word==test){
			output_list.push_back(24);
			return EXIT_SUCCESS;
		}
		//-------------------------------------------------------------------
		test="material-fmr-field-strength";
		if(word==test){
			output_list.push_back(25);
			return EXIT_SUCCESS;
		}
		//-------------------------------------------------------------------
		test="MPI-Timings";
		if(word==test){
			vmpi::DetailedMPITiming=true;
			output_list.push_back(60);
			return EXIT_SUCCESS;
		}
		//--------------------------------------------------------------------
		// keyword not found
		//--------------------------------------------------------------------
		else{
			std::cerr << "Error - Unknown control statement \'zmag:" << word << "\' on line " << line << " of input file" << std::endl;
			return EXIT_FAILURE;
		}
		
	return EXIT_SUCCESS;
}

int match_vout_grain_list(string const word, string const value, int const line, std::vector<unsigned int> & output_list){
		//-------------------------------------------------------------------
		// system_creation_flags[1] - Set system particle shape
		//-------------------------------------------------------------------
		std::string test="time";
		if(word==test){
			output_list.push_back(0);
			return EXIT_SUCCESS;
		}
		else 
		test="real-time";
		if(word==test){
			output_list.push_back(1);
			return EXIT_SUCCESS;
		}
		else 
		test="temperature";
		if(word==test){
			output_list.push_back(2);
			return EXIT_SUCCESS;
		}
		else
		test="field";
		if(word==test){
			output_list.push_back(3);
			return EXIT_SUCCESS;
		}
		else
		test="field-vector";
		if(word==test){
			output_list.push_back(4);
			return EXIT_SUCCESS;
		}
		else
		test="magnetisation";
		if(word==test){
			output_list.push_back(10);
			return EXIT_SUCCESS;
		}
		else
		//-------------------------------------------------------------------
		test="mag-m";
		if(word==test){
			output_list.push_back(11);
			return EXIT_SUCCESS;
		}
		else
		test="material-magnetisation";
		if(word==test){
			output_list.push_back(13);
			return EXIT_SUCCESS;
		}
		else
		//-------------------------------------------------------------------
		test="output-rate";
		if(word==test){
			int r=atoi(value.c_str());
			if(r>0){
				vout::output_grain_rate=r;
				return EXIT_SUCCESS;
			}
			else{
				std::cerr << "Error - zgrain:" << word << " on line " << line << " of input file must be greater than zero" << std::endl;
				err::vexit();
			}
		}
		//--------------------------------------------------------------------
		// keyword not found
		//--------------------------------------------------------------------
		else{
			std::cerr << "Error - Unknown control statement \'grain:" << word << "\' on line " << line << " of input file" << std::endl;
			return EXIT_FAILURE;
		}
		
	return EXIT_SUCCESS;
}
// temporary array of materials for reading in material data
//std::cout << "here" << std::endl;
  std::vector<mp::materials_t> read_material(0);

  int read_mat_file(std::string const matfile, int const LineNumber){
	
	// Declare input stream
	std::ifstream inputfile;
	
	// resize temporary materials array for storage of variables
	read_material.resize(mp::max_materials);
	cmc::cmc_mat.resize(mp::max_materials);
	
        // Print informative message to zlog file
	zlog << zTs() << "Opening material file \"" << matfile << "\"." << std::endl;
	
	// Open file read only
	inputfile.open(matfile.c_str());
	
	// Check for opening
	if(!inputfile.is_open()){
		std::cerr << "Error opening material file " << matfile << ". File does not exist!" << std::endl;
		zlog << zTs() << "Error: Material file \"" << matfile << "\" on line number " << LineNumber << " of input file cannot be opened or does not exist." << std::endl;
		zlog << zTs() << "If file exists then check file permissions to ensure it is readable by the user." << std::endl; 
		err::vexit();   // return to calling function for error checking or message
	}
	//-------------------------------------------------------
	// Material 0
	//-------------------------------------------------------


        // Print informative message to zlog file
	zlog << zTs() << "Parsing material file for parameters." << std::endl;
	
	int line_counter=0;
	// Loop over all lines and pass keyword to matching function
	while (! inputfile.eof() ){
		line_counter++;
		// read in whole line
		std::string line;
		getline(inputfile,line);

		// Clear whitespace, quotes and tabs
		line.erase(remove(line.begin(), line.end(), '\t'), line.end());
		line.erase(remove(line.begin(), line.end(), ' '), line.end());
		line.erase(remove(line.begin(), line.end(), '\"'), line.end());

		// remove carriage returns for dos formatted files
                line.erase(remove(line.begin(), line.end(), '\r'), line.end());
		
		// strip key,word,unit,value
		std::string key="";
		std::string word="";
		std::string value="";
		std::string unit="";
		std::string index="";
		int super_index=0;
		int sub_index=0;

		// get size of string
		int linelength = line.length();
		int last=0;
		
		// set character triggers
		const char* colon=":";	// Word identifier
		const char* eq="=";		// Value identifier
		const char* exc="!";		// Unit identifier
		const char* hash="#";	// Comment identifier
		const char* si="[";		// Index identifier
		const char* ei="]";		// End index identifier
		
		// Determine key and super index by looping over characters in line
		for(int i=0;i<linelength;i++){
			char c=line.at(i);
			last=i;
			
			// if character is not ":" or "=" or "!" or "#" interpret as key
			if((c != *colon) && (c != *eq) && (c != *exc) && (c != *hash) && (c != *si) && (c != *ei)){
				key.push_back(c);
			}
			// Check for number of materials statement
			else if(c == *eq){
				// break to read in value
				break;
			}
			// Check for superindex
			else if(c ==*si){
				const int old=last;
				// Get super index
				for(int j=old+1;j<linelength;j++){
					c=line.at(j);
					if(c != *ei){
						index.push_back(c);
					}
					else{
						break;
					}
					last=j;
				}
				
				// check for valid index
				super_index = atoi(index.c_str());
				if((super_index>=0) && (super_index<mp::max_materials)){
					break;
				}
				else{
					std::cerr << "Invalid index number " << index << " on line " << line_counter << " in material input file" << std::endl;
					std::cerr << "Causes could be invalid character or outside of range, ie less than zero or greater than max_materials=" << mp::max_materials << ", exiting" << std::endl;
					err::vexit();
				}
				
			}
			// For anything else
			else break;
		}
		const int end_key=last;
		
		//
		//err::vexit();
		// Determine the rest
		for(int i=end_key;i<linelength;i++){
			
			char c=line.at(i);
			// colon found - interpret as word
			if(c== *colon){
				for(int j=i+1;j<linelength;j++){
					// if character is not special add to value
					char c=line.at(j);
					if((c != *colon) && (c != *eq) && (c != *exc) && (c != *hash)){
						// check for sub-index
						if(c == *si){
							index="";
							while(line.at(j+1) != *ei){
								j++;
								index.push_back(line.at(j));
							}
							sub_index=atoi(index.c_str());
							// Check for valid index
							if((super_index<0) || (super_index>=mp::max_materials)){
								std::cerr << "Invalid sub-index number " << index << " on line " << line_counter << " in material input file" << std::endl;
								std::cerr << "Causes could be invalid character or outside of range, ie less than zero or greater than max_materials=" << mp::max_materials << ", exiting" << std::endl;
								err::vexit();
							}
							// end of word
							break;
						}
						else word.push_back(c);
					}
					// if character is special then go back to main loop
					else{
						i=j-1;
						break;
					}
				}
			}
			// equals found - interpret as value
			else if(c== *eq){
				for(int j=i+1;j<linelength;j++){
					// if character is not special add to value
					char c=line.at(j);
					if((c != *colon) && (c != *eq) && (c != *exc) && (c != *hash)){
						value.push_back(c);
					}
					// if character is special then go back to main loop
					else{
						i=j-1;
						break;
					}
				}
			}
			// exclaimation mark found - interpret as unit
			else if(c== *exc){
				for(int j=i+1;j<linelength;j++){
					// if character is not special add to value
					char c=line.at(j);
					if((c != *colon) && (c != *eq) && (c != *exc) && (c != *hash)){
						unit.push_back(c);
					}
					// if character is special then go back to main loop
					else{
						i=j-1;
						break;
					}
				}
			}
			// hash found - interpret as comment
			else if(c== *hash){
				break;
			}
			//break;
		}
		string empty="";
		if(key!=empty){
			//std::cout << key << "[" << super_index << "]:" << word << "[" << sub_index << "]=" << value << " !" << unit << std::endl;
			//std::cout << "\t" << "key:  " << key << std::endl;
			//std::cout << "\t" << "word: " << word << std::endl;
			//std::cout << "\t" << "value:" << value << std::endl;
			//std::cout << "\t" << "unit: " << unit << std::endl;
			int matchcheck = vin::match_material(word, value, unit, line_counter, super_index, sub_index);
			if(matchcheck==EXIT_FAILURE){
				err::vexit();
			}
		}
	}
	
	// resize global material array
	mp::material.resize(mp::num_materials);
	
	// Copy data to global material array
	for(int mat=0;mat<mp::num_materials;mat++){
		mp::material[mat]=read_material[mat];
	}
	
	// Resize read array to zero
	read_material.resize(0);
	
	
	// Close file
	inputfile.close();

	return EXIT_SUCCESS;
	
}

int match_material(string const word, string const value, string const unit, int const line, int const super_index, int const sub_index){
		//-------------------------------------------------------------------
		// system_creation_flags[1] - Set system particle shape
		//-------------------------------------------------------------------
		std::string test="num-materials";
		if(word==test){
			mp::num_materials=atoi(value.c_str());
			return EXIT_SUCCESS;
		}
		else 
		test="name";
		if(word==test){
			read_material[super_index].name=value;
			return EXIT_SUCCESS;
		}
		else 
		test="alpha";
		if(word==test){
			read_material[super_index].alpha=atof(value.c_str());
			return EXIT_SUCCESS;
		}
		else
		test="Jij_matrix";
		if(word==test){
			double Jij=atof(value.c_str());
			string unit_type="energy";
			// if no unit given, assume internal
			if(unit.size() != 0){
				units::convert(unit,Jij,unit_type);
			}
			string str="energy";
			if(unit_type==str){
				read_material[super_index].Jij_matrix_SI[sub_index]=Jij;
				return EXIT_SUCCESS;
			}
			else{
				std::cerr << "Error - unit type \'" << unit_type << "\' is invalid for parameter \'dimension:" << word << "\'"<< std::endl;
				err::vexit();
			}
			//return EXIT_SUCCESS;
		}
		else
		test="mu_s";
		if(word==test){
			double mu_s=atof(value.c_str());
			string unit_type="moment";
			// if no unit given, assume internal
			if(unit.size() != 0){
				units::convert(unit,mu_s,unit_type);
			}
			string str="moment";
			if(unit_type==str){
				// Set moment flag
				read_material[super_index].moment_flag=true;
				read_material[super_index].mu_s_SI=mu_s;
				return EXIT_SUCCESS;
			}
			else{
				std::cerr << "Error - unit type \'" << unit_type << "\' is invalid for parameter \'dimension:" << word << "\'"<< std::endl;
				err::vexit();
			}
		}
		else
		test="magnetisation";
		if(word==test){
			double mag=atof(value.c_str());
			string unit_type="magnetisation";
			// if no unit given, assume internal
			if(unit.size() != 0){
				units::convert(unit,mag,unit_type);
			}
			string str="magnetisation";
			if(unit_type==str){
				// Set moment flag
				read_material[super_index].moment_flag=false;
				read_material[super_index].magnetisation=mag;
				return EXIT_SUCCESS;
			}
			else{
				std::cerr << "Error - unit type \'" << unit_type << "\' is invalid for parameter \'dimension:" << word << "\'"<< std::endl;
				err::vexit();
			}
		}
		//------------------------------------------------------------
		else
		test="Ku1";
		if(word==test){
			double K=atof(value.c_str());
			string unit_type="energy";
			// if no unit given, assume internal
			if(unit.size() != 0){
				units::convert(unit,K,unit_type);
				//read_material[super_index].anis_flag=false;
				//std::cout << "setting flag to false" << std::endl;
			}
			string str="energy";
			if(unit_type==str){
				// Set moment flag
				read_material[super_index].Ku1_SI=K;
				// enable global anisotropy flag                                                                                                                                              
				sim::UniaxialScalarAnisotropy=true;
 				std::cerr << "Ku1 keyword in material input file is deprecated. Use \"uniaxial-anisotropy-constant\" instead." << std::endl;
				return EXIT_SUCCESS;
			}
			else{
				std::cerr << "Error - unit type \'" << unit_type << "\' is invalid for parameter \'dimension:" << word << "\'"<< std::endl;
				err::vexit();
			}
		}
		//------------------------------------------------------------
		else
		test="uniaxial-anisotropy-constant";
		if(word==test){
			double K=atof(value.c_str());
			string unit_type="energy";
			// if no unit given, assume internal
			if(unit.size() != 0){
				units::convert(unit,K,unit_type);
			}
			string str="energy";
			if(unit_type==str){
				// set anisotropy
				read_material[super_index].Ku1_SI=K;
				// enable global anisotropy flag
				sim::UniaxialScalarAnisotropy=true;
				return EXIT_SUCCESS;
			}
			else{
				std::cerr << "Error - unit type \'" << unit_type << "\' is invalid for parameter \'dimension:" << word << "\'"<< std::endl;
				err::vexit();
			}
		}
		//------------------------------------------------------------
		else
		test="cubic-anisotropy-constant";
		if(word==test){
			double K=atof(value.c_str());
			string unit_type="energy";
			// if no unit given, assume internal
			if(unit.size() != 0){
				units::convert(unit,K,unit_type);
				//read_material[super_index].anis_flag=false;
				//std::cout << "setting flag to false" << std::endl;
			}
			string str="energy";
			if(unit_type==str){
				// Set moment flag
				read_material[super_index].Kc1_SI=K;
				sim::CubicScalarAnisotropy=true;
				return EXIT_SUCCESS;
			}
			else{
				std::cerr << "Error - unit type \'" << unit_type << "\' is invalid for parameter \'dimension:" << word << "\'"<< std::endl;
				err::vexit();
			}
		}
		//------------------------------------------------------------
		else
		test="uniaxial-anisotropy-direction";
		if(word==test){
			// temporary storage container
			std::vector<double> u(3);

			// read values from string
			u=DoublesFromString(value);
			
			// check size
			if(u.size()!=3){
				std::cerr << "Error in input file - material[" << super_index << "]:uniaxial-anisotropy-direction must have three values." << std::endl;
				zlog << zTs() << "Error in input file - material[" << super_index << "]:uniaxial-anisotropy-direction must have three values." << std::endl;
				return EXIT_FAILURE;
			}
			
			// Normalise 
			double ULength=sqrt(u.at(0)*u.at(0)+u.at(1)*u.at(1)+u.at(2)*u.at(2));
			
			// Check for correct length unit vector
			if(ULength < 1.0e-9){
				std::cerr << "Error in input file - material[" << super_index << "]:uniaxial-anisotropy-direction must be normalisable (possibly all zero)." << std::endl;
				zlog << zTs() << "Error in input file - material[" << super_index << "]:uniaxial-anisotropy-direction must be normalisable (possibly all zero)." << std::endl;
				return EXIT_FAILURE;
			}
			u.at(0)/=ULength;
			u.at(1)/=ULength;
			u.at(2)/=ULength;
			
			// Copy anisotropy direction to material
			read_material[super_index].UniaxialAnisotropyUnitVector=u;

			// Enable global tensor anisotropy flag
			sim::TensorAnisotropy=true;
			return EXIT_SUCCESS;

		}
		//------------------------------------------------------------
		else
		test="uniaxial-anisotropy-tensor";
		if(word==test){
			std::vector<double> K;
			// read values from string
			K=DoublesFromString(value);
			// check size
			if(K.size()!=9){
				std::cerr << "Error in input file - material[" << super_index << "]:uniaxial-anisotropy-tensor must have nine values." << std::endl;
				zlog << zTs() << "Error in input file - material[" << super_index << "]:uniaxial-anisotropy-tensor must have nine values." << std::endl;
				return EXIT_FAILURE;
			}
			string unit_type="energy";
			// if no unit given, assume internal
			if(unit.size() != 0){
				units::convert(unit,K,unit_type);
				//read_material[super_index].anis_flag=false;
				//std::cout << "setting flag to false" << std::endl;
			}
			string str="energy";
			if(unit_type==str){
				// Copy anisotropy vector to material
				read_material[super_index].KuVec_SI=K;
				sim::TensorAnisotropy=true;
				return EXIT_SUCCESS;
			}
			else{
				std::cerr << "Error - unit type \'" << unit_type << "\' is invalid for parameter \'dimension:" << word << "\'"<< std::endl;
				err::vexit();
			}
		}
		//------------------------------------------------------------
		else
		test="Ks";
		if(word==test){
			double K=atof(value.c_str());
			string unit_type="energy";
			// if no unit given, assume internal
			if(unit.size() != 0){
				units::convert(unit,K,unit_type);
				//read_material[super_index].anis_flag=false;
				//std::cout << "setting flag to false" << std::endl;
			}
			string str="energy";
			if(unit_type==str){
				// Set moment flag
				read_material[super_index].Ks_SI=K;
				return EXIT_SUCCESS;
			}
			else{
				std::cerr << "Error - unit type \'" << unit_type << "\' is invalid for parameter \'material:" << word << "\'"<< std::endl;
				err::vexit();
			}
		}
		//------------------------------------------------------------
		else
		test="gamma-rel";
		if(word==test){
			read_material[super_index].gamma_rel=atof(value.c_str());
			return EXIT_SUCCESS;
		}
		//------------------------------------------------------------
		else
		test="Sx";
		if(word==test){
			read_material[super_index].initial_spin[0]=atof(value.c_str());
			read_material[super_index].random_spins=false;
			return EXIT_SUCCESS;
		}
		//------------------------------------------------------------
		else
		test="Sy";
		if(word==test){
			read_material[super_index].initial_spin[1]=atof(value.c_str());
			read_material[super_index].random_spins=false;
			return EXIT_SUCCESS;
		}
		//------------------------------------------------------------
		else
		test="Sz";
		if(word==test){
			read_material[super_index].initial_spin[2]=atof(value.c_str());
			read_material[super_index].random_spins=false;
			return EXIT_SUCCESS;
		}
		//------------------------------------------------------------
		else
		test="random-spins";
		if(word==test){
			string t="true";
			string f="false";
			if(value==t){
				read_material[super_index].random_spins=true;
				return EXIT_SUCCESS;
			}
			else if(value==f){
				read_material[super_index].random_spins=false;
				return EXIT_SUCCESS;
			}
			else {
				std::cerr << "Error in input file - material[" << super_index << "]:random-spins must be either true or false" << std::endl;
				return EXIT_FAILURE;
			}
		}
		//------------------------------------------------------------
		else
		test="hamiltonian";
		if(word==test){
			std::cout << "Warning: material[" << super_index << "]:hamiltonian is deprecated and has no effect" << std::endl;
			//read_material[super_index].hamiltonian_type=value;
			return EXIT_SUCCESS;
		}
		else
		test="element";
		if(word==test){
			// Test for 3 characters
			if(value.length()>3){
				std::cerr << "Error - element identifier on line "<<  line << " of material file must be a maximum of three characters long" << std::endl;
			}
			else{
				// pad value to be equal to 3 characters
				string tmp="   ";
				for(unsigned int i=0;i<3;i++){
					if(i<value.length()){
						tmp.at(i)=value.at(i);
					}
				}
				read_material[super_index].element=tmp;
				return EXIT_SUCCESS;
			}
		}
		//--------------------------------------------------------------------
		else
		test="crystal-structure";
		if(word==test){
			std::cout << "Warning: material[" << super_index << "]:crystal-structure is deprecated and has no effect. Globally set crystal type is used instead." << std::endl;
			//read_material[super_index].crystal_structure=value;
			return EXIT_SUCCESS;
		}
		else
		test="geometry";
		if(word==test){
			// Open geometry file
			std::ifstream gfile(value.c_str());
			if(!gfile.is_open()){
				std::cerr << "Error - geometry file " << value.c_str() << " not found, exiting!" << std::endl;
				return EXIT_FAILURE;
			}
			gfile >> read_material[super_index].geometry;
			if((read_material[super_index].geometry<3) || (read_material[super_index].geometry>100)){
				std::cerr << "Error in geometry input file " << value.c_str() << " - first number must be non zero integer in the range 3-100"<< std::endl;
				return EXIT_FAILURE;
			}
			//std::cout << "ngp " << read_material[super_index].geometry << std::endl;
			for(int c=0;c<read_material[super_index].geometry;c++){
				for(int xy=0;xy<2;xy++){
					double var;
					gfile >> var;
					if(gfile.eof()){
						std::cerr << "Error in geometry input file " << value.c_str() << " end of file reached before reading all coordinates" << std::endl;
						return EXIT_FAILURE;
					}
					read_material[super_index].geometry_coords[c][xy];
					if((var<0.0) || (var > 1.0)){
						std::cerr << "Error in geometry input file " << value.c_str() << " value is outside of valid range (0.0-1.0)" << std::endl;
						return EXIT_FAILURE;
					}
					else read_material[super_index].geometry_coords[c][xy]=var;
				}
				//std::cout << read_material[super_index].geometry_coords[c][0] << "\t" << read_material[super_index].geometry_coords[c][1] << std::endl;
			}
			//double min=atof(value.c_str());
			//if((min<-0.11) || (min > 1.11)){
			//	std::cerr << "Error in input file - material[" << super_index << "]:min is outside of valid range (0.0-1.0)" << std::endl;
			//	return EXIT_FAILURE;}
			//else{
			//	read_material[super_index].min=min;
				return EXIT_SUCCESS;
			//}
		}
		//--------------------------------------------------------------------
		else
		test="alloy-master"; // determines host material
		if(word==test){
			read_material[super_index].alloy_master=true;
			return EXIT_SUCCESS;
		}
		//--------------------------------------------------------------------
		else
		test="alloy-class"; // determines unit cell category id for ordered alloys
		if(word==test){
			int ac=atoi(value.c_str());
			if((ac<-1) || (ac > 3)){
				std::cerr << "Error in input file - material[" << super_index << "]:alloy-class is outside of valid range (0-3)" << std::endl;
				return EXIT_FAILURE;
			}
			else{
				read_material[super_index].alloy_class=ac;
				return EXIT_SUCCESS;
			}
		}
		//--------------------------------------------------------------------
		else
		test="alloy"; // determines %mixing for disordered alloys
		if(word==test){
			double a=atof(value.c_str());
			if((a < 0.0) || (a > 1.0)){
				std::cerr << "Error in input file - material[" << super_index << "]:alloy["<< sub_index << "] is outside of valid range (0.0-1.0)" << std::endl;
				return EXIT_FAILURE;
			}
			else{
				read_material[super_index].alloy[sub_index]=a;
				return EXIT_SUCCESS;
			}
			//return EXIT_SUCCESS;
		}
		//--------------------------------------------------------------------
		else
		test="min";
		if(word==test){
			double min=atof(value.c_str());
			if((min<0.0) || (min > 1.0)){
				std::cerr << "Error in input file - material[" << super_index << "]:min is outside of valid range (0.0-1.0)" << std::endl;
				return EXIT_FAILURE;}
			else{
				cs::SelectMaterialByZHeight=true;
				read_material[super_index].min=min;
				return EXIT_SUCCESS;
			}
		}
		//--------------------------------------------------------------------
		else
		test="max";
		if(word==test){
			double max=atof(value.c_str());
			if((max<0.0) || (max > 1.0)){
				std::cerr << "Error in input file - material[" << super_index << "]:max is outside of valid range (0.0-1.0)" << std::endl;
				return EXIT_FAILURE;}
			else{
				cs::SelectMaterialByZHeight=true;
				read_material[super_index].max=max;
				return EXIT_SUCCESS;
			}
		}
		else
		//--------------------------------------------------------------------
		test="core-shell-size";
		if(word==test){
			double css=atof(value.c_str());
			if((css<0.0) || (css > 1.0)){
				std::cerr << "Error in input file - material[" << super_index << "]:core-shell-size is outside of valid range (0.0-1.0)" << std::endl;
				return EXIT_FAILURE;}
			else{
				read_material[super_index].core_shell_size=css;
				return EXIT_SUCCESS;
			}
		}
		//-------------------------------------------------------------------
		else
		test="interface-roughness";
		if(word==test){
			double ir=atof(value.c_str());
			if((ir<0.0) || (ir > 1.0)){
				std::cerr << "Error in input file - material[" << super_index << "]:interface-roughness is outside of valid range (0.0-1.0)" << std::endl;
				return EXIT_FAILURE;}
			else{
				read_material[super_index].interface_roughness=ir;
				return EXIT_SUCCESS;
			}
		}
		else
		//-------------------------------------------------------------------
		test="density";
		if(word==test){
			double d=atof(value.c_str());
			if((d<0.0) || (d > 1.0)){
				std::cerr << "Error in input file - material[" << super_index << "]:density is outside of valid range (0.0-1.0)" << std::endl;
				return EXIT_FAILURE;}
			else{
				read_material[super_index].density=d;
				return EXIT_SUCCESS;
			}
		}
		else
		test="continuous";
		if(word==test){
			string t="true";
			string f="false";
			if(value==t){
				read_material[super_index].continuous=true;
				return EXIT_SUCCESS;
			}
			else if(value==f){
				read_material[super_index].continuous=false;
				return EXIT_SUCCESS;
			}
			else {
				std::cerr << "Error in input file - material[" << super_index << "]:continuous must be either true or false" << std::endl;
				return EXIT_FAILURE;
			}
		}
		else
		//-------------------------------------------------------------------
		test="intermixing";
		if(word==test){
			double i=atof(value.c_str());
			if((i<0.0) || (i > 1.0)){
				std::cerr << "Error in input file - material[" << super_index << "]:intermixing[" << sub_index <<"] is outside of valid range (0.0-1.0)" << std::endl;
				return EXIT_FAILURE;}
			else{
				read_material[super_index].intermixing[sub_index]=i;
				return EXIT_SUCCESS;
			}
		}
		//--------------------------------------------------------------------
		else
		test="constrained"; // determines use of alternate integrator
		if(word==test){
			string t="true";
			string f="false";
			if(value==t){
				read_material[super_index].constrained=true;
				return EXIT_SUCCESS;
			}
			else if(value==f){
				read_material[super_index].constrained=false;
				return EXIT_SUCCESS;
			}
			else {
				std::cerr << "Error in input file - material[" << super_index << "]:constrained must be either true or false" << std::endl;
				return EXIT_FAILURE;
			}
		}
		//--------------------------------------------------------------------
		test="constraint-angle-theta";
		if(word==test){
			double angle=atof(value.c_str());
			// Test for valid range
			if((angle>=0.0) && (angle<=360.0)){
				cmc::cmc_mat[super_index].constraint_theta=angle;
				return EXIT_SUCCESS;
			}
			else{
				std::cerr << "Error on line " << line << " of material file - material[" << super_index << "]:"<< word << " is outside of valid range 0.0 - 360.0" << std::endl;
				err::vexit();
			}
		}
		//--------------------------------------------------------------------
		test="constraint-angle-theta-min";
		if(word==test){
			double angle=atof(value.c_str());
			// Test for valid range
			if((angle>=0.0) && (angle<=360.0)){
				cmc::cmc_mat[super_index].constraint_theta_min=angle;
				return EXIT_SUCCESS;
			}
			else{
				std::cerr << "Error on line " << line << " of material file - material[" << super_index << "]:"<< word << " is outside of valid range 0.0 - 360.0" << std::endl;
				err::vexit();
			}
		}
		//--------------------------------------------------------------------
		test="constraint-angle-theta-max";
		if(word==test){
			double angle=atof(value.c_str());
			// Test for valid range
			if((angle>=0.0) && (angle<=360.0)){
				cmc::cmc_mat[super_index].constraint_theta_max=angle;
				return EXIT_SUCCESS;
			}
			else{
				std::cerr << "Error on line " << line << " of material file - material[" << super_index << "]:"<< word << " is outside of valid range 0.0 - 360.0" << std::endl;
				err::vexit();
			}
		}
		//--------------------------------------------------------------------
		test="constraint-angle-theta-delta";
		if(word==test){
			double angle=atof(value.c_str());
			// Test for valid range
			if((angle>=0.0) && (angle<=360.0)){
				cmc::cmc_mat[super_index].constraint_theta_delta=angle;
				return EXIT_SUCCESS;
			}
			else{
				std::cerr << "Error on line " << line << " of material file - material[" << super_index << "]:"<< word << " is outside of valid range 0.0 - 360.0" << std::endl;
				err::vexit();
			}
		}
		//--------------------------------------------------------------------
		test="constraint-angle-phi-min";
		if(word==test){
			double angle=atof(value.c_str());
			// Test for valid range
			if((angle>=0.0) && (angle<=180.0)){
				cmc::cmc_mat[super_index].constraint_phi_min=angle;
				return EXIT_SUCCESS;
			}
			else{
				std::cerr << "Error on line " << line << " of material file - material[" << super_index << "]:"<< word << " is outside of valid range 0.0 - 180.0" << std::endl;
				err::vexit();
			}
		}
		//--------------------------------------------------------------------
		test="constraint-angle-phi";
		if(word==test){
			double angle=atof(value.c_str());
			// Test for valid range
			if((angle>=0.0) && (angle<=180.0)){
				cmc::cmc_mat[super_index].constraint_phi=angle;
				return EXIT_SUCCESS;
			}
			else{
				std::cerr << "Error on line " << line << " of material file - material[" << super_index << "]:"<< word << " is outside of valid range 0.0 - 180.0" << std::endl;
				err::vexit();
			}
		}
		//--------------------------------------------------------------------
		test="constraint-angle-phi-max";
		if(word==test){
			double angle=atof(value.c_str());
			// Test for valid range
			if((angle>=0.0) && (angle<=180.0)){
				cmc::cmc_mat[super_index].constraint_phi_max=angle;
				return EXIT_SUCCESS;
			}
			else{
				std::cerr << "Error on line " << line << " of material file - material[" << super_index << "]:"<< word << " is outside of valid range 0.0 - 180.0" << std::endl;
				err::vexit();
			}
		}
		//--------------------------------------------------------------------
		test="constraint-angle-phi-delta";
		if(word==test){
			double angle=atof(value.c_str());
			// Test for valid range
			if((angle>=0.0) && (angle<=180.0)){
				cmc::cmc_mat[super_index].constraint_phi_delta=angle;
				return EXIT_SUCCESS;
			}
			else{
<<<<<<< HEAD
				std::cerr << "Error - sim:" << word << " on line " << line << " of input file must be in the range 0.0 - 180.0" << std::endl;
		//--------------------------------------------------------------------
		test="temperature";
		if(word==test){
			double T=atof(value.c_str());
			// Test for valid range
			if((T>=0.0) && (T<1.0E5)){
				read_material[super_index].temperature=T;
				// set local temperature flag
				sim::local_temperature=true;
				return EXIT_SUCCESS;
			}
			else{
				std::cerr << "Error on line " << line << " of material file - material[" << super_index << "]:"<< word << " is outside of valid range 0.0 - 1.0E5" << std::endl;
				err::vexit();
			}
		}
		//--------------------------------------------------------------------
		test="applied-field-strength";
		if(word==test){
			double H=atof(value.c_str());
			// test for unit
			string unit_type="field";
			// if no unit given, assume internal
			if(unit.size() != 0){
				units::convert(unit,H,unit_type);
			}
			string str="field";
			if(unit_type==str){
				// Test for valid range
				if((H>=0.0) && (H<1.0E5)){
					read_material[super_index].applied_field_strength=H;
					// set local applied field flag
					sim::local_applied_field=true;
					return EXIT_SUCCESS;
				}
				else{
					std::cerr << "Error on line " << line << " of material file - material[" << super_index << "]:"<< word << " is outside of valid range 0.0 - 1.0E5" << std::endl;
					err::vexit();
				}
			}
			else{
				std::cerr << "Error on line " << line << " of material file - unit type \'" << unit_type << "\' is invalid for parameter material[" << super_index << "]:"<< word << " is outside of valid range 0.0 - 1.0E5" << std::endl;
				err::vexit();
			}
		}
		//------------------------------------------------------------
		test="applied-field-unit-vector";
		if(word==test){
			// temporary storage container
			std::vector<double> u(3);

			// read values from string
			u=DoublesFromString(value);

			// check size
			if(u.size()!=3){
				std::cerr << "Error in input file - material[" << super_index << "]:"<< word << " must have three values." << std::endl;
				zlog << zTs() << "Error in input file - material[" << super_index << "]:"<< word << " must have three values." << std::endl;
				return EXIT_FAILURE;
			}

			// Normalise
			double ULength=sqrt(u.at(0)*u.at(0)+u.at(1)*u.at(1)+u.at(2)*u.at(2));

			// Check for correct length unit vector
			if(ULength < 1.0e-9){
				std::cerr << "Error in input file - material[" << super_index << "]:"<< word << " must be normalisable (possibly all zero)." << std::endl;
				zlog << zTs() << "Error in input file - material[" << super_index << "]:"<< word << " must be normalisable (possibly all zero)." << std::endl;
				return EXIT_FAILURE;
			}
			u.at(0)/=ULength;
			u.at(1)/=ULength;
			u.at(2)/=ULength;

			// Copy anisotropy direction to material
			read_material[super_index].applied_field_unit_vector=u;

			// set local applied field flag
			sim::local_applied_field=true;

			return EXIT_SUCCESS;

		}
		//--------------------------------------------------------------------
		test="fmr-field-strength";
		if(word==test){
			double H=atof(value.c_str());
			// test for unit
			string unit_type="field";
			// if no unit given, assume internal
			if(unit.size() != 0){
				units::convert(unit,H,unit_type);
			}
			string str="field";
			if(unit_type==str){
				// Test for valid range
				if((H>=0.0) && (H<1.0E5)){
					read_material[super_index].applied_field_strength=H;
					// set local fmr flag
					sim::local_fmr_field=true;
					return EXIT_SUCCESS;
				}
				else{
					std::cerr << "Error - sim:" << word << " on line " << line << " of input file must be in the range 0 - 1.0E5" << std::endl;
					err::vexit();
				}
			}
			else{
				std::cerr << "Error on line " << line << " of material file - unit type \'" << unit_type << "\' is invalid for parameter material[" << super_index << "]:"<< word << " is outside of valid range 0.0 - 1.0E5" << std::endl;
				err::vexit();
			}
		}
		//--------------------------------------------------------------------
		test="fmr-field-frequency";
		if(word==test){
			double f=atof(value.c_str());
			// Test for valid range
			if((f>=0.0) && (f<1.0E20)){
				read_material[super_index].fmr_field_frequency=f;
				// set local fmr flag
				sim::local_fmr_field=true;
				return EXIT_SUCCESS;
			}
			else{
				std::cerr << "Error on line " << line << " of material file - material[" << super_index << "]:"<< word << " is outside of valid range 0.0 - 1.0E20" << std::endl;
=======
				std::cerr << "Error on line " << line << " of material file - material[" << super_index << "]:"<< word << " is outside of valid range 0.0 - 180.0" << std::endl;
>>>>>>> 43775328
				err::vexit();
			}
		}
		//------------------------------------------------------------
		test="fmr-field-unit-vector";
		if(word==test){
			// temporary storage container
			std::vector<double> u(3);

			// read values from string
			u=DoublesFromString(value);

			// check size
			if(u.size()!=3){
				std::cerr << "Error on line " << line << " of material file - material[" << super_index << "]:"<< word << " must have three values." << std::endl;
				zlog << zTs() << "Error on line " << line << " of material file - material[" << super_index << "]:"<< word << " must have three values." << std::endl;
				return EXIT_FAILURE;
			}

			// Normalise
			double ULength=sqrt(u.at(0)*u.at(0)+u.at(1)*u.at(1)+u.at(2)*u.at(2));

			// Check for correct length unit vector
			if(ULength < 1.0e-9){
				std::cerr << "Error on line " << line << " of material file - material[" << super_index << "]:"<< word << " must be normalisable (possibly all zero)." << std::endl;
				zlog << zTs() << "Error on line " << line << " of material file - material[" << super_index << "]:"<< word << " must be normalisable (possibly all zero)." << std::endl;
				return EXIT_FAILURE;
			}
			u.at(0)/=ULength;
			u.at(1)/=ULength;
			u.at(2)/=ULength;

			// Copy anisotropy direction to material
			read_material[super_index].fmr_field_unit_vector=u;

			// set local applied field flag
			sim::local_fmr_field=true;

			return EXIT_SUCCESS;

		}
		//--------------------------------------------------------------------
		// keyword not found
		//--------------------------------------------------------------------
		else{
			std::cerr << "Error - Unknown control statement \'material[" << super_index << "]:" << word << "\' on line " << line << " of material file" << std::endl;
			return EXIT_FAILURE;
		}
		
	return EXIT_SUCCESS;
}



} // end of namespace vin 

namespace vout{
	
	// Namespace variable declarations
	std::vector<unsigned int> file_output_list(0);
	std::vector<unsigned int> screen_output_list(0);
	std::vector<unsigned int> grain_output_list(0);
	
	int output_grain_rate=1;
	

	std::ofstream errfile;

  #ifdef MPICF
	null_streambuf nullbuf;

	void redirect(std::ostream& strm, std::string filename) {
		errfile.open(filename.c_str());
		// redirect ouput into the file
		strm.rdbuf (errfile.rdbuf());
	}

	void nullify(std::ostream& strm){
		strm.rdbuf(&nullbuf);
	}
	#endif
/*/// @brief Function to output atomistic resolution snapshots for povray
///
/// @section License
/// Use of this code, either in source or compiled form, is subject to license from the authors.
/// Copyright \htmlonly &copy \endhtmlonly Richard Evans, 2009-2010. All Rights Reserved.
///
/// @section Information
/// @author  Richard Evans, rfle500@york.ac.uk
/// @version 1.0
/// @date    10/03/2011
///
/// @return EXIT_SUCCESS
/// 
/// @internal
///	Created:		28/01/2010
///	Revision:	  ---
///=====================================================================================
///
	int pov_file(){

		
		std::cout << "Outputting povray" << std::endl;
		
		// check calling of routine if error checking is activated
		if(err::check==true){std::cout << "vout::pov_file has been called" << std::endl;}

		using vout::pov_file_counter;

		#ifdef MPICF
		const int num_atoms = vmpi::num_core_atoms+vmpi::num_bdry_atoms;
		#else
		const int num_atoms = atoms::num_atoms;
		#endif
		
		std::stringstream pov_file_sstr;
		pov_file_sstr << "spins.";
		pov_file_sstr << std::setfill('0') << std::setw(3) << vmpi::my_rank;
		pov_file_sstr << "." << std::setfill('0') << std::setw(5) << pov_file_counter;
		pov_file_sstr << ".pin";
		//pov_file_sstr << "spins." << mpi_generic::my_rank << "." << pov_file_counter << ".pov";
		std::string pov_file = pov_file_sstr.str();
		const char* pov_filec = pov_file.c_str();
		std::ofstream pov_file_ofstr;

		if(vmpi::my_rank==0){
			std::stringstream pov_hdr_sstr;
			pov_hdr_sstr << "spins." << std::setfill('0') << std::setw(3) << pov_file_counter << ".pov";
			std::string pov_hdr = pov_hdr_sstr.str();
			const char* pov_hdrc = pov_hdr.c_str();
			pov_file_ofstr.open (pov_hdrc);
	
			double size, mag_vec;
			double vec[3];

			size = sqrt(material_parameters::system_dimensions[0]*material_parameters::system_dimensions[0] +
					material_parameters::system_dimensions[1]*material_parameters::system_dimensions[1] +
					material_parameters::system_dimensions[2]*material_parameters::system_dimensions[2]);

			vec[0] = (1.0/material_parameters::system_dimensions[0]);
			vec[1] = (1.0/material_parameters::system_dimensions[1]);
			vec[2] = (1.0/material_parameters::system_dimensions[2]);
			mag_vec = sqrt(vec[0]*vec[0]+vec[1]*vec[1]+vec[2]*vec[2]);
			vec[0]/=mag_vec;
			vec[1]/=mag_vec;
			vec[2]/=mag_vec;

			//---------------------------------------------------
			// Output file header (rank 0)
			//---------------------------------------------------
			pov_file_ofstr << "#include \"colors.inc\"" << std::endl;
			pov_file_ofstr << "#include \"metals.inc\""	<< std::endl;
			pov_file_ofstr << "#include \"screen.inc\""	<< std::endl;
			pov_file_ofstr << "#declare LX=" << material_parameters::system_dimensions[0]*0.5 << ";" << std::endl;
			pov_file_ofstr << "#declare LY=" << material_parameters::system_dimensions[1]*0.5 << ";" << std::endl;
			pov_file_ofstr << "#declare LZ=" << material_parameters::system_dimensions[2]*0.5 << ";" << std::endl;
			pov_file_ofstr << "#declare CX=" << size*vec[0]*6.0 << ";" << std::endl;
			pov_file_ofstr << "#declare CY=" << size*vec[1]*6.0 << ";" << std::endl;
			pov_file_ofstr << "#declare CZ=" << size*vec[2]*6.0 << ";" << std::endl;
	 		pov_file_ofstr << "#declare ref=0.4;" << std::endl;
	 		//pov_file_ofstr << "#declare sscale=2.0;" << std::endl;
			pov_file_ofstr << "global_settings { assumed_gamma 2.0 }" << std::endl;
			pov_file_ofstr << "background { color Gray30 }" << std::endl;

			pov_file_ofstr << "Set_Camera(<CX,CY,CZ>, <LX,LY,LZ>, 15)" << std::endl;
			pov_file_ofstr << "Set_Camera_Aspect(4,3)" << std::endl;
			pov_file_ofstr << "Set_Camera_Sky(<0,0,1>)" << std::endl;
			pov_file_ofstr << "light_source { <2*CX, 2*CY, 2*CZ> color White}" << std::endl;

			for(int mat=0;mat<mp::num_materials;mat++){
				pov_file_ofstr << "#declare sscale"<< mat << "=2.0;" << std::endl;
				pov_file_ofstr << "#declare rscale"<< mat << "=1.2;" << std::endl;
				pov_file_ofstr << "#declare cones"<< mat << "=0;" << std::endl;
				pov_file_ofstr << "#declare arrows"<< mat << "=1;" << std::endl;
				pov_file_ofstr << "#declare spheres"<< mat << "=1;" << std::endl;
				pov_file_ofstr << "#declare spincolors"<< mat << "=1;" << std::endl;
				pov_file_ofstr << "#declare spincolor"<< mat << "=pigment {color rgb < 0.1 0.1 0.1 >};" << std::endl;
			}
			
			for(int p =0;p<vmpi::num_processors;p++){
				std::stringstream pov_sstr;
				pov_sstr << "spins." << std::setfill('0') << std::setw(3) << p << "." << std::setfill('0') << std::setw(5) << pov_file_counter << ".pin";
				pov_file_ofstr << "#include \"" << pov_sstr.str() << "\"" << std::endl;
				//pov_sstr << "spins." << p << "." << pov_file_counter << ".pov";
				//pov_file_ofstr << "#include \"" << pov_sstr.str() << "\"" << std::endl;
			}
			pov_file_ofstr.close();
		}


		pov_file_ofstr.open (pov_filec);

	  	for(int atom=0; atom<num_atoms; atom++){
	
			double red,green,blue,ireal;
			ireal = atoms::z_spin_array[atom];
			int mat= atoms::type_array[atom];

			if(ireal>0.8){
				red = 0.0;
				green = 0.0;
				blue = 1.0;
			}
			else if(ireal>=0.0){
				red = 1.0-ireal*1.2;
				green = 1.0-ireal*1.2;
				blue = 1.0;
			}
			else if(ireal>=-0.8){
				red = 1.0;
				green = 1.0+ireal*1.2;
				blue = 1.0+ireal*1.2;
			}
			else if(ireal<-0.8){
				red = 1.0;
				green = 0.0;
				blue = 0.0;
			}
			else{
				red = 1.0;
				green = 1.0;
				blue = 1.0;
			}

			if(blue<0.0) blue=0.0;
			if(red<0.0) red=0.0;
			if(green<0.0) green=0.0;

			//#ifdef MPICF
				//double cx=mpi_create_variables::mpi_atom_global_coord_array[3*atom+0]*material_parameters::lattice_space_conversion[0];
				//double cy=mpi_create_variables::mpi_atom_global_coord_array[3*atom+1]*material_parameters::lattice_space_conversion[1];
				//double cz=mpi_create_variables::mpi_atom_global_coord_array[3*atom+2]*material_parameters::lattice_space_conversion[2];
			//#else
				double cx=atoms::x_coord_array[atom]+0.5*mtrandom::grnd();  //*material_parameters::lattice_space_conversion[0];
				double cy=atoms::y_coord_array[atom]+0.5*mtrandom::grnd();  //*material_parameters::lattice_space_conversion[1];
				double cz=atoms::z_coord_array[atom]+0.5*mtrandom::grnd();  //*material_parameters::lattice_space_conversion[2];
			//#endif
			double sx=0.5*atoms::x_spin_array[atom];
			double sy=0.5*atoms::y_spin_array[atom];
			double sz=0.5*atoms::z_spin_array[atom];

			pov_file_ofstr << "union{" << std::endl;
			pov_file_ofstr << "#if(spheres" << mat << ") sphere {<" << cx << ","<< cy << ","<< cz << ">,0.5*rscale"<< mat <<"} #end" << std::endl;
			pov_file_ofstr << "#if(arrows" << mat << ") cylinder {<" << cx << "+" << sx << "*sscale"<< mat <<","
										 << cy << "+" << sy << "*sscale"<< mat <<","
										 << cz << "+" << sz << "*sscale"<< mat <<">,<"
										 << cx << "-" << sx << "*sscale"<< mat <<","
										 << cy << "-" << sy << "*sscale"<< mat <<","
										 << cz << "-" << sz << "*sscale"<< mat <<">,sscale"<< mat <<"*0.12}";
			pov_file_ofstr << "cone {<" << cx << "+" << sx << "*sscale"<< mat <<","
										 << cy << "+" << sy << "*sscale"<< mat <<","
										 << cz << "+" << sz << "*1.6*sscale"<< mat <<">,sscale"<< mat <<"*0.0 <"
										 << cx << "+" << sx << "*sscale"<< mat <<","
										 << cy << "+" << sy << "*sscale"<< mat <<","
										 << cz << "+" << sz << "*sscale"<< mat <<">,sscale"<< mat <<"*0.2} #end" << std::endl;
			pov_file_ofstr << "#if(cones" << mat << ") cone {<" << cx << "+" << sx << "*sscale"<< mat <<","
										 << cy << "+" << sy << "*sscale"<< mat <<","
										 << cz << "+" << sz << "*sscale"<< mat <<">,0.0 <"
										 << cx << "-" << sx << "*sscale"<< mat <<","
										 << cy << "-" << sy << "*sscale"<< mat <<","
										 << cz << "-" << sz << "*sscale"<< mat <<">,sscale"<< mat <<"*0.5} #end" << std::endl;
						
			pov_file_ofstr << "#if(spincolors" << mat << ") texture { pigment {color rgb <" << red << " " << green << " " << blue << ">}" << "finish {reflection {ref} diffuse 1 ambient 0}}" << std::endl;
			pov_file_ofstr << "#else texture { spincolor" << mat << " finish {reflection {ref} diffuse 1 ambient 0}} #end" << std::endl;
			pov_file_ofstr << "}" << std::endl;
	  	}
	
		pov_file_ofstr.close();

		pov_file_counter++;

	return EXIT_SUCCESS;
	}*/
  
	// Output Function 0
	void time(std::ostream& stream){
		stream << sim::time << "\t";
	}

	// Output Function 1
	void real_time(std::ostream& stream){
		stream << sim::time*mp::dt_SI << "\t";
	}
	
	// Output Function 2
	void temperature(std::ostream& stream){
		stream << sim::temperature << "\t";
	}
	
	// Output Function 3
	void Happ(std::ostream& stream){
		stream << sim::H_applied << "\t";
	}
	
	// Output Function 4
	void Hvec(std::ostream& stream){
		stream << sim::H_vec[0] << "\t"<< sim::H_vec[1] << "\t"<< sim::H_vec[2] << "\t";
	}
	
	// Output Function 5
	void mvec(std::ostream& stream){
		stream << stats::total_mag_norm[0]/stats::total_mag_m_norm << "\t";
		stream << stats::total_mag_norm[1]/stats::total_mag_m_norm << "\t";
		stream << stats::total_mag_norm[2]/stats::total_mag_m_norm << "\t";
	}
	
	// Output Function 6
	void magm(std::ostream& stream){
		stream << stats::total_mag_m_norm << "\t";
	}
	
	// Output Function 7
	void mean_magm(std::ostream& stream){
		stream << stats::total_mean_mag_m_norm/stats::data_counter << "\t";
	}
	
	// Output Function 8
	void mat_mvec(std::ostream& stream){
		for(int mat=0;mat<mp::num_materials;mat++){
			double imagm = 1.0/stats::sublattice_magm_array[mat];
			stream << stats::sublattice_mx_array[mat]*imagm << "\t";
			stream << stats::sublattice_my_array[mat]*imagm << "\t";
			stream << stats::sublattice_mz_array[mat]*imagm << "\t";
			stream << stats::sublattice_magm_array[mat] << "\t";
		}
	}
	
	// Output Function 9
	void mat_mean_magm(std::ostream& stream){
		for(int mat=0;mat<mp::num_materials;mat++){
			stream << stats::sublattice_mean_magm_array[mat]/stats::data_counter << "\t";
		}
	}

	// Output Function 10
	void grain_mvec(std::ostream& stream){

		unsigned int id=0; // grain id (excluding grains with zero atoms)

		// loop over all grains
		for(int grain=0;grain<grains::num_grains;grain++){
			// check for grains with zero atoms
			if(grains::grain_size_array[grain]!=0){
				stream << grains::x_mag_array[grain] << "\t";
				stream << grains::y_mag_array[grain] << "\t";
				stream << grains::z_mag_array[grain] << "\t";
				stream << grains::mag_m_array[grain] << "\t";
				id++;
			}
		}
	}
	
	// Output Function 11
	void grain_magm(std::ostream& stream){

		unsigned int id=0; // grain id (excluding grains with zero atoms)

		// loop over all grains
		for(int grain=0;grain<grains::num_grains;grain++){
			// check for grains with zero atoms
			if(grains::grain_size_array[grain]!=0){
				stream << grains::mag_m_array[grain] << "\t";
				id++;
			}
		}
	}
	
	// Output Function 12
	void mdoth(std::ostream& stream){
		
		double mh=sim::H_vec[0]*stats::total_mag_norm[0]+sim::H_vec[1]*stats::total_mag_norm[1]+sim::H_vec[2]*stats::total_mag_norm[2];
		stream << mh << "\t";
	}
	
	// Output Function 13
	void grain_mat_mvec(std::ostream& stream){

		grains::output_mat_mag(stream);
		
	}
	
	// Output Function 14
	void systorque(std::ostream& stream){
		stream << stats::total_system_torque[0] << "\t";
		stream << stats::total_system_torque[1] << "\t";
		stream << stats::total_system_torque[2] << "\t";
	}
	
	// Output Function 15
	void mean_systorque(std::ostream& stream){
		stream << stats::total_mean_system_torque[0]/stats::torque_data_counter << "\t";
		stream << stats::total_mean_system_torque[1]/stats::torque_data_counter << "\t";
		stream << stats::total_mean_system_torque[2]/stats::torque_data_counter << "\t";
	}
	
	// Output Function 16
	void constraint_phi(std::ostream& stream){
		stream << sim::constraint_phi << "\t";
	}
	
	// Output Function 17
	void constraint_theta(std::ostream& stream){
		stream << sim::constraint_theta << "\t";
	}
	
	// Output Function 18
	void material_constraint_phi(std::ostream& stream){
		for(int mat=0;mat<mp::num_materials;mat++){
			stream << cmc::cmc_mat[mat].constraint_phi << "\t";
		}
	}
	
	// Output Function 19
	void material_constraint_theta(std::ostream& stream){
		for(int mat=0;mat<mp::num_materials;mat++){
			stream << cmc::cmc_mat[mat].constraint_theta << "\t";
		}
	}

	// Output Function 20
	void material_mean_systorque(std::ostream& stream){
		for(int mat=0;mat<mp::num_materials;mat++){
			stream << stats::sublattice_mean_torque_x_array[mat]/stats::torque_data_counter << "\t";
			stream << stats::sublattice_mean_torque_y_array[mat]/stats::torque_data_counter << "\t";
			stream << stats::sublattice_mean_torque_z_array[mat]/stats::torque_data_counter << "\t";
		}
	}

	// Output Function 21
	void MeanSystemSusceptibility(std::ostream& stream){

		double Susx,Susy,Susz;
		const double norm = mp::material[0].mu_s_SI*stats::ChiAtoms/(1.3806503e-23*sim::temperature);
		
		Susx = norm*(stats::MeanChiSquared[0]/stats::MeanChiDataCounter-stats::MeanChi[0]*stats::MeanChi[0]/(stats::MeanChiDataCounter*stats::MeanChiDataCounter));
		Susy = norm*(stats::MeanChiSquared[1]/stats::MeanChiDataCounter-stats::MeanChi[1]*stats::MeanChi[1]/(stats::MeanChiDataCounter*stats::MeanChiDataCounter));
		Susz = norm*(stats::MeanChiSquared[2]/stats::MeanChiDataCounter-stats::MeanChi[2]*stats::MeanChi[2]/(stats::MeanChiDataCounter*stats::MeanChiDataCounter));
		
		stream << Susx << "\t" << Susy << "\t" << Susz << "\t";
	}
	
	// Output Function 22
	void phonon_temperature(std::ostream& stream){
		stream << sim::TTTp << "\t";
	}
	
	// Output Function 23
	void material_temperature(std::ostream& stream){
		for(int mat=0;mat<mp::material.size();mat++){
			stream << mp::material[mat].temperature << "\t";
		}
	}

	// Output Function 24
	void material_applied_field_strength(std::ostream& stream){
		for(int mat=0;mat<mp::material.size();mat++){
			stream << mp::material[mat].applied_field_strength << "\t";
		}
	}

	// Output Function 25
	void material_fmr_field_strength(std::ostream& stream){
		const double real_time=sim::time*mp::dt_SI;

		for(int mat=0;mat<mp::material.size();mat++){
			const double Hsinwt_local=mp::material[mat].fmr_field_strength*sin(2.0*M_PI*real_time*mp::material[mat].fmr_field_frequency);
			stream << Hsinwt_local << "\t";
		}
	}

	// Output Function 60
	void MPITimings(std::ostream& stream){

		stream << vmpi::AverageComputeTime+vmpi::AverageWaitTime << "\t" << vmpi::AverageComputeTime << "\t" << vmpi::AverageWaitTime;
		stream << "\t" << vmpi::MaximumComputeTime << "\t" << vmpi::MaximumWaitTime << "\t";
	}
	
	// Data output wrapper function
	void data(){

		// check calling of routine if error checking is activated
		if(err::check==true){std::cout << "vout::data has been called" << std::endl;}

		// Calculate MPI Timings since last data output
		#ifdef MPICF
		if(vmpi::DetailedMPITiming){

			// Calculate Average times
			MPI_Reduce (&vmpi::TotalComputeTime,&vmpi::AverageComputeTime,1,MPI_DOUBLE,MPI_SUM,0,MPI_COMM_WORLD); 
			MPI_Reduce (&vmpi::TotalWaitTime,&vmpi::AverageWaitTime,1,MPI_DOUBLE,MPI_SUM,0,MPI_COMM_WORLD);
			vmpi::AverageComputeTime/=double(vmpi::num_processors);
			vmpi::AverageWaitTime/=double(vmpi::num_processors);
			
			// Calculate Maximum times
			MPI_Reduce (&vmpi::TotalComputeTime,&vmpi::MaximumComputeTime,1,MPI_DOUBLE,MPI_MAX,0,MPI_COMM_WORLD);
			MPI_Reduce (&vmpi::TotalWaitTime,&vmpi::MaximumWaitTime,1,MPI_DOUBLE,MPI_MAX,0,MPI_COMM_WORLD);

			// Save times for timing matrix
			vmpi::ComputeTimeArray.push_back(vmpi::TotalComputeTime);
			vmpi::WaitTimeArray.push_back(vmpi::TotalWaitTime);

			// reset until next data output
			vmpi::TotalComputeTime=0.0;
			vmpi::TotalWaitTime=0.0;
		}
		#endif
		
		// Output data to zmag
		for(unsigned int item=0;item<file_output_list.size();item++){
			switch(file_output_list[item]){
				case 0:
					vout::time(zmag);
					break;
				case 1:
					vout::real_time(zmag);
					break;
				case 2:
					vout::temperature(zmag);
					break;
				case 3:
					vout::Happ(zmag);
					break;
				case 4:
					vout::Hvec(zmag);
					break;
				case 5:
					vout::mvec(zmag);
					break;
				case 6:
					vout::magm(zmag);
					break;
				case 7:
					vout::mean_magm(zmag);
					break;
				case 8:
					vout::mat_mvec(zmag);
					break;
				case 9:
					vout::mat_mean_magm(zmag);
					break;
				case 12:
					vout::mdoth(zmag);
					break;
				case 14:
					vout::systorque(zmag);
					break;
				case 15:
					vout::mean_systorque(zmag);
					break;
				case 16:
					vout::constraint_phi(zmag);
					break;
				case 17:
					vout::constraint_theta(zmag);
					break;
				case 18:
					vout::material_constraint_phi(zmag);
					break;
				case 19:
					vout::material_constraint_theta(zmag);
					break;
				case 20:
					vout::material_mean_systorque(zmag);
					break;
				case 21:
					vout::MeanSystemSusceptibility(zmag);
					break;
				case 22:
					vout::phonon_temperature(zmag);
					break;
				case 23:
					vout::material_temperature(zmag);
					break;
				case 24:
					vout::material_applied_field_strength(zmag);
					break;
				case 25:
					vout::material_fmr_field_strength(zmag);
					break;
				case 60:
					vout::MPITimings(zmag);
					break;
			}
		}

		// Carriage return
		if(file_output_list.size()>0) zmag << std::endl;

		// Output data to cout
		if(vmpi::my_rank==0){
		for(unsigned int item=0;item<screen_output_list.size();item++){
			switch(screen_output_list[item]){
				case 0:
					vout::time(std::cout);
					break;
				case 1:
					vout::real_time(std::cout);
					break;
				case 2:
					vout::temperature(std::cout);
					break;
				case 3:
					vout::Happ(std::cout);
					break;
				case 4:
					vout::Hvec(std::cout);
					break;
				case 5:
					vout::mvec(std::cout);
					break;
				case 6:
					vout::magm(std::cout);
					break;
				case 7:
					vout::mean_magm(std::cout);
					break;
				case 8:
					vout::mat_mvec(std::cout);
					break;
				case 9:
					vout::mat_mean_magm(std::cout);
					break;
				case 12:
					vout::mdoth(std::cout);
					break;
				case 14:
					vout::systorque(std::cout);
					break;
				case 15:
					vout::mean_systorque(std::cout);
					break;
				case 16:
					vout::constraint_phi(std::cout);
					break;
				case 17:
					vout::constraint_theta(std::cout);
					break;
				case 18:
					vout::material_constraint_phi(std::cout);
					break;
				case 19:
					vout::material_constraint_theta(std::cout);
					break;
				case 20:
					vout::material_mean_systorque(std::cout);
					break;
				case 21:
					vout::MeanSystemSusceptibility(std::cout);
					break;
				case 22:
					vout::phonon_temperature(std::cout);
					break;
				case 60:
					vout::MPITimings(std::cout);
					break;
			}
		}
		
		// Carriage return
		if(screen_output_list.size()>0) std::cout << std::endl;
		}
		
		if(sim::time%vout::output_grain_rate==0){

		// calculate grain magnetisations
		grains::mag();
		
		// Output data to zgrain
		if(vmpi::my_rank==0){
			
			for(unsigned int item=0;item<vout::grain_output_list.size();item++){
			switch(vout::grain_output_list[item]){
				case 0:
					vout::time(zgrain);
					break;
				case 1:
					vout::real_time(zgrain);
					break;
				case 2:
					vout::temperature(zgrain);
					break;
				case 3:
					vout::Happ(zgrain);
					break;
				case 4:
					vout::Hvec(zgrain);
					break;
				case 10:
					vout::grain_mvec(zgrain);
					break;
				case 11:
					vout::grain_magm(zgrain);
					break;
				case 13:
					vout::grain_mat_mvec(zgrain);
					break;
			}
		}
		
		// Carriage return
		if(vout::grain_output_list.size()>0) zgrain << std::endl;
		}
		}
		
		vout::config();

	} // end of data
	
} // end of namespace vout
<|MERGE_RESOLUTION|>--- conflicted
+++ resolved
@@ -3238,8 +3238,10 @@
 				return EXIT_SUCCESS;
 			}
 			else{
-<<<<<<< HEAD
-				std::cerr << "Error - sim:" << word << " on line " << line << " of input file must be in the range 0.0 - 180.0" << std::endl;
+				std::cerr << "Error on line " << line << " of material file - material[" << super_index << "]:"<< word << " is outside of valid range 0.0 - 180.0" << std::endl;
+				err::vexit();
+			}
+		}
 		//--------------------------------------------------------------------
 		test="temperature";
 		if(word==test){
@@ -3365,9 +3367,6 @@
 			}
 			else{
 				std::cerr << "Error on line " << line << " of material file - material[" << super_index << "]:"<< word << " is outside of valid range 0.0 - 1.0E20" << std::endl;
-=======
-				std::cerr << "Error on line " << line << " of material file - material[" << super_index << "]:"<< word << " is outside of valid range 0.0 - 180.0" << std::endl;
->>>>>>> 43775328
 				err::vexit();
 			}
 		}
