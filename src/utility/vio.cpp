//-----------------------------------------------------------------------------
//
//  Vampire - A code for atomistic simulation of magnetic materials
//
//  Copyright (C) 2009-2012 R.F.L.Evans
//
//  Email:richard.evans@york.ac.uk
//
//  This program is free software; you can redistribute it and/or modify
//  it under the terms of the GNU General Public License as published by
//  the Free Software Foundation; either version 2 of the License, or
//  (at your option) any later version.
//
//  This program is distributed in the hope that it will be useful, but
//  WITHOUT ANY WARRANTY; without even the implied warranty of
//  MERCHANTABILITY or FITNESS FOR A PARTICULAR PURPOSE. See the GNU
//  General Public License for more details.
//
//  You should have received a copy of the GNU General Public License
//  along with this program; if not, write to the Free Software Foundation,
//  Inc., 59 Temple Place, Suite 330, Boston, MA 02111-1307 USA.
//
// ----------------------------------------------------------------------------
//
///
/// @file
/// @brief Contains vin and vout namespaces for file input.output in vampire.
///
/// @details File and screen input and output are controlled via the separate namespaces.
///
/// @section notes Implementation Notes
/// This is a list of other notes, not related to functionality but rather to implementation.
/// Also include references, formulae and other notes here.
///
/// @section License
/// Use of this code, either in source or compiled form, is subject to license from the authors.
/// Copyright \htmlonly &copy \endhtmlonly Richard Evans, 2009-2010. All Rights Reserved.
///
/// @section info File Information
/// @author  Richard Evans, rfle500@york.ac.uk
/// @version 1.0
/// @date    15/01/2010
/// @internal
///	Created:		15/01/2010
///	Revision:	  ---
///=====================================================================================
///

// Headers
#include "atoms.hpp"
#include "cells.hpp"
#include "create.hpp"
#include "dipole.hpp"
#include "errors.hpp"
#include "grains.hpp"
#include "ltmp.hpp"
#include "voronoi.hpp"
#include "material.hpp"
#include "errors.hpp"
#include "random.hpp"
#include "sim.hpp"
#include "spintorque.hpp"
#include "stats.hpp"
#include "units.hpp"
#include "vio.hpp"
#include "vmpi.hpp"

#include <algorithm>
#include <cmath>
#include <iomanip>
#include <iostream>
#include <fstream>
#include <sstream>
#include <string>

// Global output filestreams
std::ofstream zinfo;
std::ofstream zlog;
std::ofstream zmag;
std::ofstream zgrain;

#ifdef WIN_COMPILE
#include <direct.h>
#endif

void terminaltextcolor(enum textcolor color){
#ifdef WIN_COMPILE
 int fincolor=15;
 if(color==RED) fincolor=12; if(color==GREEN) fincolor=10; if(color==YELLOW) fincolor=14;
 if(color==BLUE) fincolor=9; if(color==PURPLE) fincolor=13;
 SetConsoleTextAttribute(GetStdHandle( STD_OUTPUT_HANDLE ), fincolor);
#else
  std::ostringstream fincolor;
  fincolor<< color;
   std::cout << "\033["<<fincolor.str()<<"m";
   std::cerr << "\033["<<fincolor.str()<<"m";
#endif
};

namespace vout{

   std::string zLogProgramName; /// Program Name
   std::string zLogHostName; /// Host Name
   bool        zLogInitialised=false; /// Initialised flag
   #ifdef WIN_COMPILE
      int      zLogPid; /// Process ID
   #else
      pid_t    zLogPid; /// Process ID
   #endif

   void zLogTsInit(std::string tmp){

      // Get program name and process ID
      std::string tmprev;
      int linelength = tmp.length();

      // set character triggers
      const char* key="/";	/// Word identifier

      // copy characters after last /
      for(int i=linelength-1;i>=0;i--){

         char c=tmp.at(i);

         if(c != *key){
            tmprev.push_back(c);
         }
         else break;
      }

      //reverse read into program name
      linelength=tmprev.size();
      for(int i=linelength-1;i>=0;i--){
         char c=tmprev.at(i);
         zLogProgramName.push_back(c);
      }

      // Get hostname
      char loghostname [80];
      #ifdef WIN_COMPILE
         DWORD sizelhn = sizeof ( loghostname );
         int GHS=!GetComputerName(loghostname, &sizelhn); //GetComputerName returns true when retrieves hostname
      #else
         int GHS=gethostname(loghostname, 80);
      #endif
	  terminaltextcolor(YELLOW);
      if(GHS!=0) std::cerr << "Warning: Unable to retrieve hostname for zlog file." << std::endl;
	  terminaltextcolor(WHITE);
      zLogHostName = loghostname;

      // Now get process ID
      #ifdef WIN_COMPILE
         zLogPid = _getpid();
      #else
         zLogPid = getpid();
      #endif

      // Set unique filename for log if num_procs > 1
      std::stringstream logfn;
      if(vmpi::num_processors==1) logfn << "log";
      else logfn << "log."<<vmpi::my_rank;

      // Open log filename
      std::string log_file = logfn.str();
      const char* log_filec = log_file.c_str();
      zlog.open(log_filec);

      // Mark as initialised;
      zLogInitialised=true;

      zlog << zTs() << "Logfile opened" << std::endl;

      return;
   }

}

/// @brief Function to output timestamp to stream
///
/// @section License
/// Use of this code, either in source or compiled form, is subject to license from the authors.
/// Copyright \htmlonly &copy \endhtmlonly Richard Evans, 2009-2012. All Rights Reserved.
///
/// @section Information
/// @author  Richard Evans, richard.evans@york.ac.uk
/// @version 1.0
/// @date    19/04/2012
///
/// @return TS
///
/// @internal
///	Created:		19/04/2012
///	Revision:	  ---
///=====================================================================================
///
std::string zTs(){

  std::string NullString;
  NullString="";

	if(vout::zLogInitialised==true){
		std::ostringstream Ts;

		// varibale for time
		time_t seconds;

		// get current time
		seconds = time (NULL);
		struct tm * timeinfo;
		char logtime [80];

		timeinfo = localtime ( &seconds );
		// Format time string
		strftime (logtime,80,"%Y-%m-%d %X ",timeinfo);

		Ts << logtime << vout::zLogProgramName << " [" << vout::zLogHostName << ":" << vout::zLogPid << ":"<< vmpi::my_rank << "] ";

		return Ts.str();

	}
	else{
		terminaltextcolor(RED);
		std::cerr << "Error! - zlog not initialised, exiting" << std::endl;
		// This can be recursive - vexit calls zTs()
      //err::vexit();
      // Exit manually
      std::cerr << "Fatal error: Aborting program. See log file for details." << std::endl;
	  terminaltextcolor(WHITE);
      exit(EXIT_FAILURE);
	}

	return NullString;
}

///-------------------------------------------------------
/// Function to write header information about simulation
///-------------------------------------------------------
void write_output_file_header(std::ofstream& ofile, std::vector<unsigned int>& file_output_list){

   //------------------------------------
   // Determine current time
   //------------------------------------
   time_t seconds;

   // get time now
   seconds = time (NULL);
   struct tm * timeinfo;
   char oftime [80];

   timeinfo = localtime ( &seconds );
   // format time string
   strftime (oftime,80,"%Y-%m-%d %X ",timeinfo);

   //------------------------------------
   // Determine current directory
   //------------------------------------
   char directory [256];

   #ifdef WIN_COMPILE
      _getcwd(directory, sizeof(directory));
   #else
      getcwd(directory, sizeof(directory));
   #endif

   //------------------------------------
   // Output output file header
   //------------------------------------
   ofile << "#----------------------------------------------------------------------------------------------------------------------------------------------------------" << std::endl;
   ofile << "# " << "Output file for vampire simulation" << std::endl;
   ofile << "# " << "  time       : " << oftime << "    process id : " << vout::zLogPid << std::endl;
   ofile << "# " << "  hostname   : " << vout::zLogHostName << std::endl;
   ofile << "# " << "  path       : " << directory << std::endl;
   ofile << "#----------------------------------------------------------------------------------------------------------------------------------------------------------" << std::endl;
   //ofile << "# time" << "\t" << "temperature" << "\t" <<  "|m|" << "\t" << "..." << std::endl; // to be concluded...

   return;

}

/// @namespace
/// @brief Contains variables and functions for reading in program data.
///
/// @internal
///=====================================================================================
///
namespace vin{

// Function Prototypes
//int read(string const);
int match(string const, string const, string const, string const, int const);
  int read_mat_file(std::string const, int const);
int match_create(std::string const, std::string const, std::string const, int const);
int match_dimension(std::string const, std::string const, std::string const, int const);
int match_sim(std::string const, std::string const, std::string const, int const);
int match_vout_list(std::string const, std::string const, int const, std::vector<unsigned int> &);
int match_vout_grain_list(std::string const, std::string const, int const, std::vector<unsigned int> &);
<<<<<<< HEAD
//int match_material(string const, string const, string const, int const, int const, int const);
//int match_config(string const, string const, int const);
=======
>>>>>>> 582c83bb
int match_material(string const, string const, string const, int const, int const, int const, string const, string const);
int match_config(std::string const, std::string const, std::string const, int const);

// Function to extract all variables from a string and return a vector
std::vector<double> DoublesFromString(std::string value){

	// array for storing variables
	std::vector<double> array(0);

	// set source for ss
	std::istringstream source(value);

	// double variable to store values
	double temp = 0.0;

	// string to store text
	std::string field;

	// loop over all comma separated values
	while(getline(source,field,',')){

		// convert string to ss
		std::stringstream fs(field);

		// read in variable
		fs >> temp;

		// push data value back to array
		array.push_back(temp);

	}

	// return values to calling function
	return array;

}

///
/// Function to check for correct unit type and valid variable range
///-----------------------------------------------------------------------
///
void check_for_valid_value(double& value, /// value of variable as in input file
									std::string word, /// input file keyword
									int line, /// input file line
									std::string prefix, /// input file prefix
									std::string unit, /// unit specified in input file
									std::string unit_type, /// expected unit type
									double range_min, /// acceptable minimum value for variable
									double range_max, /// acceptable maximum value for variable
									std::string input_file_type, ///input file name
									std::string range_text) /// customised text
{

	// Define test unit
	std::string test_unit_type=unit_type;

	// Define integer for unit conversion status
	int convert_status=0;

	// If no unit given, assume internal, otherwise convert to internal units
	if(unit.size() != 0) convert_status = units::convert(unit,value,test_unit_type);

	// Test for valid conversion
	if(convert_status==EXIT_FAILURE){
		terminaltextcolor(RED);
		std::cerr << "Error: Unit \'" << unit << "\' specified on line " << line << " of " << input_file_type << " file is not a valid unit." << std::endl;
		terminaltextcolor(WHITE);
		zlog << zTs() << "Error: Unit \'" << unit << "\' specified on line " << line << " of " << input_file_type << " file is not a valid unit." << std::endl;
		err::vexit();
	}

	// Test for change in unit type in case of wrong unit type
	if(unit_type!=test_unit_type){
		terminaltextcolor(RED);
		std::cerr << "Error: Unit \'" << unit << "\' of type \'" << test_unit_type << "\' specified on line " << line << " of " << input_file_type << " is invalid for parameter " << prefix << word << "."<< std::endl;
		terminaltextcolor(WHITE);
		zlog << zTs() << "Error: Unit \'" << unit << "\' of type \'" << test_unit_type << "\' specified on line " << line << " of " << input_file_type << " is invalid for parameter " << prefix << word << "."<< std::endl;
		err::vexit();
	}

	// Check for valid range
	if((fabs(value)<range_min) || (fabs(value)>range_max)){
		terminaltextcolor(RED);
		std::cerr << "Error: " << prefix << word << " on line " << line << " of " << input_file_type << " file must be in the range " << range_text << "." << std::endl;
		terminaltextcolor(WHITE);
		zlog << zTs() << "Error: " << prefix << word << " on line " << line << " of " << input_file_type << " file must be in the range " << range_text << "." << std::endl;
		err::vexit();
	}

	// Success - input is sane!
	return;

}

///
/// Function to check for valid int variable range
///-----------------------------------------------------------------------
///
void check_for_valid_int(  int& value, /// value of variable as in input file
                           std::string word, /// input file keyword
                           int line, /// input file line
                           std::string prefix, /// input file prefix
                           int range_min, /// acceptable minimum value for variable
                           int range_max, /// acceptable maximum value for variable
                           std::string input_file_type, ///input file name
                           std::string range_text) /// customised text
{

   // Check for valid range
   if((value<range_min) || (value>range_max)){
	  terminaltextcolor(RED);
      std::cerr << "Error: " << prefix << word << " on line " << line << " of " << input_file_type << " file must be in the range " << range_text << "." << std::endl;
      terminaltextcolor(WHITE);
	  zlog << zTs() << "Error: " << prefix << word << " on line " << line << " of " << input_file_type << " file must be in the range " << range_text << "." << std::endl;
      err::vexit();
   }

   // Success - input is sane!
   return;

}

///
/// Overloaded function to check for valid uint variable range
///-----------------------------------------------------------------------
///
void check_for_valid_int(  unsigned int& value, /// value of variable as in input file
                           std::string word, /// input file keyword
                           int line, /// input file line
                           std::string prefix, /// input file prefix
                           unsigned int range_min, /// acceptable minimum value for variable
                           unsigned int range_max, /// acceptable maximum value for variable
                           std::string input_file_type, ///input file name
                           std::string range_text) /// customised text
{

   // Check for valid range
   if((value<range_min) || (value>range_max)){
	  terminaltextcolor(RED);
      std::cerr << "Error: " << prefix << word << " on line " << line << " of " << input_file_type << " file must be in the range " << range_text << "." << std::endl;
      terminaltextcolor(WHITE);
	  zlog << zTs() << "Error: " << prefix << word << " on line " << line << " of " << input_file_type << " file must be in the range " << range_text << "." << std::endl;
      err::vexit();
   }

   // Success - input is sane!
   return;

}

///-----------------------------------------------------------------------
/// Function to check for valid boolean
///
/// (c) R F L Evans 2013
///
/// If input is invalid, then function will output error message and
/// program will exit from here. Otherwise returns a sanitised bool.
///
///-----------------------------------------------------------------------
bool check_for_valid_bool( std::string value, /// variable as in input file
                           std::string word, /// input file keyword
                           int line, /// input file line
                           std::string prefix, /// input file prefix
                           std::string input_file_type) ///input file name
{
   // Define string constants
   const std::string t="true";
   const std::string f="false";
   const std::string b="";

   // Check for three possible correct answers
   if(value==t) return true;
   if(value==f) return false;
   if(value==b) return true;

   // Invalid input - print error and exit
   terminaltextcolor(RED);
   std::cerr << "Error: " << prefix << word << " on line " << line << " of " << input_file_type << " file must be true or false." << std::endl;
   terminaltextcolor(WHITE);
   zlog << zTs() << "Error: " << prefix << word << " on line " << line << " of " << input_file_type << " file must be true or false." << std::endl;
   err::vexit();

   return false;
}

///
/// Function to check for correct 3-component vector and ensure length of 1
///-------------------------------------------------------------------------
///
void check_for_valid_unit_vector(std::vector<double>& u, /// unit vector
                           std::string word, /// input file keyword
                           int line, /// input file line
                           std::string prefix, /// input file prefix
                           std::string input_file_type) ///input file name
{

   // check size
   if(u.size()!=3){
	  terminaltextcolor(RED);
      std::cerr << "Error: unit-vector variable " << prefix << word << " on line " << line << " of " << input_file_type << " file must have three values." << std::endl;
      terminaltextcolor(WHITE);
	  zlog << zTs() << "Error: unit-vector variable " << prefix << word << " on line " << line << " of " << input_file_type << " file must have three values." << std::endl;
      err::vexit();
   }

   // Normalise
   double ULength=sqrt(u.at(0)*u.at(0)+u.at(1)*u.at(1)+u.at(2)*u.at(2));

   // Check for correct length unit vector
   if(ULength < 1.0e-9){
	  terminaltextcolor(RED);
      std::cerr << "Error: unit-vector variable " << prefix << word << " on line " << line << " of " << input_file_type << " file must be normalisable (possibly all zero)." << std::endl;
      terminaltextcolor(WHITE);
	  zlog << zTs() << "Error: unit-vector variable " << prefix << word << " on line " << line << " of " << input_file_type << " file must be normalisable (possibly all zero)." << std::endl;
      err::vexit();
   }
   u.at(0)/=ULength;
   u.at(1)/=ULength;
   u.at(2)/=ULength;

   // Success - input is sane!
   return;

}

///
/// Function to check for correct 3-component vector and ensure length of 1
///-------------------------------------------------------------------------
///
void check_for_valid_vector(std::vector<double>& u, /// unit vector
                           std::string word, /// input file keyword
                           int line, /// input file line
                           std::string prefix, /// input file prefix
                           std::string input_file_type) ///input file name
{

   // check size
   if(u.size()!=3){
	  terminaltextcolor(RED);
      std::cerr << "Error: vector variable " << prefix << word << " on line " << line << " of " << input_file_type << " file must have three values." << std::endl;
      terminaltextcolor(WHITE);
	  zlog << zTs() << "Error: vector variable " << prefix << word << " on line " << line << " of " << input_file_type << " file must have three values." << std::endl;
      err::vexit();
   }
   // Check for valid range
   if(fabs(u.at(0)) >1.e10){
	  terminaltextcolor(RED);
      std::cerr << "Error: first element of vector variable " << prefix << word << " on line " << line << " of " << input_file_type << " file must be between +/- 1e10." << std::endl;
      terminaltextcolor(WHITE);
	  zlog << zTs() << "Error: first element of vector variable " << prefix << word << " on line " << line << " of " << input_file_type << " file must be between +/- 1e10." << std::endl;
      err::vexit();
   }
   if(fabs(u.at(1)) >1.e10){
	  terminaltextcolor(RED);
      std::cerr << "Error: second element of vector variable " << prefix << word << " on line " << line << " of " << input_file_type << " file must be between +/- 1e10." << std::endl;
      terminaltextcolor(WHITE);
	  zlog << zTs() << "Error: second element of vector variable " << prefix << word << " on line " << line << " of " << input_file_type << " file must be between +/- 1e10." << std::endl;
      err::vexit();
   }
   if(fabs(u.at(2)) >1.e10){
	  terminaltextcolor(RED);
      std::cerr << "Error: third element of vector variable " << prefix << word << " on line " << line << " of " << input_file_type << " file must be between +/- 1e10." << std::endl;
      terminaltextcolor(WHITE);
	  zlog << zTs() << "Error: third element of vector variable " << prefix << word << " on line " << line << " of " << input_file_type << " file must be between +/- 1e10." << std::endl;
      err::vexit();
   }

   // Success - input is sane!
   return;

}
/// @brief Function to read in variables from a file.
///
/// @section License
/// Use of this code, either in source or compiled form, is subject to license from the authors.
/// Copyright \htmlonly &copy \endhtmlonly Richard Evans, 2009-2010. All Rights Reserved.
///
/// @section Information
/// @author  Richard Evans, rfle500@york.ac.uk
/// @version 1.1
/// @date    18/01/2010
///
/// @param[in] filename Name of file to be opened
/// @return EXIT_SUCCESS
///
/// @internal
///	Created:		14/01/2010
///	Revision:	  ---
///=====================================================================================
///
int read(string const filename){
	// ifstream declaration
	std::ifstream inputfile;

	// Print informative message to zlog file
	zlog << zTs() << "Opening main input file \"" << filename << "\"." << std::endl;

	// Open file read only
	inputfile.open(filename.c_str());

	// Check for opening
	if(!inputfile.is_open()){
	  terminaltextcolor(RED);
	  std::cerr << "Error opening main input file \"" << filename << "\". File does not exist!" << std::endl;
	  terminaltextcolor(WHITE);
	  zlog << zTs() << "Error: Main input file \"" << filename << "\" cannot be opened or does not exist." << std::endl;
	  zlog << zTs() << "If file exists then check file permissions to ensure it is readable by the user." << std::endl;
	  err::vexit();   // return to calling function for error checking or message
	}

        // Print informative message to zlog file
	zlog << zTs() << "Parsing system parameters from main input file." << std::endl;

	int line_counter=0;
	// Loop over all lines and pass keyword to matching function
	while (! inputfile.eof() ){
		line_counter++;
		// read in whole line
		std::string line;
		getline(inputfile,line);

		// Clear whitespace and tabs
		line.erase(remove(line.begin(), line.end(), '\t'), line.end());
		line.erase(remove(line.begin(), line.end(), ' '), line.end());

		// clear carriage return for dos formatted files
		line.erase(remove(line.begin(), line.end(), '\r'), line.end());

		// strip key,word,unit,value
		std::string key="";
		std::string word="";
		std::string value="";
		std::string unit="";

		// get size of string
		int linelength = line.length();
		int last=0;

		// set character triggers
		const char* colon=":";	// Word identifier
		const char* eq="=";		// Value identifier
		const char* exc="!";		// Unit identifier
		const char* hash="#";	// Comment identifier
		//const char* arrow=">";	// List identifier

		// Determine key by looping over characters in line
		for(int i=0;i<linelength;i++){
			char c=line.at(i);
			last=i;

			// if character is not ":" or "=" or "!" or "#" interpret as key
			if((c != *colon) && (c != *eq) && (c != *exc) && (c != *hash)){
				key.push_back(c);
			}
			else break;
		}
		const int end_key=last;

		// Determine the rest
		for(int i=end_key;i<linelength;i++){

			char c=line.at(i);
			//last=i;
				// period found - interpret as word
				if(c== *colon){
					for(int j=i+1;j<linelength;j++){
						// if character is not special add to value
						char c=line.at(j);
						if((c != *colon) && (c != *eq) && (c != *exc) && (c != *hash)){
							word.push_back(c);
						}
						// if character is special then go back to main loop
						else{
							i=j-1;
							break;
						}
					}
				}
				// equals found - interpret as value
				else if(c== *eq){
					for(int j=i+1;j<linelength;j++){
						// if character is not special add to value
						char c=line.at(j);
						if((c != *colon) && (c != *eq) && (c != *exc) && (c != *hash)){
							value.push_back(c);
						}
						// if character is special then go back to main loop
						else{
							i=j-1;
							break;
						}
					}
				}
				// exclaimation mark found - interpret as unit
				else if(c== *exc){
					for(int j=i+1;j<linelength;j++){
						// if character is not special add to value
						char c=line.at(j);
						if((c != *colon) && (c != *eq) && (c != *exc) && (c != *hash)){
							unit.push_back(c);
						}
						// if character is special then go back to main loop
						else{
							i=j-1;
							break;
						}
					}
				}
				// hash found - interpret as comment
				else if(c== *hash){
					break;
				}
				//break;
		}
		string empty="";
		if(key!=empty){
		//std::cout << "\t" << "key:  " << key << std::endl;
		//std::cout << "\t" << "word: " << word << std::endl;
		//std::cout << "\t" << "value:" << value << std::endl;
		//std::cout << "\t" << "unit: " << unit << std::endl;
		int matchcheck = match(key, word, value, unit, line_counter);
		if(matchcheck==EXIT_FAILURE){
			err::vexit();
		}
		}
	}
	// Close file
	inputfile.close();

	return EXIT_SUCCESS;
}

/// @brief Function to match keywords, variables and units to an initialisation variable.
///
/// @section License
/// Use of this code, either in source or compiled form, is subject to license from the authors.
/// Copyright \htmlonly &copy \endhtmlonly Richard Evans, 2009-2010. All Rights Reserved.
///
/// @section Information
/// @author  Richard Evans, rfle500@york.ac.uk
/// @version 1.1
/// @date    18/01/2010
///
/// @param[in] keyword Unique string variable linked to an initialisation variable
/// @param[in] value Value of keyword linked to initialisation variable
/// @return EXIT_SUCCESS
///
/// @internal
///	Created:		15/01/2010
///	Revision:	  ---
///=====================================================================================
///
int match(string const key, string const word, string const value, string const unit, int const line){
//int match(string const key, string const word, string const value, string const unit, int const line, std::ifstream& inputfile){

	std::string test;

   //-------------------------------------------------------------------
	// Call module input parameters
   //-------------------------------------------------------------------
   if(ltmp::match_input_parameter(key, word, value, unit, line)) return EXIT_SUCCESS;
   else if(dipole::match_input_parameter(key, word, value, unit, line)) return EXIT_SUCCESS;
   else if(sim::match_input_parameter(key, word, value, unit, line)) return EXIT_SUCCESS;
<<<<<<< HEAD
   else if(cells::match_input_parameter(key, word, value, unit, line)) return EXIT_SUCCESS;
=======
   else if(st::match_input_parameter(key, word, value, unit, line)) return EXIT_SUCCESS;
>>>>>>> 582c83bb
	//===================================================================
	// Test for create variables
	//===================================================================
	else
   test="create";
	if(key==test){
		int frs=vin::match_create(word, value, unit, line);
		return frs;
	}
	//===================================================================
	// Test for dimension variables
	//===================================================================
	else
	test="dimensions";
	if(key==test){
		int frs=vin::match_dimension(word, value, unit, line);
		return frs;
	}
	//===================================================================
	// Test for simulation variables
	//===================================================================
	else
	test="sim";
	if(key==test){
		int frs=vin::match_sim(word, value, unit, line);
		return frs;
	}
	//===================================================================
	// Test for data file output
	//===================================================================
	else
	test="output";
	if(key==test){
		int frs=vin::match_vout_list(word, value, line, vout::file_output_list);
		return frs;
	}
	//===================================================================
	// Test for screen output
	//===================================================================
	else
	test="screen";
	if(key==test){
		int frs=vin::match_vout_list(word, value, line, vout::screen_output_list);
		return frs;
	}
	//===================================================================
	// Test for grain output
	//===================================================================
	else
	test="grain";
	if(key==test){
		int frs=vin::match_vout_grain_list(word, value, line, vout::grain_output_list);
		return frs;
	}
	//===================================================================
	// Test for config output
	//===================================================================
	else
	test="config";
	if(key==test){
<<<<<<< HEAD
		//int frs=vin::match_config(word, value, line);
=======
>>>>>>> 582c83bb
		int frs=vin::match_config(word, value, unit, line);
		return frs;
	}
	//-------------------------------------------------------------------
	// Get material filename
	//-------------------------------------------------------------------
	else
	test="material";
	if(key==test){
		test="file";
		if(word==test){
			std::string matfile=value;
			// strip quotes
			matfile.erase(remove(matfile.begin(), matfile.end(), '\"'), matfile.end());
			test="";
			if(matfile!=test){
				//std::cout << matfile << std::endl;
			  read_mat_file(matfile,line);
				return EXIT_SUCCESS;
			}
			else{
				terminaltextcolor(RED);
				std::cerr << "Error - empty filename in control statement \'material:" << word << "\' on line " << line << " of input file" << std::endl;
				terminaltextcolor(WHITE);
				return EXIT_FAILURE;
			}
		}
		//-------------------------------------------------------------------
		// Get unit cell filename
		//-------------------------------------------------------------------
		test="unit-cell-file";
		if(word==test){
			std::string ucffile=value;
			// strip quotes
			ucffile.erase(remove(ucffile.begin(), ucffile.end(), '\"'), ucffile.end());
			test="";
			// if filename not blank set ucf file name
			if(ucffile!=test){
				//std::cout << matfile << std::endl;
				cs::unit_cell_file=ucffile;
				return EXIT_SUCCESS;
			}
			else{
				terminaltextcolor(RED);
				std::cerr << "Error - empty filename in control statement \'material:" << word << "\' on line " << line << " of input file" << std::endl;
				terminaltextcolor(WHITE);
				return EXIT_FAILURE;
			}
		}
		else{
			terminaltextcolor(RED);
			std::cerr << "Error - Unknown control statement \'material:" << word << "\' on line " << line << " of input file" << std::endl;
			terminaltextcolor(WHITE);
			return EXIT_FAILURE;
		}
	}
	else
		terminaltextcolor(RED);
		std::cerr << "Error - Unknown control statement \'" << key <<":"<< word << "\' on line " << line << " of input file" << std::endl;
		terminaltextcolor(WHITE);
		return EXIT_FAILURE;

} // end of match function

int match_create(string const word, string const value, string const unit, int const line){
   ///-------------------------------------------------------------------
   /// system_creation_flags[1] - Set system particle shape
   ///-------------------------------------------------------------------

   std::string prefix="create:";

   // cs::system_creation_flags needs refactoring for readability and bug resistance
   std::string test="full";
   if(word==test){
      cs::system_creation_flags[1]=0;
      return EXIT_SUCCESS;
   }
   else
   //-------------------------------------------------------------------
   test="cube";
   if(word==test){
      cs::system_creation_flags[1]=1;
      return EXIT_SUCCESS;
   }
   else
   //-------------------------------------------------------------------
   test="cylinder";
   if(word==test){
      cs::system_creation_flags[1]=2;
      return EXIT_SUCCESS;
   }
   else
   //-------------------------------------------------------------------
   test="ellipsoid";
   if(word==test){
      cs::system_creation_flags[1]=3;
      return EXIT_SUCCESS;
   }
   else
   //-------------------------------------------------------------------
   test="sphere";
   if(word==test){
      cs::system_creation_flags[1]=4;
      return EXIT_SUCCESS;
   }
   else
   //-------------------------------------------------------------------
   test="truncated-octahedron";
   if(word==test){
      cs::system_creation_flags[1]=5;
      return EXIT_SUCCESS;
   }
   else
   //-------------------------------------------------------------------
   test="tear-drop";
   if(word==test){
      cs::system_creation_flags[1]=6;
      return EXIT_SUCCESS;
   }
   else
   //-------------------------------------------------------------------
   // system_creation_flags[2] - Set system type
   //-------------------------------------------------------------------
   test="particle";
   if(word==test){
      cs::system_creation_flags[2]=0;
      return EXIT_SUCCESS;
   }
   else
   test="particle-array";
   if(word==test){
      cs::system_creation_flags[2]=1;
      return EXIT_SUCCESS;
   }
   else
   test="hexagonal-particle-array";
   if(word==test){
      cs::system_creation_flags[2]=2;
      return EXIT_SUCCESS;
   }
   else
   test="voronoi-film";
   if(word==test){
      cs::system_creation_flags[2]=3;
      return EXIT_SUCCESS;
   }
   //--------------------------------------------------------------------
   else
   test="voronoi-size-variance";
   if(word==test){
      double vsd=atof(value.c_str());
      check_for_valid_value(vsd, word, line, prefix, unit, "none", 0.0, 1.0,"input","0.0 - 1.0");
      create_voronoi::voronoi_sd=vsd;
      return EXIT_SUCCESS;
   }
   //--------------------------------------------------------------------
   else
   test="voronoi-row-offset";
   if(word==test){
      create_voronoi::parity=1;
      return EXIT_SUCCESS;
   }
   //--------------------------------------------------------------------
   else
   test="voronoi-random-seed";
   if(word==test){
      int vs=atoi(value.c_str());
      check_for_valid_int(vs, word, line, prefix, 0, 2000000000,"input","0 - 2,000,000,000");
      mtrandom::voronoi_seed=vs;
         return EXIT_SUCCESS;
   }
   else
   test="voronoi-rounded-grains";
   if(word==test){
      create_voronoi::rounded=true;
      return EXIT_SUCCESS;
   }
   else
   //-------------------------------------------------------------------
   test="voronoi-rounded-grains-area";
   if(word==test){
      double vsd=atof(value.c_str());
      check_for_valid_value(vsd, word, line, prefix, unit, "none", 0.0, 1.0,"input","0.0 - 1.0");
      create_voronoi::area_cutoff=vsd;
      return EXIT_SUCCESS;
   }
   else
   //-------------------------------------------------------------------
   test="particle-centre-offset"; //parity
   if(word==test){
      cs::particle_creation_parity=1;
      return EXIT_SUCCESS;
   }
   //--------------------------------------------------------------------
   else
   test="crystal-structure";
   if(word==test){
      // Strip quotes
      std::string cs=value;
      cs.erase(remove(cs.begin(), cs.end(), '\"'), cs.end());
      cs::crystal_structure=cs;
      return EXIT_SUCCESS;
   }
   //--------------------------------------------------------------------
   else
   test="single-spin";
   if(word==test){
      cs::single_spin=true;
      return EXIT_SUCCESS;
   }
   //--------------------------------------------------------------------
   else
   test="periodic-boundaries-x";
   if(word==test){
      cs::pbc[0]=true;
      return EXIT_SUCCESS;
   }
   //--------------------------------------------------------------------
   else
   test="periodic-boundaries-y";
   if(word==test){
      cs::pbc[1]=true;
      return EXIT_SUCCESS;
   }
   //--------------------------------------------------------------------
   else
   test="periodic-boundaries-z";
   if(word==test){
      cs::pbc[2]=true;
      return EXIT_SUCCESS;
   }
   //--------------------------------------------------------------------
   else
   test="select-material-by-height";
   if(word==test){
      cs::SelectMaterialByZHeight=true; // default
      // also check for value
      std::string VFalse="false";
      if(value==VFalse){
         cs::SelectMaterialByZHeight=false;
      }
      return EXIT_SUCCESS;
   }
   //--------------------------------------------------------------------
   else
   test="select-material-by-geometry";
   if(word==test){
      cs::SelectMaterialByGeometry=true; // default
      // also check for value
      std::string VFalse="false";
      if(value==VFalse){
         cs::SelectMaterialByGeometry=false;
      }
      return EXIT_SUCCESS;
   }
   //--------------------------------------------------------------------
   test="fill-core-shell-particles";
   if(word==test){
      cs::fill_core_shell=true; // default
      // also check for value
      std::string VFalse="false";
      if(value==VFalse){
         cs::fill_core_shell=false;
      }
      return EXIT_SUCCESS;
   }
   //--------------------------------------------------------------------
   test="interfacial-roughness";
   if(word==test){
      cs::interfacial_roughness=true; // default
      // also check for value
      std::string VFalse="false";
      if(value==VFalse){
         cs::interfacial_roughness=false;
      }
      return EXIT_SUCCESS;
   }
   //--------------------------------------------------------------------
   test="material-interfacial-roughness";
   if(word==test){
      cs::interfacial_roughness_local_height_field=true; // default
      // also check for value
      std::string VFalse="false";
      if(value==VFalse){
         cs::interfacial_roughness_local_height_field=false;
      }
      return EXIT_SUCCESS;
   }
   //--------------------------------------------------------------------
   test="interfacial-roughness-random-seed";
   if(word==test){
      unsigned int vs=atoi(value.c_str());
      cs::interfacial_roughness_random_seed=vs;
      return EXIT_SUCCESS;
   }
   //--------------------------------------------------------------------
   test="interfacial-roughness-number-of-seed-points";
   if(word==test){
      int sc=atoi(value.c_str());
      check_for_valid_int(sc, word, line, prefix, 0, 100000,"input","0 - 100,000");
      cs::interfacial_roughness_seed_count=sc;
      return EXIT_SUCCESS;
   }
   //--------------------------------------------------------------------
   test="interfacial-roughness-type";
   if(word==test){
      std::string loctest="peaks";
      if(value==loctest){
         cs::interfacial_roughness_type=1;
         return EXIT_SUCCESS;
      }
      else
      loctest="troughs";
      if(value==loctest){
         cs::interfacial_roughness_type=-1;
         return EXIT_SUCCESS;
      }
      else{
         cs::interfacial_roughness_type=0;
         return EXIT_SUCCESS;
      }
   }
   //--------------------------------------------------------------------
   test="interfacial-roughness-seed-radius";
   if(word==test){
      double irsr=atof(value.c_str());
      // Test for valid range
      check_for_valid_value(irsr, word, line, prefix, unit, "length", 0.0, 10000.0,"input","0.0 - 1 micrometre");
      cs::interfacial_roughness_mean_seed_radius=irsr;
      return EXIT_SUCCESS;
   }
   //--------------------------------------------------------------------
   test="interfacial-roughness-seed-radius-variance";
   if(word==test){
      double irsrv=atof(value.c_str());
      // Test for valid range
      check_for_valid_value(irsrv, word, line, prefix, unit, "none", 0.0, 1.0,"input","0.0 - 1.0");
      cs::interfacial_roughness_seed_radius_variance=irsrv;
      return EXIT_SUCCESS;
   }
   //--------------------------------------------------------------------
   test="interfacial-roughness-mean-height";
   if(word==test){
      double irmh=atof(value.c_str());
      // Test for valid range
      check_for_valid_value(irmh, word, line, prefix, unit, "length", 0.1, 100.0,"input","0.1 Angstroms - 10 nanometres");
      cs::interfacial_roughness_mean_seed_height=irmh;
      return EXIT_SUCCESS;
   }
   //--------------------------------------------------------------------
   test="interfacial-roughness-maximum-height";
   if(word==test){
      double shm=atof(value.c_str());
      // Test for valid range
      check_for_valid_value(shm, word, line, prefix, unit, "length", 0.1, 100.0,"input","0.1 Angstroms - 10 nanometres");
      cs::interfacial_roughness_seed_height_max=shm;
      return EXIT_SUCCESS;
   }
   //--------------------------------------------------------------------
   test="interfacial-roughness-height-field-resolution";
   if(word==test){
      double irhfr=atof(value.c_str());
      // Test for valid range
      check_for_valid_value(irhfr, word, line, prefix, unit, "length", 0.1, 100.0,"input","0.1 Angstroms - 10 nanometres");
      cs::interfacial_roughness_height_field_resolution=irhfr;
      return EXIT_SUCCESS;
   }
   //--------------------------------------------------------------------
   test="multilayers";
   if(word==test){
      int nmul=atoi(value.c_str());
      // Test for valid range
      check_for_valid_int(nmul, word, line, prefix, 1, 100,"input","1 - 100, specifying the number of multilayers to be generated");
      cs::multilayers = true;
      cs::num_multilayers = nmul;
      return EXIT_SUCCESS;
   }
   //--------------------------------------------------------------------
   test="height-categorization";
   if(word==test){
      // Test for different options
      test="default";
      if(value==test){
         // do nothing
         return EXIT_SUCCESS;
      }
      test="multilayers";
      if(value==test){
         cs::multilayer_height_category = true;
         return EXIT_SUCCESS;
      }
      else{
         terminaltextcolor(RED);
         std::cerr << "Error - value for \'create:" << word << "\' must be one of:" << std::endl;
         std::cerr << "\t\"default\"" << std::endl;
         std::cerr << "\t\"multilayers\"" << std::endl;
         zlog << zTs() << "Error - value for \'create:" << word << "\' must be one of:" << std::endl;
         zlog << zTs() << "\t\"default\"" << std::endl;
         zlog << zTs() << "\t\"multilayers\"" << std::endl;
         terminaltextcolor(WHITE);
         err::vexit();
      }
   }
   //--------------------------------------------------------------------
   // keyword not found
   //--------------------------------------------------------------------
   else{
	  terminaltextcolor(RED);
      std::cerr << "Error - Unknown control statement \'create:" << word << "\' on line " << line << " of input file" << std::endl;
      terminaltextcolor(WHITE);
	  return EXIT_FAILURE;
   }

   return EXIT_SUCCESS;
}

int match_dimension(string const word, string const value, string const unit, int const line){
   //-------------------------------------------------------------------
   // System dimension variables
   //-------------------------------------------------------------------
   std::string prefix="dimensions:";

   std::string test="unit-cell-size";
   if(word==test){
      double a=atof(value.c_str());
      check_for_valid_value(a, word, line, prefix, unit, "length", 0.1, 1.0e7,"input","0.1 Angstroms - 1 millimetre");
      cs::unit_cell_size[0]=a;
      cs::unit_cell_size[1]=a;
      cs::unit_cell_size[2]=a;
      return EXIT_SUCCESS;
   }
   else
   //--------------------------------------------------------------------
   test="unit-cell-size-x";
   if(word==test){
      double ax=atof(value.c_str());
      check_for_valid_value(ax, word, line, prefix, unit, "length", 0.1, 1.0e7,"input","0.1 Angstroms - 1 millimetre");
      cs::unit_cell_size[0]=ax;
      return EXIT_SUCCESS;
   }
   else
   //--------------------------------------------------------------------
   test="unit-cell-size-y";
   if(word==test){
      double ay=atof(value.c_str());
      check_for_valid_value(ay, word, line, prefix, unit, "length", 0.1, 1.0e7,"input","0.1 Angstroms - 1 millimetre");
      cs::unit_cell_size[1]=ay;
      return EXIT_SUCCESS;
   }
   else
   //--------------------------------------------------------------------
   test="unit-cell-size-z";
   if(word==test){
      double az=atof(value.c_str());
      check_for_valid_value(az, word, line, prefix, unit, "length", 0.1, 1.0e7,"input","0.1 Angstroms - 1 millimetre");
      cs::unit_cell_size[2]=az;
      return EXIT_SUCCESS;
   }
   else
   //--------------------------------------------------------------------
   test="system-size";
   if(word==test){
      double d=atof(value.c_str());
      check_for_valid_value(d, word, line, prefix, unit, "length", 0.1, 1.0e7,"input","0.1 Angstroms - 1 millimetre");
      cs::system_dimensions[0]=d;
      cs::system_dimensions[1]=d;
      cs::system_dimensions[2]=d;
      return EXIT_SUCCESS;
   }
   else
   //--------------------------------------------------------------------
   test="system-size-x";
   if(word==test){
      double dx=atof(value.c_str());
      check_for_valid_value(dx, word, line, prefix, unit, "length", 0.1, 1.0e7,"input","0.1 Angstroms - 1 millimetre");
      cs::system_dimensions[0]=dx;
      return EXIT_SUCCESS;
   }
   else
   //--------------------------------------------------------------------
   test="system-size-y";
   if(word==test){
      double dy=atof(value.c_str());
      check_for_valid_value(dy, word, line, prefix, unit, "length", 0.1, 1.0e7,"input","0.1 Angstroms - 1 millimetre");
      cs::system_dimensions[1]=dy;
      return EXIT_SUCCESS;
   }
   else
   //--------------------------------------------------------------------
   test="system-size-z";
   if(word==test){
      double dz=atof(value.c_str());
      check_for_valid_value(dz, word, line, prefix, unit, "length", 0.1, 1.0e7,"input","0.1 Angstroms - 1 millimetre");
      cs::system_dimensions[2]=dz;
      return EXIT_SUCCESS;
   }
   else
   //--------------------------------------------------------------------
   test="particle-size";
   if(word==test){
      double psize=atof(value.c_str());
      check_for_valid_value(psize, word, line, prefix, unit, "length", 0.1, 1.0e7,"input","0.1 Angstroms - 1 millimetre");
      cs::particle_scale=psize;
      return EXIT_SUCCESS;
   }
   else
   //--------------------------------------------------------------------
   test="particle-spacing";
   if(word==test){
      double pspacing=atof(value.c_str());
      check_for_valid_value(pspacing, word, line, prefix, unit, "length", 0.1, 1.0e7,"input","0.1 Angstroms - 1 millimetre");
      cs::particle_spacing=pspacing;
      return EXIT_SUCCESS;
   }
   else
   //--------------------------------------------------------------------
   test="particle-shape-factor-x";
   if(word==test){
      double sfx=atof(value.c_str());
      check_for_valid_value(sfx, word, line, prefix, unit, "none", 0.001, 2.0,"input","0.001 - 2.0");
      cs::particle_shape_factor_x=sfx;
      return EXIT_SUCCESS;
   }
   else
   //--------------------------------------------------------------------
   test="particle-shape-factor-y";
   if(word==test){
      double sfy=atof(value.c_str());
      check_for_valid_value(sfy, word, line, prefix, unit, "none", 0.001, 2.0,"input","0.001 - 2.0");
      cs::particle_shape_factor_y=sfy;
      return EXIT_SUCCESS;
   }
   else
   //--------------------------------------------------------------------
   test="particle-shape-factor-z";
   if(word==test){
      double sfz=atof(value.c_str());
      check_for_valid_value(sfz, word, line, prefix, unit, "none", 0.001, 2.0,"input","0.001 - 2.0");
      cs::particle_shape_factor_z=sfz;
      return EXIT_SUCCESS;
   }
   else
   //--------------------------------------------------------------------
   test="particle-array-offset-x";
   if(word==test){
      double paox=atof(value.c_str());
      check_for_valid_value(paox, word, line, prefix, unit, "length", 0.0, 1.0e7,"input","0.0 - 1.0 millimetre");
      cs::particle_array_offset_x=paox;
      return EXIT_SUCCESS;
   }
   else
   //--------------------------------------------------------------------
   test="particle-array-offset-y";
   if(word==test){
      double paoy=atof(value.c_str());
      check_for_valid_value(paoy, word, line, prefix, unit, "length", 0.0, 1.0e7,"input","0.0 - 1.0 millimetre");
      cs::particle_array_offset_y=paoy;
      return EXIT_SUCCESS;
   }
   //--------------------------------------------------------------------
   else{
	  terminaltextcolor(RED);
      std::cerr << "Error - Unknown control statement \'dimensions:"<< word << "\' on line " << line << " of input file" << std::endl;
      terminaltextcolor(WHITE);
	  return EXIT_FAILURE;
   }

   return EXIT_SUCCESS;
}

int match_sim(string const word, string const value, string const unit, int const line){

   std::string prefix="sim:";

   //-------------------------------------------------------------------
   // System simulation variables
   //-------------------------------------------------------------------
   std::string test="integrator";
   if(word==test){
      test="llg-heun";
      if(value==test){
         sim::integrator=0;
         return EXIT_SUCCESS;
      }
      test="monte-carlo";
      if(value==test){
         sim::integrator=1;
         return EXIT_SUCCESS;
      }
      test="llg-midpoint";
      if(value==test){
         sim::integrator=2;
         return EXIT_SUCCESS;
      }
      test="constrained-monte-carlo";
      if(value==test){
         sim::integrator=3;
         return EXIT_SUCCESS;
      }
      test="hybrid-constrained-monte-carlo";
      if(value==test){
         sim::integrator=4;
         return EXIT_SUCCESS;
      }
      else{
		 terminaltextcolor(RED);
         std::cerr << "Error - value for \'sim:" << word << "\' must be one of:" << std::endl;
         std::cerr << "\t\"llg-heun\"" << std::endl;
         std::cerr << "\t\"llg-midpoint\"" << std::endl;
         std::cerr << "\t\"monte-carlo\"" << std::endl;
         std::cerr << "\t\"constrained-monte-carlo\"" << std::endl;
		 terminaltextcolor(WHITE);
         err::vexit();
      }
   }
   //-------------------------------------------------------------------
   test="program";
   if(word==test){
      test="benchmark";
      if(value==test){
         sim::program=0;
         return EXIT_SUCCESS;
      }
      test="time-series";
      if(value==test){
         sim::program=1;
         return EXIT_SUCCESS;
      }
      test="hysteresis-loop";
      if(value==test){
         sim::program=2;
         return EXIT_SUCCESS;
      }
      test="static-hysteresis-loop";
      if(value==test){
         sim::program=3;
         return EXIT_SUCCESS;
      }
      test="curie-temperature";
      if(value==test){
         sim::program=4;
         return EXIT_SUCCESS;
      }
      test="field-cool";
      if(value==test){
         sim::program=5;
         return EXIT_SUCCESS;
      }
      test="laser-pulse";
      if(value==test){
         sim::program=6;
         return EXIT_SUCCESS;
      }
      test="hamr-simulation";
      if(value==test){
         sim::program=7;
         return EXIT_SUCCESS;
      }
      test="cmc-anisotropy";
      if(value==test){
         sim::program=8;
         return EXIT_SUCCESS;
      }
      test="hybrid-cmc";
      if(value==test){
         sim::program=9;
         return EXIT_SUCCESS;
      }
      test="reverse-hybrid-cmc";
      if(value==test){
         sim::program=10;
         return EXIT_SUCCESS;
      }
      test="LaGrange-Multiplier";
      if(value==test){
         sim::program=11;
         return EXIT_SUCCESS;
      }
      test="partial-hysteresis-loop";
      if(value==test){
         sim::program=12;
         return EXIT_SUCCESS;
      }
      test="localised-temperature-pulse";
      if(value==test){
         sim::program=13;
         return EXIT_SUCCESS;
      }
      test="effective-damping";
      if(value==test){
         sim::program=14;
         return EXIT_SUCCESS;
      }
      test="fmr";
      if(value==test){
         sim::program=15;
         return EXIT_SUCCESS;
      }
      test="diagnostic-boltzmann";
      if(value==test){
         sim::program=50;
         return EXIT_SUCCESS;
      }
      else{
		 terminaltextcolor(RED);
         std::cerr << "Error - value for \'sim:" << word << "\' must be one of:" << std::endl;
         std::cerr << "\t\"benchmark\"" << std::endl;
         std::cerr << "\t\"time-series\"" << std::endl;
         std::cerr << "\t\"hysteresis-loop\"" << std::endl;
         std::cerr << "\t\"static-hysteresis-loop\"" << std::endl;
         std::cerr << "\t\"curie-temperature\"" << std::endl;
         std::cerr << "\t\"field-cool\"" << std::endl;
         std::cerr << "\t\"laser-pulse\"" << std::endl;
         std::cerr << "\t\"cmc-anisotropy\"" << std::endl;
         std::cerr << "\t\"hybrid-cmc\"" << std::endl;
         std::cerr << "\t\"reverse-hybrid-cmc\"" << std::endl;
         std::cerr << "\t\"localised-temperature-pulse\"" << std::endl;
         terminaltextcolor(WHITE);
		 err::vexit();
      }
   }
   //-------------------------------------------------------------------
   test="enable-fmr-field";
   if(word==test){
      sim::hamiltonian_simulation_flags[5]=1;
      return EXIT_SUCCESS;
   }
   //-------------------------------------------------------------------
   test="enable-surface-anisotropy";
   if(word==test){
      sim::surface_anisotropy=true;
      return EXIT_SUCCESS;
   }
   //-------------------------------------------------------------------
   test="surface-anisotropy-threshold";
   if(word==test){
      // test for native keyword
      test="native";
      if(value==test){
         sim::NativeSurfaceAnisotropyThreshold=true;
         return EXIT_SUCCESS;
      }
      int sat=atoi(value.c_str());
      // Test for valid range
      check_for_valid_int(sat, word, line, prefix, 0, 1000000000,"input","0 - 1,000,000,000");
      sim::surface_anisotropy_threshold=sat;
      return EXIT_SUCCESS;
   }
   //-------------------------------------------------------------------
   test="surface-anisotropy-nearest-neighbour-range";
   if(word==test){
      // Test for valid range
      double r=atof(value.c_str());
      check_for_valid_value(r, word, line, prefix, unit, "length", 0.0, 1.0e9,"input","0.0 - 1,000,000,000");
      sim::nearest_neighbour_distance=r;
      return EXIT_SUCCESS;
   }
   //-------------------------------------------------------------------
   test="time-step";
   if(word==test){
      double dt=atof(value.c_str());
      check_for_valid_value(dt, word, line, prefix, unit, "time", 1.0e-20, 1.0e-6,"input","0.01 attosecond - 1 picosecond");
      mp::dt_SI=dt;
      return EXIT_SUCCESS;
   }
   //--------------------------------------------------------------------
   test="total-time-steps";
   if(word==test){
      int tt=atoi(value.c_str());
      check_for_valid_int(tt, word, line, prefix, 0, 2000000000,"input","0 - 2,000,000,000");
      sim::total_time=tt;
      return EXIT_SUCCESS;
   }
   //--------------------------------------------------------------------
   test="loop-time-steps";
   if(word==test){
      int tt=atoi(value.c_str());
      check_for_valid_int(tt, word, line, prefix, 0, 2000000000,"input","0 - 2,000,000,000");
      sim::loop_time=tt;
      return EXIT_SUCCESS;
   }
   //--------------------------------------------------------------------
   test="partial-time-steps";
   if(word==test){
      int tt=atoi(value.c_str());
      check_for_valid_int(tt, word, line, prefix, 0, 2000000000,"input","0 - 2,000,000,000");
      terminaltextcolor(YELLOW);
      std::cout << "Warning: Keyword \'partial-time-steps\' is deprecated and may be removed in a future release. Please use \'time-steps-increment\' instead." << std::endl;
      terminaltextcolor(WHITE);
	  sim::partial_time=tt;
      return EXIT_SUCCESS;
   }
   //--------------------------------------------------------------------
   test="time-steps-increment";
   if(word==test){
      int tt=atoi(value.c_str());
      check_for_valid_int(tt, word, line, prefix, 0, 2000000000,"input","0 - 2,000,000,000");
      sim::partial_time=tt;
      return EXIT_SUCCESS;
   }
   //--------------------------------------------------------------------
   test="equilibration-time-steps";
   if(word==test){
      int tt=atoi(value.c_str());
      check_for_valid_int(tt, word, line, prefix, 0, 2000000000,"input","0 - 2,000,000,000");
      sim::equilibration_time=tt;
      return EXIT_SUCCESS;
   }
   //--------------------------------------------------------------------
   test="simulation-cycles";
   if(word==test){
      int r=atoi(value.c_str());
      check_for_valid_int(r, word, line, prefix, 0, 2000000000,"input","0 - 2,000,000,000");
      sim::runs=r;
      return EXIT_SUCCESS;
   }
   //--------------------------------------------------------------------
   test="maximum-temperature";
   if(word==test){
      double T=atof(value.c_str());
      check_for_valid_value(T, word, line, prefix, unit, "none", 0.0, 1.0e6,"input","0.0 - 1,000,000 K");
      sim::Tmax=T;
      return EXIT_SUCCESS;
   }
   //--------------------------------------------------------------------
   test="minimum-temperature";
   if(word==test){
      double T=atof(value.c_str());
      check_for_valid_value(T, word, line, prefix, unit, "none", 0.0, 1.0e6,"input","0.0 - 1,000,000 K");
      sim::Tmin=T;
      return EXIT_SUCCESS;
   }
   //--------------------------------------------------------------------
   test="equilibration-temperature";
   if(word==test){
      double T=atof(value.c_str());
      check_for_valid_value(T, word, line, prefix, unit, "none", 0.0, 1.0e6,"input","0.0 - 1,000,000 K");
      sim::Teq=T;
      return EXIT_SUCCESS;
   }
   //--------------------------------------------------------------------
   test="temperature";
   if(word==test){
      double T=atof(value.c_str());
      check_for_valid_value(T, word, line, prefix, unit, "none", 0.0, 1.0e6,"input","0.0 - 1,000,000 K");
      sim::temperature=T;
      return EXIT_SUCCESS;
   }
   //--------------------------------------------------------------------
   test="temperature-increment";
   if(word==test){
      double T=atof(value.c_str());
      check_for_valid_value(T, word, line, prefix, unit, "none", 0.0, 1.0e6,"input","0.0 - 1,000,000 K");
      sim::delta_temperature=T;
      return EXIT_SUCCESS;
   }
   //--------------------------------------------------------------------
   test="cooling-time";
   if(word==test){
      double T=atof(value.c_str());
      check_for_valid_value(T, word, line, prefix, unit, "time", 1.0e-18, 1.0,"input","1 attosecond - 1 s");
      sim::cooling_time=T;
      return EXIT_SUCCESS;
   }
   //--------------------------------------------------------------------
   test="laser-pulse-temporal-profile";
   if(word==test){
      test="square";
      if(value==test){
         sim::pump_function=square;
         return EXIT_SUCCESS;
      }
      test="two-temperature";
      if(value==test){
         sim::pump_function=two_temperature;
         return EXIT_SUCCESS;
      }
      test="double-pulse-two-temperature";
      if(value==test){
         sim::pump_function=double_pump_two_temperature;
         return EXIT_SUCCESS;
      }
      test="double-pulse-square";
      if(value==test){
         sim::pump_function=double_pump_square;
         return EXIT_SUCCESS;
      }
      else{
		 terminaltextcolor(RED);
         std::cerr << "Error - value for \'sim:" << word << "\' must be one of:" << std::endl;
         std::cerr << "\t\"square\"" << std::endl;
         std::cerr << "\t\"double-pulse-square\"" << std::endl;
         std::cerr << "\t\"two-temperature\"" << std::endl;
         std::cerr << "\t\"double-pulse-two-temperature\"" << std::endl;
		 terminaltextcolor(WHITE);
         err::vexit();
      }
   }
   //--------------------------------------------------------------------
   test="laser-pulse-time";
   if(word==test){
      double pt=atof(value.c_str());
      check_for_valid_value(pt, word, line, prefix, unit, "time", 1.0e-18, 1.0,"input","1 attosecond - 1 s");
      sim::pump_time=pt;
      return EXIT_SUCCESS;
   }
   //--------------------------------------------------------------------
   test="laser-pulse-power";
   if(word==test){
      double pp=atof(value.c_str());
      check_for_valid_value(pp, word, line, prefix, unit, "none", 0.0, 1.0e40,"input","0.0 - 1.0E40");
      sim::pump_power=pp;
      return EXIT_SUCCESS;
   }
   //--------------------------------------------------------------------
   test="second-laser-pulse-time";
   if(word==test){
      double pt=atof(value.c_str());
      check_for_valid_value(pt, word, line, prefix, unit, "time", 1.0e-18, 1.0,"input","1 attosecond - 1 s");
      sim::double_pump_time=pt;
      return EXIT_SUCCESS;
   }
   //--------------------------------------------------------------------
   test="second-laser-pulse-power";
   if(word==test){
      double pp=atof(value.c_str());
      check_for_valid_value(pp, word, line, prefix, unit, "none", 0.0, 1.0e40,"input","0.0 - 1.0E40");
      sim::double_pump_power=pp;
      return EXIT_SUCCESS;
   }
   //--------------------------------------------------------------------
   test="second-laser-pulse-maximum-temperature";
   if(word==test){
      double T=atof(value.c_str());
      check_for_valid_value(T, word, line, prefix, unit, "none", 0.0, 1.0e6,"input","0.0 - 1,000,000 K");
      sim::double_pump_Tmax=T;
      return EXIT_SUCCESS;
   }
   //--------------------------------------------------------------------
   test="second-laser-pulse-delay-time";
   if(word==test){
      double pd=atof(value.c_str());
      check_for_valid_value(pd, word, line, prefix, unit, "time", 0.0, 1.0,"input","0 - 1 s");
      sim::double_pump_delay=pd;
      return EXIT_SUCCESS;
   }
   //--------------------------------------------------------------------
   test="two-temperature-heat-sink-coupling";
   if(word==test){
      double hscc=atof(value.c_str());
      check_for_valid_value(hscc, word, line, prefix, unit, "none", 0.0, 1.0e40,"input","0.0 - 1.0E40");
      sim::HeatSinkCouplingConstant=hscc;
      return EXIT_SUCCESS;
   }
   //--------------------------------------------------------------------
   test="two-temperature-electron-heat-capacity";
   if(word==test){
      double hscc=atof(value.c_str());
      check_for_valid_value(hscc, word, line, prefix, unit, "none", 0.0, 1.0e40,"input","0.0 - 1.0E40");
      sim::TTCe=hscc;
      return EXIT_SUCCESS;
   }
   //--------------------------------------------------------------------
   test="two-temperature-phonon-heat-capacity";
   if(word==test){
      double hscc=atof(value.c_str());
      check_for_valid_value(hscc, word, line, prefix, unit, "none", 0.0, 1.0e40,"input","0.0 - 1.0E40");
      sim::TTCl=hscc;
      return EXIT_SUCCESS;
   }
   //--------------------------------------------------------------------
   test="two-temperature-electron-phonon-coupling";
   if(word==test){
      double hscc=atof(value.c_str());
      check_for_valid_value(hscc, word, line, prefix, unit, "none", 0.0, 1.0e40,"input","0.0 - 1.0E40");
      sim::TTG=hscc;
      return EXIT_SUCCESS;
   }
   //--------------------------------------------------------------------
   test="cooling-function";
   if(word==test){
      test="exponential";
      if(value==test){
         sim::cooling_function_flag=0;
         return EXIT_SUCCESS;
      }
      test="gaussian";
      if(value==test){
         sim::cooling_function_flag=1;
         return EXIT_SUCCESS;
      }
      test="double-gaussian";
      if(value==test){
         sim::cooling_function_flag=2;
         return EXIT_SUCCESS;
      }
      test="linear";
      if(value==test){
         sim::cooling_function_flag=3;
         return EXIT_SUCCESS;
      }
      else{
		 terminaltextcolor(RED);
         std::cerr << "Error - value for \'sim:" << word << "\' must be one of:" << std::endl;
         std::cerr << "\t\"exponential\"" << std::endl;
         std::cerr << "\t\"gaussian\"" << std::endl;
         std::cerr << "\t\"double-gaussian\"" << std::endl;
         std::cerr << "\t\"linear\"" << std::endl;
		 terminaltextcolor(WHITE);
         err::vexit();
      }
   }
   //--------------------------------------------------------------------
   test="applied-field-strength";
   if(word==test){
      double H=atof(value.c_str());
      check_for_valid_value(H, word, line, prefix, unit, "field", -1.e4, 1.0e4,"input","+/- 10,000 T");
      sim::H_applied=H;
      return EXIT_SUCCESS;
   }
   //--------------------------------------------------------------------
   test="minimum-applied-field-strength";
   if(word==test){
      double H=atof(value.c_str());
      check_for_valid_value(H, word, line, prefix, unit, "field", 0.0, 1.0e3,"input","0 - 1,000 T");
      sim::Hmin=H;
      return EXIT_SUCCESS;
   }
   //--------------------------------------------------------------------
   test="maximum-applied-field-strength";
   if(word==test){
      double H=atof(value.c_str());
      check_for_valid_value(H, word, line, prefix, unit, "field", 0.0, 1.0e3,"input","0 - 1,000 T");
      sim::Hmax=H;
      return EXIT_SUCCESS;
   }
   //--------------------------------------------------------------------
   test="equilibration-applied-field-strength";
   if(word==test){
      double H=atof(value.c_str());
      check_for_valid_value(H, word, line, prefix, unit, "field", 0.0, 1.0e3,"input","0 - 1,000 T");
      sim::Heq=H;
      return EXIT_SUCCESS;
   }
   //--------------------------------------------------------------------
   test="applied-field-strength-increment";
   if(word==test){
      double H=atof(value.c_str());
      check_for_valid_value(H, word, line, prefix, unit, "field", 1.0e-6, 1.0e3,"input","1 uT - 1,000 T");
      sim::Hinc=H;
      return EXIT_SUCCESS;
   }
   //--------------------------------------------------------------------
   test="applied-field-angle-theta";
   if(word==test){
      double angle=atof(value.c_str());
      check_for_valid_value(angle, word, line, prefix, unit, "none", 0.0, 360.0,"input","0.0 - 360.0 degrees");
      sim::applied_field_angle_theta=angle;
      sim::applied_field_set_by_angle=true;
      return EXIT_SUCCESS;
   }
   //--------------------------------------------------------------------
   test="applied-field-angle-phi";
   if(word==test){
      double angle=atof(value.c_str());
      check_for_valid_value(angle, word, line, prefix, unit, "none", 0.0, 360.0,"input","0.0 - 360.0 degrees");
      sim::applied_field_angle_phi=angle;
      sim::applied_field_set_by_angle=true;
      return EXIT_SUCCESS;
   }
   //--------------------------------------------------------------------
   test="applied-field-unit-vector";
   if(word==test){
      std::vector<double> u(3);
      u=DoublesFromString(value);
      check_for_valid_unit_vector(u, word, line, prefix, "input");
      sim::H_vec[0]=u.at(0);
      sim::H_vec[1]=u.at(1);
      sim::H_vec[2]=u.at(2);
      sim::applied_field_set_by_angle=false;
      return EXIT_SUCCESS;
   }
   //--------------------------------------------------------------------
   test="demagnetisation-factor";
   if(word==test){
      std::vector<double> u(3);
      u=DoublesFromString(value);
      check_for_valid_vector(u, word, line, prefix, "input");
      // Extra check for demagnetisation-factor Nx+Ny+Nz=1
      double sum=u.at(0)+u.at(1)+u.at(2);
      if(fabs(1.0-sum)>1.e-4){
		 terminaltextcolor(RED);
         std::cerr << "Error: sum of all elements of variable " << prefix << word << " on line " << line << " of input file must equal 1." << std::endl;
         terminaltextcolor(WHITE);
		 zlog << zTs() << "Error: sum of all elements of variable " << prefix << word << " on line " << line << " of input file must equal 1." << std::endl;
         err::vexit();
      }
      sim::demag_factor[0]=u.at(0);
      sim::demag_factor[1]=u.at(1);
      sim::demag_factor[2]=u.at(2);
      sim::ext_demag=true;
      // force calculation of system magnetization
      stats::calculate_system_magnetization=true;
      return EXIT_SUCCESS;
   }
   //-------------------------------------------------------------------
   test="mpi-mode";
   if(word==test){
      test="geometric-decomposition";
      if(value==test){
         vmpi::mpi_mode=0;
         return EXIT_SUCCESS;
      }
      test="replicated-data";
      if(value==test){
         vmpi::mpi_mode=1;
         vmpi::replicated_data_staged=false;
         return EXIT_SUCCESS;
      }
      test="replicated-data-staged";
      if(value==test){
         vmpi::mpi_mode=1;
         vmpi::replicated_data_staged=true;
         return EXIT_SUCCESS;
      }
      else{
		 terminaltextcolor(RED);
         std::cerr << "Error - value for \'sim:" << word << "\' must be one of:" << std::endl;
         std::cerr << "\t\"geometric-decomposition\"" << std::endl;
         std::cerr << "\t\"replicated-data\"" << std::endl;
         std::cerr << "\t\"replicated-data-staged\"" << std::endl;
		 terminaltextcolor(WHITE);
         err::vexit();
      }
   }
   //--------------------------------------------------------------------
   test="mpi-ppn";
   if(word==test){
      int ppn=atoi(value.c_str());
      check_for_valid_int(ppn, word, line, prefix, 1, 1024,"input","1 - 1024");
      vmpi::ppn=ppn;
      return EXIT_SUCCESS;
   }
   //--------------------------------------------------------------------
   test="integrator-random-seed";
   if(word==test){
      int is=atoi(value.c_str());
      check_for_valid_int(is, word, line, prefix, 0, 2000000000,"input","0 - 2,000,000,000");
      mtrandom::integration_seed=is;
      return EXIT_SUCCESS;
   }
   //--------------------------------------------------------------------
   test="constraint-rotation-update";
   if(word==test){
      sim::constraint_rotation=true;
      return EXIT_SUCCESS;
   }
   //--------------------------------------------------------------------
   test="constraint-angle-theta";
   if(word==test){
      double angle=atof(value.c_str());
      check_for_valid_value(angle, word, line, prefix, unit, "none", 0.0, 360.0,"input","0.0 - 360.0 degrees");
      sim::constraint_theta=angle;
      return EXIT_SUCCESS;
   }
   //--------------------------------------------------------------------
   test="constraint-angle-theta-minimum";
   if(word==test){
      double angle=atof(value.c_str());
      check_for_valid_value(angle, word, line, prefix, unit, "none", 0.0, 360.0,"input","0.0 - 360.0 degrees");
      sim::constraint_theta_min=angle;
      return EXIT_SUCCESS;
   }
   //--------------------------------------------------------------------
   test="constraint-angle-theta-maximum";
   if(word==test){
      double angle=atof(value.c_str());
      check_for_valid_value(angle, word, line, prefix, unit, "none", 0.0, 360.0,"input","0.0 - 360.0 degrees");
      sim::constraint_theta_max=angle;
      return EXIT_SUCCESS;
   }
   //--------------------------------------------------------------------
   test="constraint-angle-theta-increment";
   if(word==test){
      double angle=atof(value.c_str());
      check_for_valid_value(angle, word, line, prefix, unit, "none", 0.0, 360.0,"input","0.0 - 360.0 degrees");
      sim::constraint_theta_delta=angle;
      return EXIT_SUCCESS;
   }
   //--------------------------------------------------------------------
   test="constraint-angle-phi";
   if(word==test){
      double angle=atof(value.c_str());
      check_for_valid_value(angle, word, line, prefix, unit, "none", 0.0, 360.0,"input","0.0 - 360.0 degrees");
      sim::constraint_phi=angle;
      return EXIT_SUCCESS;
   }
   //--------------------------------------------------------------------
   test="constraint-angle-phi-minimum";
   if(word==test){
      double angle=atof(value.c_str());
      check_for_valid_value(angle, word, line, prefix, unit, "none", 0.0, 360.0,"input","0.0 - 360.0 degrees");
      sim::constraint_phi_min=angle;
      return EXIT_SUCCESS;
   }
   //--------------------------------------------------------------------
   test="constraint-angle-phi-maximum";
   if(word==test){
      double angle=atof(value.c_str());
      check_for_valid_value(angle, word, line, prefix, unit, "none", 0.0, 360.0,"input","0.0 - 360.0 degrees");
      sim::constraint_phi_max=angle;
      return EXIT_SUCCESS;
   }
   //--------------------------------------------------------------------
   test="constraint-angle-phi-increment";
   if(word==test){
      double angle=atof(value.c_str());
      check_for_valid_value(angle, word, line, prefix, unit, "none", 0.0, 360.0,"input","0.0 - 360.0 degrees");
      sim::constraint_phi_delta=angle;
      return EXIT_SUCCESS;
   }
   //--------------------------------------------------------------------
   test="monte-carlo-algorithm";
   if(word==test){
      // include namesapce here to access enum values
      using namespace sim;
      test="spin-flip";
      if(value==test){
         sim::mc_algorithm=spin_flip;
         return EXIT_SUCCESS;
      }
      test="uniform";
      if(value==test){
         sim::mc_algorithm=uniform;
         return EXIT_SUCCESS;
      }
      test="angle";
      if(value==test){
         sim::mc_algorithm=angle;
         return EXIT_SUCCESS;
      }
      test="hinzke-nowak";
      if(value==test){
         sim::mc_algorithm=hinzke_nowak;
         return EXIT_SUCCESS;
      }
      else{
		 terminaltextcolor(RED);
         std::cerr << "Error - value for \'sim:" << word << "\' must be one of:" << std::endl;
         std::cerr << "\t\"spin-flip\"" << std::endl;
         std::cerr << "\t\"uniform\"" << std::endl;
         std::cerr << "\t\"angle\"" << std::endl;
         std::cerr << "\t\"hinzke-nowak\"" << std::endl;
		 terminaltextcolor(WHITE);
         err::vexit();
      }
   }
   //-------------------------------------------------------------------
   test="save-checkpoint";
   if(word==test){
      test="end";
      if(value==test){
         sim::save_checkpoint_flag=true; // Save checkpoint
         sim::save_checkpoint_continuous_flag=false; // do not save checkpoints during simulation
         return EXIT_SUCCESS;
      }
      test="continuous";
      if(value==test){
         sim::save_checkpoint_flag=true; // Save checkpoint
         sim::save_checkpoint_continuous_flag=true; // save checkpoints during simulation
         return EXIT_SUCCESS;
      }
      else{
         terminaltextcolor(RED);
         std::cerr << "Error - value for \'sim:" << word << "\' must be one of:" << std::endl;
         std::cerr << "\t\"end\"" << std::endl;
         std::cerr << "\t\"continuous\"" << std::endl;
         terminaltextcolor(WHITE);
         err::vexit();
      }
   }
   //--------------------------------------------------------------------
   test="save-checkpoint-rate";
   if(word==test){
      int scr=atoi(value.c_str());
      check_for_valid_int(scr, word, line, prefix, 1, 2000000000,"input","1 - 2,000,000,000");
      sim::save_checkpoint_rate=scr;
      return EXIT_SUCCESS;
   }
   //-------------------------------------------------------------------
   test="load-checkpoint";
   if(word==test){
      test="restart";
      if(value==test){
         sim::load_checkpoint_flag=true; // Load spin configurations
         sim::load_checkpoint_continue_flag=false; // Restart simulation with checkpoint configuration
         return EXIT_SUCCESS;
      }
      test="continue";
      if(value==test){
         sim::load_checkpoint_flag=true; // Load spin configurations
         sim::load_checkpoint_continue_flag=true; // Continue simulation from saved time with checkpoint configuration
         return EXIT_SUCCESS;
      }
      else{
         terminaltextcolor(RED);
         std::cerr << "Error - value for \'sim:" << word << "\' must be one of:" << std::endl;
         std::cerr << "\t\"restart\"" << std::endl;
         std::cerr << "\t\"continue\"" << std::endl;
         terminaltextcolor(WHITE);
         err::vexit();
      }
   }
   //--------------------------------------------------------------------
   test="fmr-field-strength";
   if(word==test){
      double H=atof(value.c_str());
      check_for_valid_value(H, word, line, prefix, unit, "field", -1.e4, 1.0e4,"input","+/- 10,000 T");
      sim::fmr_field_strength=H;
      return EXIT_SUCCESS;
   }
   //--------------------------------------------------------------------
   test="fmr-field-frequency";
   if(word==test){
      double w = atof(value.c_str());
      check_for_valid_value(w, word, line, prefix, unit, "none", 0.0, 1.0e4,"input","0 - 10,000 GHz");
      sim::fmr_field_frequency = w;
      return EXIT_SUCCESS;
   }
   //--------------------------------------------------------------------
   test="fmr-field-unit-vector";
   if(word==test){
      std::vector<double> u(3);
      u=DoublesFromString(value);
      check_for_valid_unit_vector(u, word, line, prefix, "input");
      sim::fmr_field_unit_vector = u;
      return EXIT_SUCCESS;
   }
   //--------------------------------------------------------------------
   else{
	  terminaltextcolor(RED);
      std::cerr << "Error - Unknown control statement \'sim:"<< word << "\' on line " << line << " of input file" << std::endl;
      terminaltextcolor(WHITE);
	  return EXIT_FAILURE;
   }


   return EXIT_SUCCESS;
}
<<<<<<< HEAD

//int match_config(string const word, string const value, int const line){
=======
>>>>>>> 582c83bb
int match_config(string const word, string const value, string const unit, int const line){

   std::string prefix="config:";

   // System output config variables
   std::string test="atoms";
   if(word==test){
      vout::output_atoms_config=true;
      return EXIT_SUCCESS;
   }
   //-----------------------------------------
   test="atoms-output-rate";
   if(word==test){
      int i=atoi(value.c_str());
      check_for_valid_int(i, word, line, prefix, 1, 1000000,"input","1 - 1,000,000");
//      check_for_valid_int(i, word, line, prefix, 1, 1000000,"input","1 - 1,000,000");
      vout::output_atoms_config_rate=i;
      return EXIT_SUCCESS;
   }
   //--------------------------------------------------------------------
   test="atoms-minimum-x";
   if(word==test){
      double x=atof(value.c_str());
      check_for_valid_value(x, word, line, prefix, "", "none", 0.0, 1.0,"input","0.0 - 1.0");
      vout::atoms_output_min[0]=x;
      return EXIT_SUCCESS;
   }
   //--------------------------------------------------------------------
   test="atoms-minimum-y";
   if(word==test){
      double y=atof(value.c_str());
      check_for_valid_value(y, word, line, prefix, "", "none", 0.0, 1.0,"input","0.0 - 1.0");
      vout::atoms_output_min[1]=y;
      return EXIT_SUCCESS;
   }
   //--------------------------------------------------------------------
   test="atoms-minimum-z";
   if(word==test){
      double z=atof(value.c_str());
      check_for_valid_value(z, word, line, prefix, "", "none", 0.0, 1.0,"input","0.0 - 1.0");
      vout::atoms_output_min[2]=z;
      return EXIT_SUCCESS;
   }
   //--------------------------------------------------------------------
   test="atoms-maximum-x";
   if(word==test){
      double x=atof(value.c_str());
      check_for_valid_value(x, word, line, prefix, "", "none", 0.0, 1.0,"input","0.0 - 1.0");
      vout::atoms_output_max[0]=x;
      return EXIT_SUCCESS;
   }
   //--------------------------------------------------------------------
   test="atoms-maximum-y";
   if(word==test){
      double y=atof(value.c_str());
      check_for_valid_value(y, word, line, prefix, "", "none", 0.0, 1.0,"input","0.0 - 1.0");
      vout::atoms_output_max[1]=y;
      return EXIT_SUCCESS;
   }
   //--------------------------------------------------------------------
   test="atoms-maximum-z";
   if(word==test){
      double z=atof(value.c_str());
      check_for_valid_value(z, word, line, prefix, "", "none", 0.0, 1.0,"input","0.0 - 1.0");
      vout::atoms_output_max[2]=z;
      return EXIT_SUCCESS;
   }
   //--------------------------------------------------------------------
   test="macro-cells";
   if(word==test){
      vout::output_cells_config=true;
      return EXIT_SUCCESS;
   }
   //--------------------------------------------------------------------
   test="macro-cells-output-rate";
   if(word==test){
      int i=atoi(value.c_str());
      check_for_valid_int(i, word, line, prefix, 0, 1000000,"input","0 - 1,000,000");
      vout::output_cells_config_rate=i;
      return EXIT_SUCCESS;
   }
   //-------------------------------------------------------------------
   test="identify-surface-atoms";
   if(word==test){
      sim::identify_surface_atoms=true;
      return EXIT_SUCCESS;
   }
   //-----------------------------------------
   test="field-range-1-minimum";
   if(word==test){
      double H=atof(value.c_str());
      check_for_valid_value(H, word, line, prefix, unit, "field", -1.e4, 1.0e4,"input","+/- 10,000 T");
      vout::field_output_min_1=H;
      return EXIT_SUCCESS;
   }
   //-----------------------------------------
   test="field-range-1-maximum";
   if(word==test){
      double H=atof(value.c_str());
      check_for_valid_value(H, word, line, prefix, unit, "field", -1.e4, 1.0e4,"input","+/- 10,000 T");
      vout::field_output_max_1=H;
      return EXIT_SUCCESS;
   }
   //-----------------------------------------
   test="field-range-2-minimum";
   if(word==test){
      double H=atof(value.c_str());
      check_for_valid_value(H, word, line, prefix, unit, "field", -1.e4, 1.0e4,"input","+/- 10,000 T");
      vout::field_output_min_2=H;
      return EXIT_SUCCESS;
   }
   //-----------------------------------------
   test="field-range-2-maximum";
   if(word==test){
      double H=atof(value.c_str());
      check_for_valid_value(H, word, line, prefix, unit, "field", -1.e4, 1.0e4,"input","+/- 10,000 T");
      vout::field_output_max_2=H;
      return EXIT_SUCCESS;
   }
   //-----------------------------------------
   else{
	  terminaltextcolor(RED);
      std::cerr << "Error - Unknown control statement \'config:"<< word << "\' on line " << line << " of input file" << std::endl;
	  terminaltextcolor(WHITE);
      return EXIT_FAILURE;
   }
}

int match_vout_list(string const word, string const value, int const line, std::vector<unsigned int> & output_list){

   std::string prefix="output:";

   std::string test="time-steps";
   if(word==test){
      output_list.push_back(0);
      return EXIT_SUCCESS;
   }
   else
   //--------------------------------------------------------------------
   test="real-time";
   if(word==test){
      output_list.push_back(1);
      return EXIT_SUCCESS;
   }
   else
   //--------------------------------------------------------------------
   test="temperature";
   if(word==test){
      output_list.push_back(2);
      return EXIT_SUCCESS;
   }
   else
   //--------------------------------------------------------------------
   test="applied-field-strength";
   if(word==test){
      output_list.push_back(3);
      return EXIT_SUCCESS;
   }
   else
   //--------------------------------------------------------------------
   test="applied-field-unit-vector";
   if(word==test){
      output_list.push_back(4);
      return EXIT_SUCCESS;
   }
   else
   //--------------------------------------------------------------------
   test="applied-field-alignment";
   if(word==test){
      stats::calculate_system_magnetization=true;
      output_list.push_back(12);
      return EXIT_SUCCESS;
   }
   else
   //--------------------------------------------------------------------
   test="magnetisation";
   if(word==test){
      stats::calculate_system_magnetization=true;
      output_list.push_back(5);
      return EXIT_SUCCESS;
   }
   else
   //-------------------------------------------------------------------
   test="magnetisation-length";
   if(word==test){
      stats::calculate_system_magnetization=true;
      output_list.push_back(6);
      return EXIT_SUCCESS;
   }
   else
   //--------------------------------------------------------------------
   test="mean-magnetisation-length";
   if(word==test){
      stats::calculate_system_magnetization=true;
      output_list.push_back(7);
      return EXIT_SUCCESS;
   }
   else
   //--------------------------------------------------------------------
   test="material-magnetisation";
   if(word==test){
      stats::calculate_material_magnetization=true;
      output_list.push_back(8);
      return EXIT_SUCCESS;
   }
   else
   //--------------------------------------------------------------------
   test="material-mean-magnetisation-length";
   if(word==test){
      stats::calculate_material_magnetization=true;
      output_list.push_back(9);
      return EXIT_SUCCESS;
   }
   else
   //--------------------------------------------------------------------
   test="total-torque";
   if(word==test){
      stats::calculate_torque=true;
      output_list.push_back(14);
      return EXIT_SUCCESS;
   }
   else
   //--------------------------------------------------------------------
   test="mean-total-torque";
   if(word==test){
      stats::calculate_torque=true;
      output_list.push_back(15);
      return EXIT_SUCCESS;
   }
   else
   //--------------------------------------------------------------------
   test="constraint-phi";
   if(word==test){
      stats::calculate_torque=true;
      output_list.push_back(16);
      return EXIT_SUCCESS;
   }
   else
   //--------------------------------------------------------------------
   test="constraint-theta";
   if(word==test){
      stats::calculate_torque=true;
      output_list.push_back(17);
      return EXIT_SUCCESS;
   }
   else
   //--------------------------------------------------------------------
   test="material-constraint-phi";
   if(word==test){
      stats::calculate_torque=true;
      output_list.push_back(18);
      return EXIT_SUCCESS;
   }
   else
   //--------------------------------------------------------------------
   test="material-constraint-theta";
   if(word==test){
      stats::calculate_torque=true;
      output_list.push_back(19);
      return EXIT_SUCCESS;
   }
   else
   //--------------------------------------------------------------------
   test="material-mean-torque";
   if(word==test){
      stats::calculate_torque=true;
      output_list.push_back(20);
      return EXIT_SUCCESS;
   }
   //--------------------------------------------------------------------
   test="mean-susceptibility";
   if(word==test){
      // Set flags for calculations of susceptibility and magnetization
      stats::calculate_system_susceptibility=true;
      stats::calculate_system_magnetization=true;
      output_list.push_back(21);
      return EXIT_SUCCESS;
   }
   //-------------------------------------------------------------------
   test="electron-temperature"; // identical to temperature
   if(word==test){
      output_list.push_back(2);
      return EXIT_SUCCESS;
   }
   //-------------------------------------------------------------------
   test="phonon-temperature";
   if(word==test){
      output_list.push_back(22);
      return EXIT_SUCCESS;
   }
   //-------------------------------------------------------------------
   test="material-temperature";
   if(word==test){
      output_list.push_back(23);
      return EXIT_SUCCESS;
   }
   //-------------------------------------------------------------------
   test="material-applied-field-strength";
   if(word==test){
      output_list.push_back(24);
      return EXIT_SUCCESS;
   }
   //-------------------------------------------------------------------
   test="material-fmr-field-strength";
   if(word==test){
      output_list.push_back(25);
      return EXIT_SUCCESS;
   }
   //-------------------------------------------------------------------
   test="material-applied-field-alignment";
   if(word==test){
      stats::calculate_material_magnetization=true;
      output_list.push_back(26);
      return EXIT_SUCCESS;
   }
   //-------------------------------------------------------------------
   test="total-energy";
   if(word==test){
      output_list.push_back(27);
      stats::calculate_energy=true;
      return EXIT_SUCCESS;
   }
   //-------------------------------------------------------------------
   test="mean-total-energy";
   if(word==test){
      output_list.push_back(28);
      stats::calculate_energy=true;
      return EXIT_SUCCESS;
   }
   //-------------------------------------------------------------------
   test="anisotropy-energy";
   if(word==test){
      output_list.push_back(29);
      stats::calculate_energy=true;
      return EXIT_SUCCESS;
   }
   //-------------------------------------------------------------------
   test="mean-anisotropy-energy";
   if(word==test){
      output_list.push_back(30);
      stats::calculate_energy=true;
      return EXIT_SUCCESS;
   }
   //-------------------------------------------------------------------
   test="cubic-anisotropy-energy";
   if(word==test){
      output_list.push_back(31);
      stats::calculate_energy=true;
      return EXIT_SUCCESS;
   }
   //-------------------------------------------------------------------
   test="mean-cubic-anisotropy-energy";
   if(word==test){
      output_list.push_back(32);
      stats::calculate_energy=true;
      return EXIT_SUCCESS;
   }
   //-------------------------------------------------------------------
   test="surface-anisotropy-energy";
   if(word==test){
      output_list.push_back(33);
      stats::calculate_energy=true;
      return EXIT_SUCCESS;
   }
   //-------------------------------------------------------------------
   test="mean-surface-anisotropy-energy";
   if(word==test){
      output_list.push_back(34);
      stats::calculate_energy=true;
      return EXIT_SUCCESS;
   }
   //-------------------------------------------------------------------
   test="exchange-energy";
   if(word==test){
      output_list.push_back(35);
      stats::calculate_energy=true;
      return EXIT_SUCCESS;
   }
   //-------------------------------------------------------------------
   test="mean-exchange-energy";
   if(word==test){
      output_list.push_back(36);
      stats::calculate_energy=true;
      return EXIT_SUCCESS;
   }
   //-------------------------------------------------------------------
   test="applied-field-energy";
   if(word==test){
      output_list.push_back(37);
      stats::calculate_energy=true;
      return EXIT_SUCCESS;
   }
   //-------------------------------------------------------------------
   test="mean-applied-field-energy";
   if(word==test){
      output_list.push_back(38);
      stats::calculate_energy=true;
      return EXIT_SUCCESS;
   }
   //-------------------------------------------------------------------
   test="magnetostatic-energy";
   if(word==test){
      output_list.push_back(39);
      stats::calculate_energy=true;
      return EXIT_SUCCESS;
   }
   //-------------------------------------------------------------------
   test="mean-magnetostatic-energy";
   if(word==test){
      output_list.push_back(40);
      stats::calculate_energy=true;
      return EXIT_SUCCESS;
   }
   //-------------------------------------------------------------------
   test="second-order-uniaxial-anisotropy-energy";
   if(word==test){
      output_list.push_back(41);
      stats::calculate_energy=true;
      return EXIT_SUCCESS;
   }
   //-------------------------------------------------------------------
   test="mean-second-order-uniaxial-anisotropy-energy";
   if(word==test){
      output_list.push_back(42);
      stats::calculate_energy=true;
      return EXIT_SUCCESS;
   }
   //--------------------------------------------------------------------
   test="height-magnetisation-normalised";
   if(word==test){
      stats::calculate_height_magnetization=true;
      output_list.push_back(43);
      return EXIT_SUCCESS;
   }
   //--------------------------------------------------------------------
   test="material-height-magnetisation-normalised";
   if(word==test){
      stats::calculate_material_height_magnetization=true;
      output_list.push_back(44);
      return EXIT_SUCCESS;
   }
   //--------------------------------------------------------------------
   test="height-magnetisation";
   if(word==test){
      stats::calculate_height_magnetization=true;
      output_list.push_back(45);
      return EXIT_SUCCESS;
   }
   //--------------------------------------------------------------------
   test="material-height-magnetisation";
   if(word==test){
      stats::calculate_material_height_magnetization=true;
      output_list.push_back(46);
      return EXIT_SUCCESS;
   }
   //--------------------------------------------------------------------
   test="fmr-field-strength";
   if(word==test){
      output_list.push_back(47);
      return EXIT_SUCCESS;
   }
   //-------------------------------------------------------------------
   test="mpi-timings";
   if(word==test){
      vmpi::DetailedMPITiming=true;
      output_list.push_back(60);
      return EXIT_SUCCESS;
   }
   //--------------------------------------------------------------------
   test="gnuplot-array-format";
   if(word==test){
      vout::gnuplot_array_format=true;
      return EXIT_SUCCESS;
   }
   //--------------------------------------------------------------------
   test="output-rate";
   if(word==test){
      int r=atoi(value.c_str());
      check_for_valid_int(r, word, line, prefix, 0, 1000000,"input","0 - 1,000,000");
      vout::output_rate=r;
      return EXIT_SUCCESS;
   }

   //--------------------------------------------------------------------
   // keyword not found
   //--------------------------------------------------------------------
   else{
	   terminaltextcolor(RED);
      std::cerr << "Error - Unknown control statement "<< prefix << word << "\' on line " << line << " of input file" << std::endl;
      terminaltextcolor(WHITE);
	  return EXIT_FAILURE;
   }
   return EXIT_SUCCESS;
}
int match_vout_grain_list(string const word, string const value, int const line, std::vector<unsigned int> & output_list){

   std::string prefix="grain:";

   std::string test="time-steps";
   if(word==test){
      output_list.push_back(0);
      return EXIT_SUCCESS;
   }
   else
   //--------------------------------------------------------------------
   test="real-time";
   if(word==test){
      output_list.push_back(1);
      return EXIT_SUCCESS;
   }
   else
   //--------------------------------------------------------------------
   test="temperature";
   if(word==test){
      output_list.push_back(2);
      return EXIT_SUCCESS;
   }
   else
   //--------------------------------------------------------------------
   test="applied-field-strength";
   if(word==test){
      output_list.push_back(3);
      return EXIT_SUCCESS;
   }
   else
   //--------------------------------------------------------------------
   test="applied-field-unit-vector";
   if(word==test){
      output_list.push_back(4);
      return EXIT_SUCCESS;
   }
   else
   //--------------------------------------------------------------------
   test="magnetisation";
   if(word==test){
      output_list.push_back(10);
      return EXIT_SUCCESS;
   }
   else
   //-------------------------------------------------------------------
   test="mag-m";
   if(word==test){
      output_list.push_back(11);
      return EXIT_SUCCESS;
   }
   else
   //--------------------------------------------------------------------
   test="material-magnetisation";
   if(word==test){
      output_list.push_back(13);
      return EXIT_SUCCESS;
   }
   //-------------------------------------------------------------------
   test="electron-temperature"; // identical to temperature
   if(word==test){
      output_list.push_back(2);
      return EXIT_SUCCESS;
   }
   //-------------------------------------------------------------------
   test="phonon-temperature";
   if(word==test){
      output_list.push_back(22);
      return EXIT_SUCCESS;
   }
   else
   //-------------------------------------------------------------------
   test="output-rate";
   if(word==test){
      int r=atoi(value.c_str());
      check_for_valid_int(r, word, line, prefix, 0, 1000000,"input","0 - 1,000,000");
      vout::output_grain_rate=r;
      return EXIT_SUCCESS;
   }
   //--------------------------------------------------------------------
   // keyword not found
   //--------------------------------------------------------------------
   else{
	  terminaltextcolor(RED);
      std::cerr << "Error - Unknown control statement \'grain:" << word << "\' on line " << line << " of input file" << std::endl;
      terminaltextcolor(WHITE);
	  return EXIT_FAILURE;
   }
   return EXIT_SUCCESS;
}
// temporary array of materials for reading in material data
//std::cout << "here" << std::endl;
  std::vector<mp::materials_t> read_material(0);

int read_mat_file(std::string const matfile, int const LineNumber){

	// Declare input stream
	std::ifstream inputfile;

	// resize temporary materials array for storage of variables
	read_material.resize(mp::max_materials);
	cmc::cmc_mat.resize(mp::max_materials);

        // Print informative message to zlog file
	zlog << zTs() << "Opening material file \"" << matfile << "\"." << std::endl;

	// Open file read only
	inputfile.open(matfile.c_str());

	// Check for opening
	if(!inputfile.is_open()){
		terminaltextcolor(RED);
		std::cerr << "Error opening material file " << matfile << ". File does not exist!" << std::endl;
		terminaltextcolor(WHITE);
		zlog << zTs() << "Error: Material file \"" << matfile << "\" on line number " << LineNumber << " of input file cannot be opened or does not exist." << std::endl;
		zlog << zTs() << "If file exists then check file permissions to ensure it is readable by the user." << std::endl;
		err::vexit();   // return to calling function for error checking or message
	}
	//-------------------------------------------------------
	// Material 0
	//-------------------------------------------------------


        // Print informative message to zlog file
	zlog << zTs() << "Parsing material file for parameters." << std::endl;

	int line_counter=0;
	// Loop over all lines and pass keyword to matching function
	while (! inputfile.eof() ){
		line_counter++;
		// read in whole line
		std::string line;
		getline(inputfile,line);

		// save a copy of the line before stripping characters in case of error
		std::string original_line = line;

		// Clear whitespace, quotes and tabs
		line.erase(remove(line.begin(), line.end(), '\t'), line.end());
		line.erase(remove(line.begin(), line.end(), ' '), line.end());
		line.erase(remove(line.begin(), line.end(), '\"'), line.end());

		// remove carriage returns for dos formatted files
      line.erase(remove(line.begin(), line.end(), '\r'), line.end());

		// strip key,word,unit,value
		std::string key="";
		std::string word="";
		std::string value="";
		std::string unit="";
		std::string index="";
		int super_index=1; // Inital values *as would be read from input file*
		int sub_index=1;

		// get size of string
		int linelength = line.length();
		int last=0;

		// set character triggers
		const char* colon=":";	// Word identifier
		const char* eq="=";		// Value identifier
		const char* exc="!";		// Unit identifier
		const char* hash="#";	// Comment identifier
		const char* si="[";		// Index identifier
		const char* ei="]";		// End index identifier

		// Determine key and super index by looping over characters in line
		for(int i=0;i<linelength;i++){
			char c=line.at(i);
			last=i;

			// if character is not ":" or "=" or "!" or "#" interpret as key
			if((c != *colon) && (c != *eq) && (c != *exc) && (c != *hash) && (c != *si) && (c != *ei)){
				key.push_back(c);
			}
			// Check for number of materials statement
			else if(c == *eq){
				// break to read in value
				break;
			}
			// Check for superindex
			else if(c ==*si){
				const int old=last;
				// Get super index
				for(int j=old+1;j<linelength;j++){
					c=line.at(j);
					if(c != *ei){
						index.push_back(c);
					}
					else{
						break;
					}
					last=j;
				}

				// check for valid index
				super_index = atoi(index.c_str());
				if((super_index>=1) && (super_index<mp::max_materials+1)){
					break;
				}
				else{
					std::cerr << "Invalid index number " << index << " on line " << line_counter << " in material input file" << std::endl;
					std::cerr << "Causes could be invalid character or outside of range, ie less than 1 or greater than max_materials=" << mp::max_materials << ", exiting" << std::endl;
					err::vexit();
				}

			}
			// For anything else
			else break;
		}
		const int end_key=last;

		//
		//err::vexit();
		// Determine the rest
		for(int i=end_key;i<linelength;i++){

			char c=line.at(i);
			// colon found - interpret as word
			if(c== *colon){
				for(int j=i+1;j<linelength;j++){
					// if character is not special add to value
					char c=line.at(j);
					if((c != *colon) && (c != *eq) && (c != *exc) && (c != *hash)){
						// check for sub-index
						if(c == *si){
							index="";
							while(line.at(j+1) != *ei){
								j++;
								index.push_back(line.at(j));
							}
							sub_index=atoi(index.c_str());
							// Check for valid index
							if((sub_index<1) || (sub_index>=mp::max_materials)){
								std::cerr << "Invalid sub-index number " << index << " on line " << line_counter << " in material input file" << std::endl;
								std::cerr << "Causes could be invalid character or outside of range, ie less than 1 or greater than max_materials=" << mp::max_materials << ", exiting" << std::endl;
								err::vexit();
							}
							// end of word
							break;
						}
						else word.push_back(c);
					}
					// if character is special then go back to main loop
					else{
						i=j-1;
						break;
					}
				}
			}
			// equals found - interpret as value
			else if(c== *eq){
				for(int j=i+1;j<linelength;j++){
					// if character is not special add to value
					char c=line.at(j);
					if((c != *colon) && (c != *eq) && (c != *exc) && (c != *hash)){
						value.push_back(c);
					}
					// if character is special then go back to main loop
					else{
						i=j-1;
						break;
					}
				}
			}
			// exclaimation mark found - interpret as unit
			else if(c== *exc){
				for(int j=i+1;j<linelength;j++){
					// if character is not special add to value
					char c=line.at(j);
					if((c != *colon) && (c != *eq) && (c != *exc) && (c != *hash)){
						unit.push_back(c);
					}
					// if character is special then go back to main loop
					else{
						i=j-1;
						break;
					}
				}
			}
			// hash found - interpret as comment
			else if(c== *hash){
				break;
			}
			//break;
		}
		string empty="";
		if(key!=empty){
			//std::cout << key << "[" << super_index << "]:" << word << "[" << sub_index << "]=" << value << " !" << unit << std::endl;
			//std::cout << "\t" << "key:  " << key << std::endl;
			//std::cout << "\t" << "word: " << word << std::endl;
			//std::cout << "\t" << "value:" << value << std::endl;
			//std::cout << "\t" << "unit: " << unit << std::endl;
<<<<<<< HEAD
			//int matchcheck = vin::match_material(word, value, unit, line_counter, super_index-1, sub_index-1);
         int matchcheck = vin::match_material(word, value, unit, line_counter, super_index-1, sub_index-1, original_line, matfile);

         // if no match then return error
=======

		  int matchcheck = vin::match_material(word, value, unit, line_counter, super_index-1, sub_index-1, original_line, matfile);

        // if no match then return error
>>>>>>> 582c83bb
			if(matchcheck==EXIT_FAILURE){
            terminaltextcolor(RED);
            std::cerr << "Error - Unknown control statement \'material[" << super_index << "]:" << word << "\' on line " << line_counter << " of material file" << std::endl;
            zlog << zTs() << "Error - Unknown control statement \'material[" << super_index << "]:" << word << "\' on line " << line_counter << " of material file" << std::endl;
            terminaltextcolor(WHITE);
<<<<<<< HEAD
				err::vexit();
=======
            err::vexit();
>>>>>>> 582c83bb
			}
		}
	}

	// resize global material array
	mp::material.resize(mp::num_materials);

	// Copy data to global material array
	for(int mat=0;mat<mp::num_materials;mat++){
		mp::material[mat]=read_material[mat];
	}

	// Resize read array to zero
	read_material.resize(0);


	// Close file
	inputfile.close();

	return EXIT_SUCCESS;

}

///-------------------------------------------------------------------
/// Function to match material key words
///-------------------------------------------------------------------
<<<<<<< HEAD
   //int match_material(string const word, string const value, string const unit, int const line, int const super_index, int const sub_index){
=======
>>>>>>> 582c83bb
  int match_material(string const word,
		     string const value,
		     string const unit,
		     int const line,
		     int const super_index,
		     int const sub_index,
		     std::string const line_string,
		     std::string const filename_string)
  {
      std::string prefix="material:";
      //------------------------------------------------------------
      std::string test="num-materials";
      if(word==test){
         unsigned int nm = atoi(value.c_str());
         check_for_valid_int(nm, word, line, prefix, 1, 100,"material","1 - 100");
         mp::num_materials=nm;
         return EXIT_SUCCESS;
      }
      //------------------------------------------------------------
      else
      test="material-name";
      if(word==test){
         read_material[super_index].name=value;
         return EXIT_SUCCESS;
      }
      //------------------------------------------------------------
      else
      test="damping-constant";
      if(word==test){
         double damping=atof(value.c_str());
         check_for_valid_value(damping, word, line, prefix, unit, "none", 0.0, 10.0,"material","0.0 - 10.0");
         read_material[super_index].alpha=damping;
         return EXIT_SUCCESS;
      }
      //------------------------------------------------------------
      else
      test="exchange-matrix";
      if(word==test){
         double Jij=atof(value.c_str());
         check_for_valid_value(Jij, word, line, prefix, unit, "energy", -1e-18, 1e-18,"material"," < +/- 1.0e18");
         read_material[super_index].Jij_matrix_SI[sub_index]=-Jij; // Import exchange as field, *-1
         return EXIT_SUCCESS;
      }
      //------------------------------------------------------------
      else
      test="atomic-spin-moment";
      if(word==test){
         double mu_s=atof(value.c_str());
         check_for_valid_value(mu_s, word, line, prefix, unit, "moment", 0.01*9.24e-24, 1e8*9.24e-24,"material","0.01 - 1e8 mu_B");
         read_material[super_index].moment_flag=true;
         read_material[super_index].mu_s_SI=mu_s;
         return EXIT_SUCCESS;
      }
      //------------------------------------------------------------
      else
      test="uniaxial-anisotropy-constant";
      if(word==test){
         double K=atof(value.c_str());
         check_for_valid_value(K, word, line, prefix, unit, "energy", -1e-18, 1e-18,"material"," < +/- 1.0e-18 J/atom");
         read_material[super_index].Ku1_SI=-K; // Import anisotropy as field, *-1
         // enable global anisotropy flag
         sim::UniaxialScalarAnisotropy=true;
         return EXIT_SUCCESS;
      }
      //------------------------------------------------------------
      else
      test="second-uniaxial-anisotropy-constant";
      if(word==test){
         double K=atof(value.c_str());
         check_for_valid_value(K, word, line, prefix, unit, "energy", -1e-18, 1e-18,"material"," < +/- 1.0e-18 J/atom");
         read_material[super_index].Ku2_SI=-K; // Import anisotropy as field, *-1
         sim::second_order_uniaxial_anisotropy=true;
         return EXIT_SUCCESS;
      }
      //------------------------------------------------------------
      else
      test="third-uniaxial-anisotropy-constant";
      if(word==test){
         double K=atof(value.c_str());
         check_for_valid_value(K, word, line, prefix, unit, "energy", -1e-18, 1e-18,"material"," < +/- 1.0e-18 J/atom");
         read_material[super_index].Ku3_SI=-K; // Import anisotropy as field, *-1
         sim::sixth_order_uniaxial_anisotropy=true;
         return EXIT_SUCCESS;
      }
      //------------------------------------------------------------
      else
      test="second-order-harmonic-anisotropy-constant";
      if(word==test){
         double K=atof(value.c_str());
         check_for_valid_value(K, word, line, prefix, unit, "energy", -1e-18, 1e-18,"material"," < +/- 1.0e-18 J/atom");
         read_material[super_index].sh2=K;
         sim::spherical_harmonics=true;
         return EXIT_SUCCESS;
      }
      //------------------------------------------------------------
      else
      test="fourth-order-harmonic-anisotropy-constant";
      if(word==test){
         double K=atof(value.c_str());
         check_for_valid_value(K, word, line, prefix, unit, "energy", -1e-18, 1e-18,"material"," < +/- 1.0e-18 J/atom");
         read_material[super_index].sh4=K;
         sim::spherical_harmonics=true;
         return EXIT_SUCCESS;
      }
      //------------------------------------------------------------
      else
      test="sixth-order-harmonic-anisotropy-constant";
      if(word==test){
         double K=atof(value.c_str());
         check_for_valid_value(K, word, line, prefix, unit, "energy", -1e-18, 1e-18,"material"," < +/- 1.0e-18 J/atom");
         read_material[super_index].sh6=K;
         sim::spherical_harmonics=true;
         return EXIT_SUCCESS;
      }
      //------------------------------------------------------------
      else
      test="lattice-anisotropy-constant";
      if(word==test){
         double Klatt=atof(value.c_str());
         // Test for valid range
         check_for_valid_value(Klatt, word, line, prefix, unit, "energy", -1.0e-18, 1.0e18,"material","-1e18 - 1e18");
         read_material[super_index].Klatt_SI=-Klatt; // Import anisotropy as field, *-1
         sim::lattice_anisotropy_flag=true;
         return EXIT_SUCCESS;
      }
      //------------------------------------------------------------
      else
      test="cubic-anisotropy-constant";
      if(word==test){
         double K=atof(value.c_str());
         // Test for valid range
         check_for_valid_value(K, word, line, prefix, unit, "energy", -1e-18, 1e-18,"material"," < +/- 1.0e-18 J/atom");
         read_material[super_index].Kc1_SI=-K; // Import anisotropy as field, *-1
         sim::CubicScalarAnisotropy=true;
         return EXIT_SUCCESS;
      }
      //------------------------------------------------------------
      else
      test="uniaxial-anisotropy-direction";
      if(word==test){
         // set up test comparisons
         test="random";
         std::string test2="random-grain";
         // test for random anisotropy directions
         if(value==test){
            read_material[super_index].random_anisotropy = true;
            read_material[super_index].random_grain_anisotropy = false;
            sim::random_anisotropy=true;
         }
         // test for random grain anisotropy
         else if(value==test2){
            read_material[super_index].random_anisotropy = false;
            read_material[super_index].random_grain_anisotropy = true;
            sim::random_anisotropy=true;
            grains::random_anisotropy = true;
         }
         else{
            // temporary storage container
            std::vector<double> u(3);

            // read values from string
            u=DoublesFromString(value);

            // check for sane input and normalise if necessary
            check_for_valid_unit_vector(u, word, line, prefix, "material");

            // Copy sanitised unit vector to material
            read_material[super_index].UniaxialAnisotropyUnitVector=u;

            // Enable global tensor anisotropy flag
            sim::TensorAnisotropy=true;
         }
         return EXIT_SUCCESS;
      }
      //------------------------------------------------------------
      else
      test="uniaxial-anisotropy-tensor";
      if(word==test){
         std::vector<double> K;
         // read values from string
         K=DoublesFromString(value);
         // check size
         if(K.size()!=9){
			terminaltextcolor(RED);
            std::cerr << "Error in input file - material[" << super_index << "]:uniaxial-anisotropy-tensor must have nine values." << std::endl;
            terminaltextcolor(WHITE);
			zlog << zTs() << "Error in input file - material[" << super_index << "]:uniaxial-anisotropy-tensor must have nine values." << std::endl;
            return EXIT_FAILURE;
         }

         string unit_type="energy";
         // if no unit given, assume internal
         if(unit.size() != 0){
            units::convert(unit,K,unit_type);
            //read_material[super_index].anis_flag=false;
            //std::cout << "setting flag to false" << std::endl;
         }
         string str="energy";
         if(unit_type==str){
            // Copy anisotropy vector to material
            read_material[super_index].KuVec_SI=K;
            sim::TensorAnisotropy=true;
            return EXIT_SUCCESS;
         }
         else{
			 terminaltextcolor(RED);
            std::cerr << "Error - unit type \'" << unit_type << "\' is invalid for parameter \'dimensions:" << word << "\'"<< std::endl;
            terminaltextcolor(WHITE);
			err::vexit();
         }
      }
      //------------------------------------------------------------
      else
      test="surface-anisotropy-constant";
      if(word==test){
         double K=atof(value.c_str());
         // Test for valid range
         check_for_valid_value(K, word, line, prefix, unit, "energy", -1e-18, 1e-18,"material"," < +/- 1.0e-18 J/atom");
         read_material[super_index].Ks_SI=-K;// Import anisotropy as field, *-1
         sim::surface_anisotropy=true; // enable surface anisotropy
         return EXIT_SUCCESS;
      }
      //------------------------------------------------------------
      else
      test="relative-gamma";
      if(word==test){
         double gr = atof(value.c_str());
         // Test for valid range
         check_for_valid_value(gr, word, line, prefix, unit, "none", 0.01, 100.0,"material"," 0.01 - 100.0");
         read_material[super_index].gamma_rel=gr;
         return EXIT_SUCCESS;
      }
      //------------------------------------------------------------
      else
      test="initial-spin-direction";
      if(word==test){
         // first test for random spins
         test="random";
         if(value==test){
            read_material[super_index].random_spins=true;
         }
         else{
            // temporary storage container
            std::vector<double> u(3);

            // read values from string
            u=DoublesFromString(value);

            // check for sane input and normalise if necessary
            check_for_valid_unit_vector(u, word, line, prefix, "material");

            // Copy sanitised unit vector to material
            read_material[super_index].initial_spin[0]=u.at(0);
            read_material[super_index].initial_spin[1]=u.at(1);
            read_material[super_index].initial_spin[2]=u.at(2);

            // ensure random spins is unset
            read_material[super_index].random_spins=false;
         }
         // return
         return EXIT_SUCCESS;
      }
      //------------------------------------------------------------
      else
      test="material-element";
      if(word==test){
         // Test for 3 characters
         if(value.length()>3){
			terminaltextcolor(RED);
            std::cerr << "Error - element identifier on line "<<  line << " of material file must be a maximum of three characters long" << std::endl;
            terminaltextcolor(WHITE);
		 }
         else{
            // pad value to be equal to 3 characters
            string tmp="   ";
            for(unsigned int i=0;i<3;i++){
               if(i<value.length()){
                  tmp.at(i)=value.at(i);
               }
            }
            read_material[super_index].element=tmp;
            return EXIT_SUCCESS;
         }
      }
      //--------------------------------------------------------------------
      else
      test="geometry-file";
      if(word==test){
         // Open geometry file
         std::ifstream gfile(value.c_str());
         if(!gfile.is_open()){
			terminaltextcolor(RED);
            std::cerr << "Error - geometry file " << value.c_str() << " not found, exiting!" << std::endl;
            terminaltextcolor(WHITE);
			return EXIT_FAILURE;
         }
         gfile >> read_material[super_index].geometry;
         if((read_material[super_index].geometry<3) || (read_material[super_index].geometry>100)){
            terminaltextcolor(RED);
			std::cerr << "Error in geometry input file " << value.c_str() << " - first number must be non zero integer in the range 3-100"<< std::endl;
            terminaltextcolor(WHITE);
			return EXIT_FAILURE;
         }
         //std::cout << "ngp " << read_material[super_index].geometry << std::endl;
         for(int c=0;c<read_material[super_index].geometry;c++){
            for(int xy=0;xy<2;xy++){
               double var;
               gfile >> var;
               if(gfile.eof()){
				  terminaltextcolor(RED);
                  std::cerr << "Error in geometry input file " << value.c_str() << " end of file reached before reading all coordinates" << std::endl;
                  terminaltextcolor(WHITE);
				  return EXIT_FAILURE;
               }
               if((var<0.0) || (var > 1.0)){
				  terminaltextcolor(RED);
                  std::cerr << "Error in geometry input file " << value.c_str() << " value is outside of valid range (0.0-1.0)" << std::endl;
                  terminaltextcolor(WHITE);
				  return EXIT_FAILURE;
               }
               else read_material[super_index].geometry_coords[c][xy]=var;
            }
            //std::cout << read_material[super_index].geometry_coords[c][0] << "\t" << read_material[super_index].geometry_coords[c][1] << std::endl;
         }
         //double min=atof(value.c_str());
         //if((min<-0.11) || (min > 1.11)){
         //	std::cerr << "Error in input file - material[" << super_index << "]:min is outside of valid range (0.0-1.0)" << std::endl;
         //	return EXIT_FAILURE;}
         //else{
         //	read_material[super_index].min=min;
            return EXIT_SUCCESS;
         //}
      }
      //--------------------------------------------------------------------
      else
      test="lattice-anisotropy-file";
      if(word==test){

         // Open file and check for success
         std::ifstream latt_file(value.c_str());
         if(!latt_file.is_open()){
            std::cerr << "Error: lattice file " << value.c_str() << " specified on line " << line << " of material file not found. Exiting." << std::endl;
            zlog << zTs() << "Error: lattice file " << value.c_str() << " specified on line " << line << " of material file not found. Exiting." << std::endl;
            return EXIT_FAILURE;
         }

         // specify number of points to be read
         int num_pts=0;

         // Read in number of temperature points
         latt_file >> num_pts;

         // Check for valid number of points
         if(num_pts<=1){
            std::cerr << "Error in lattice-anisotropy-file " << value.c_str() << " on line " << line << " of material file. The first number must be an integer greater than 1. Exiting." << std::endl;
            zlog << zTs() << "Error in lattice-anisotropy-file " << value.c_str() << " on line " << line << " of material file. The first number must be an integer greater than 1. Exiting." << std::endl;
            return EXIT_FAILURE;
         }

         // Loop over all lines in file
         for(int c=0;c<num_pts;c++){

            // temporary variables
            double T;
            double k;

            // Read in points and add them to material
            latt_file >> T >> k;

            // Check for premature end of file
            if(latt_file.eof()){
               std::cerr << "Error in lattice anisotropy-file " << value.c_str() << " on line " << line << " of material file. End of file reached before reading all values. Exiting" << std::endl;
               zlog << zTs() << "Error in lattice anisotropy-file " << value.c_str() << " on line " << line << " of material file. End of file reached before reading all values. Exiting" << std::endl;
               return EXIT_FAILURE;
            }
            read_material[super_index].lattice_anisotropy.add_point(T,k);
         }

         return EXIT_SUCCESS;

      }
      //--------------------------------------------------------------------
      else
      test="minimum-height";
      if(word==test){
         double min=atof(value.c_str());
         check_for_valid_value(min, word, line, prefix, unit, "none", 0.0, 1.0,"material"," 0.0 - 1.0");
         cs::SelectMaterialByZHeight=true;
         read_material[super_index].min=min;
         return EXIT_SUCCESS;
      }
      //--------------------------------------------------------------------
      else
      test="maximum-height";
      if(word==test){
         double max=atof(value.c_str());
         check_for_valid_value(max, word, line, prefix, unit, "none", 0.0, 1.0,"material"," 0.0 - 1.0");
         cs::SelectMaterialByZHeight=true;
         read_material[super_index].max=max;
         return EXIT_SUCCESS;
      }
      else
      //--------------------------------------------------------------------
      test="core-shell-size";
      if(word==test){
         double css=atof(value.c_str());
         check_for_valid_value(css, word, line, prefix, unit, "none", 0.0, 1.0,"material"," 0.0 - 1.0");
         read_material[super_index].core_shell_size=css;
         return EXIT_SUCCESS;
      }
      //-------------------------------------------------------------------
      else
      test="interface-roughness";
      if(word==test){
         double ir=atof(value.c_str());
         check_for_valid_value(ir, word, line, prefix, unit, "none", 0.0, 1.0,"material"," 0.0 - 1.0");
         read_material[super_index].interface_roughness=ir;
         return EXIT_SUCCESS;
      }
      else
      //-------------------------------------------------------------------
      test="density";
      if(word==test){
         double d=atof(value.c_str());
         check_for_valid_value(d, word, line, prefix, unit, "none", 0.0, 1.0,"material"," 0.0 - 1.0");
         read_material[super_index].density=d;
         return EXIT_SUCCESS;
      }
      else
      test="continuous";
      if(word==test){
         read_material[super_index].continuous=true;
         return EXIT_SUCCESS;
      }
      else
      //-------------------------------------------------------------------
      test="intermixing";
      if(word==test){
         double i=atof(value.c_str());
         //check_for_valid_value(i, word, line, prefix, unit, "none", 0.0, 1.0,"material"," 0.0 - 1.0");
         if((i<0.0) || (i > 1.0)){
			terminaltextcolor(RED);
            std::cerr << "Error in input file - material[" << super_index+1 << "]:intermixing[" << sub_index+1 <<"] is outside of valid range (0.0-1.0)" << std::endl;
			terminaltextcolor(WHITE);
            return EXIT_FAILURE;}
         else{
            read_material[super_index].intermixing[sub_index]=i;
            return EXIT_SUCCESS;
         }
      }
		//--------------------------------------------------------------------
		else
		test="constrained"; // determines use of alternate integrator
		if(word==test){
			string t="true";
			string f="false";
			if(value==t){
				read_material[super_index].constrained=true;
				return EXIT_SUCCESS;
			}
			else if(value==f){
				read_material[super_index].constrained=false;
				return EXIT_SUCCESS;
			}
			else {
				terminaltextcolor(RED);
				std::cerr << "Error in input file - material[" << super_index+1 << "]:constrained must be either true or false" << std::endl;
				terminaltextcolor(WHITE);
				return EXIT_FAILURE;
			}
		}
		//--------------------------------------------------------------------
		test="constraint-angle-theta";
		if(word==test){
			double angle=atof(value.c_str());
			// Test for valid range
			if((angle>=0.0) && (angle<=360.0)){
				cmc::cmc_mat[super_index].constraint_theta=angle;
				return EXIT_SUCCESS;
			}
			else{
				terminaltextcolor(RED);
				std::cerr << "Error on line " << line << " of material file - material[" << super_index+1 << "]:"<< word << " is outside of valid range 0.0 - 360.0" << std::endl;
				terminaltextcolor(WHITE);
				err::vexit();
			}
		}
		//--------------------------------------------------------------------
		test="constraint-angle-theta-minimum";
		if(word==test){
			double angle=atof(value.c_str());
			// Test for valid range
			if((angle>=0.0) && (angle<=360.0)){
				cmc::cmc_mat[super_index].constraint_theta_min=angle;
				return EXIT_SUCCESS;
			}
			else{
				terminaltextcolor(RED);
				std::cerr << "Error on line " << line << " of material file - material[" << super_index+1 << "]:"<< word << " is outside of valid range 0.0 - 360.0" << std::endl;
				terminaltextcolor(WHITE);
				err::vexit();
			}
		}
		//--------------------------------------------------------------------
		test="constraint-angle-theta-maximum";
		if(word==test){
			double angle=atof(value.c_str());
			// Test for valid range
			if((angle>=0.0) && (angle<=360.0)){
				cmc::cmc_mat[super_index].constraint_theta_max=angle;
				return EXIT_SUCCESS;
			}
			else{
				terminaltextcolor(RED);
				std::cerr << "Error on line " << line << " of material file - material[" << super_index+1 << "]:"<< word << " is outside of valid range 0.0 - 360.0" << std::endl;
				terminaltextcolor(WHITE);
				err::vexit();
			}
		}
		//--------------------------------------------------------------------
		test="constraint-angle-theta-increment";
		if(word==test){
			double angle=atof(value.c_str());
			// Test for valid range
			if((angle>=0.0) && (angle<=360.0)){
				cmc::cmc_mat[super_index].constraint_theta_delta=angle;
				return EXIT_SUCCESS;
			}
			else{
				terminaltextcolor(RED);
				std::cerr << "Error on line " << line << " of material file - material[" << super_index+1 << "]:"<< word << " is outside of valid range 0.0 - 360.0" << std::endl;
				terminaltextcolor(WHITE);
				err::vexit();
			}
		}
		//--------------------------------------------------------------------
		test="constraint-angle-phi-minimum";
		if(word==test){
			double angle=atof(value.c_str());
			// Test for valid range
			if((angle>=0.0) && (angle<=180.0)){
				cmc::cmc_mat[super_index].constraint_phi_min=angle;
				return EXIT_SUCCESS;
			}
			else{
				terminaltextcolor(RED);
				std::cerr << "Error on line " << line << " of material file - material[" << super_index+1 << "]:"<< word << " is outside of valid range 0.0 - 180.0" << std::endl;
				terminaltextcolor(WHITE);
				err::vexit();
			}
		}
		//--------------------------------------------------------------------
		test="constraint-angle-phi";
		if(word==test){
			double angle=atof(value.c_str());
			// Test for valid range
			if((angle>=0.0) && (angle<=180.0)){
				cmc::cmc_mat[super_index].constraint_phi=angle;
				return EXIT_SUCCESS;
			}
			else{
				terminaltextcolor(RED);
				std::cerr << "Error on line " << line << " of material file - material[" << super_index+1 << "]:"<< word << " is outside of valid range 0.0 - 180.0" << std::endl;
				terminaltextcolor(WHITE);
				err::vexit();
			}
		}
		//--------------------------------------------------------------------
		test="constraint-angle-phi-maximum";
		if(word==test){
			double angle=atof(value.c_str());
			// Test for valid range
			if((angle>=0.0) && (angle<=180.0)){
				cmc::cmc_mat[super_index].constraint_phi_max=angle;
				return EXIT_SUCCESS;
			}
			else{
				terminaltextcolor(RED);
				std::cerr << "Error on line " << line << " of material file - material[" << super_index+1 << "]:"<< word << " is outside of valid range 0.0 - 180.0" << std::endl;
				terminaltextcolor(WHITE);
				err::vexit();
			}
		}
		//--------------------------------------------------------------------
		test="constraint-angle-phi-increment";
		if(word==test){
			double angle=atof(value.c_str());
			// Test for valid range
			if((angle>=0.0) && (angle<=180.0)){
				cmc::cmc_mat[super_index].constraint_phi_delta=angle;
				return EXIT_SUCCESS;
			}
			else{
				terminaltextcolor(RED);
				std::cerr << "Error on line " << line << " of material file - material[" << super_index+1 << "]:"<< word << " is outside of valid range 0.0 - 180.0" << std::endl;
				terminaltextcolor(WHITE);
				err::vexit();
			}
		}
		//--------------------------------------------------------------------
		test="temperature";
		if(word==test){
			double T=atof(value.c_str());
			// Test for valid range
			if((T>=0.0) && (T<1.0E5)){
				read_material[super_index].temperature=T;
				// set local temperature flag
				sim::local_temperature=true;
				return EXIT_SUCCESS;
			}
			else{
				terminaltextcolor(RED);
				std::cerr << "Error on line " << line << " of material file - material[" << super_index+1 << "]:"<< word << " is outside of valid range 0.0 - 1.0E5" << std::endl;
				terminaltextcolor(WHITE);
				err::vexit();
			}
		}
      //--------------------------------------------------------------------
      test="use-phonon-temperature";
      /*
        logical use-phonon-temperature
           This flag enables specific materials to couple to the phonon temperature
           of the system for simulations using the two temperature model. The default
           is for all materials to use the electron temperature. Valid values are true,
           false or (blank) [same as true].
       */
      if(word==test){
         // Test for sane input
         //bool sanitised_bool=check_for_valid_bool(value, word, line, prefix,"material");

         // set flag
         read_material[super_index].couple_to_phonon_temperature=true; //sanitised_bool;

         // enable local temperature flag
         sim::local_temperature=true;
         return EXIT_SUCCESS;
      }
      //--------------------------------------------------------------------
      test="fill-space";
      /*
        logical fill-space [false]
           This flag causes the material to be a fill material, instead of
           have atoms generated as part of the usual structure, for example
           particle shpaes, particle arrays and voronoi films. The default
           value is false for all materials. Valid values are true,
           false or (blank) [same as true].
       */
      if(word==test){
         // Test for sane input
         //bool sanitised_bool=check_for_valid_bool(value, word, line, prefix,"material");

         // set flag
         read_material[super_index].fill=true; //sanitised_bool;

         return EXIT_SUCCESS;
      }
      //--------------------------------------------------------------------
		test="applied-field-strength";
		if(word==test){
			double H=atof(value.c_str());
			// test for unit
			string unit_type="field";
			// if no unit given, assume internal
			if(unit.size() != 0){
				units::convert(unit,H,unit_type);
			}
			string str="field";
			if(unit_type==str){
				// Test for valid range
				if((H>=0.0) && (H<1.0E5)){
					read_material[super_index].applied_field_strength=H;
					// set local applied field flag
					sim::local_applied_field=true;
					return EXIT_SUCCESS;
				}
				else{
					terminaltextcolor(RED);
					std::cerr << "Error on line " << line << " of material file - material[" << super_index+1 << "]:"<< word << " is outside of valid range 0.0 - 1.0E5" << std::endl;
					terminaltextcolor(WHITE);
					err::vexit();
				}
			}
			else{
				terminaltextcolor(RED);
				std::cerr << "Error on line " << line << " of material file - unit type \'" << unit_type << "\' is invalid for parameter material[" << super_index+1 << "]:"<< word << " is outside of valid range 0.0 - 1.0E5" << std::endl;
				terminaltextcolor(WHITE);
				err::vexit();
			}
		}
		//------------------------------------------------------------
		test="applied-field-unit-vector";
		if(word==test){
			// temporary storage container
			std::vector<double> u(3);

			// read values from string
			u=DoublesFromString(value);

			// check size
			if(u.size()!=3){
				terminaltextcolor(RED);
				std::cerr << "Error in input file - material[" << super_index+1 << "]:"<< word << " must have three values." << std::endl;
				terminaltextcolor(WHITE);
				zlog << zTs() << "Error in input file - material[" << super_index+1 << "]:"<< word << " must have three values." << std::endl;
				return EXIT_FAILURE;
			}

			// Normalise
			double ULength=sqrt(u.at(0)*u.at(0)+u.at(1)*u.at(1)+u.at(2)*u.at(2));

			// Check for correct length unit vector
			if(ULength < 1.0e-9){
				terminaltextcolor(RED);
				std::cerr << "Error in input file - material[" << super_index+1 << "]:"<< word << " must be normalisable (possibly all zero)." << std::endl;
				terminaltextcolor(WHITE);
				zlog << zTs() << "Error in input file - material[" << super_index+1 << "]:"<< word << " must be normalisable (possibly all zero)." << std::endl;
				return EXIT_FAILURE;
			}
			u.at(0)/=ULength;
			u.at(1)/=ULength;
			u.at(2)/=ULength;

			// Copy anisotropy direction to material
			read_material[super_index].applied_field_unit_vector=u;

			// set local applied field flag
			sim::local_applied_field=true;

			return EXIT_SUCCESS;

		}
		//--------------------------------------------------------------------
		test="fmr-field-strength";
		if(word==test){
			double H=atof(value.c_str());
			// test for unit
			string unit_type="field";
			// if no unit given, assume internal
			if(unit.size() != 0){
				units::convert(unit,H,unit_type);
			}
			string str="field";
			if(unit_type==str){
				// Test for valid range
				if((H>=0.0) && (H<1.0E5)){
					read_material[super_index].applied_field_strength=H;
					// set local fmr flag
					sim::local_fmr_field=true;
					return EXIT_SUCCESS;
				}
				else{
					terminaltextcolor(RED);
					std::cerr << "Error - sim:" << word << " on line " << line << " of input file must be in the range 0 - 1.0E5" << std::endl;
					terminaltextcolor(WHITE);
					err::vexit();
				}
			}
			else{
				terminaltextcolor(RED);
				std::cerr << "Error on line " << line << " of material file - unit type \'" << unit_type << "\' is invalid for parameter material[" << super_index+1 << "]:"<< word << " is outside of valid range 0.0 - 1.0E5" << std::endl;
				terminaltextcolor(WHITE);
				err::vexit();
			}
		}
		//--------------------------------------------------------------------
		test="fmr-field-frequency";
		if(word==test){
			double f=atof(value.c_str());
			// Test for valid range
			if((f>=0.0) && (f<1.0E20)){
				read_material[super_index].fmr_field_frequency=f;
				// set local fmr flag
				sim::local_fmr_field=true;
				return EXIT_SUCCESS;
			}
			else{
				terminaltextcolor(RED);
				std::cerr << "Error on line " << line << " of material file - material[" << super_index+1 << "]:"<< word << " is outside of valid range 0.0 - 1.0E20" << std::endl;
				terminaltextcolor(WHITE);
				err::vexit();
			}
		}
		//------------------------------------------------------------
		test="fmr-field-unit-vector";
		if(word==test){
			// temporary storage container
			std::vector<double> u(3);

			// read values from string
			u=DoublesFromString(value);

			// check size
			if(u.size()!=3){
				terminaltextcolor(RED);
				std::cerr << "Error on line " << line << " of material file - material[" << super_index+1 << "]:"<< word << " must have three values." << std::endl;
				terminaltextcolor(WHITE);
				zlog << zTs() << "Error on line " << line << " of material file - material[" << super_index+1 << "]:"<< word << " must have three values." << std::endl;
				return EXIT_FAILURE;
			}

			// Normalise
			double ULength=sqrt(u.at(0)*u.at(0)+u.at(1)*u.at(1)+u.at(2)*u.at(2));

			// Check for correct length unit vector
			if(ULength < 1.0e-9){
				terminaltextcolor(RED);
				std::cerr << "Error on line " << line << " of material file - material[" << super_index+1 << "]:"<< word << " must be normalisable (possibly all zero)." << std::endl;
				terminaltextcolor(WHITE);
				zlog << zTs() << "Error on line " << line << " of material file - material[" << super_index+1 << "]:"<< word << " must be normalisable (possibly all zero)." << std::endl;
				return EXIT_FAILURE;
			}
			u.at(0)/=ULength;
			u.at(1)/=ULength;
			u.at(2)/=ULength;

			// Copy anisotropy direction to material
			read_material[super_index].fmr_field_unit_vector=u;

			// set local applied field flag
			sim::local_fmr_field=true;

			return EXIT_SUCCESS;

		}
      //--------------------------------------------------------------------
      else
      test="temperature-rescaling-exponent";
      if(word==test){
         double alpha=atof(value.c_str());
         check_for_valid_value(alpha, word, line, prefix, unit, "none", 0.0, 10.0,"material"," 0.0 - 10.0");
         read_material[super_index].temperature_rescaling_alpha=alpha;
         return EXIT_SUCCESS;
      }
      //--------------------------------------------------------------------
      test="temperature-rescaling-curie-temperature";
      if(word==test){
         double Tc=atof(value.c_str());
         check_for_valid_value(Tc, word, line, prefix, unit, "none", 0.0, 10000.0,"material"," 0 - 10000 K");
         read_material[super_index].temperature_rescaling_Tc=Tc;
         return EXIT_SUCCESS;
      }

      //--------------------------------------------------------------------
      test="non-magnetic";
      /*
        logical non-magnetic [false]
           This flag causes the material to be identified as non magnetic,
           with all atoms removed of this type removed from the simulation.
	   The atomic positions of non-magnetic atoms are saved separately
	   with the usual atomic spin configuration for post processing.
	   The default value is false for all materials. Valid values are
	   true, false or (blank) [same as true].
      */
      if(word==test){
         // Test for sane input
         bool sanitised_bool = check_for_valid_bool(value, word, line, prefix,"material");
         // set flag
         read_material[super_index].non_magnetic = sanitised_bool;
         return EXIT_SUCCESS;
      }

      //-------------------------------------------------------------------
   	// Call module input parameters
      //-------------------------------------------------------------------
      else if(sim::match_material_parameter(word, value, unit, line, super_index)) return EXIT_SUCCESS;
      else if(create::match_material_parameter(word, value, unit, line, super_index, sub_index)) return EXIT_SUCCESS;
      else if(dipole::match_material_parameter(word, value, unit, line, super_index, sub_index)) return EXIT_SUCCESS;
<<<<<<< HEAD

=======
      else if(st::match_material(word, value, unit, line, super_index)) return EXIT_SUCCESS;
>>>>>>> 582c83bb
		//--------------------------------------------------------------------
		// keyword not found
		//--------------------------------------------------------------------
		else{
<<<<<<< HEAD
			terminaltextcolor(RED);
         std::cerr << "Error - Unknown control statement '" << line_string << "' on line " << line << " of material file '" << filename_string << "'" << std::endl;
			terminaltextcolor(WHITE);
         zlog << zTs() << "Error - Unknown control statement '" << line_string << " on line " << line << " of material file '" << filename_string << "'" << std::endl;
			return EXIT_FAILURE;
		}
=======
         terminaltextcolor(RED);
         std::cerr << "Error - Unknown control statement '" << line_string << "' on line " << line << " of material file '" << filename_string << "'" << std::endl;
         terminaltextcolor(WHITE);
         zlog << zTs() << "Error - Unknown control statement '" << line_string << " on line " << line << " of material file '" << filename_string << "'" << std::endl;
         return EXIT_FAILURE;
      }
      return EXIT_SUCCESS;
>>>>>>> 582c83bb

}



} // end of namespace vin

namespace vout{

	// Namespace variable declarations
	std::vector<unsigned int> file_output_list(0);
	std::vector<unsigned int> screen_output_list(0);
	std::vector<unsigned int> grain_output_list(0);

   // Variables to control rate of data output to screen, output file and grain file
   int output_rate=1;
   int output_grain_rate=1;
   //int output_screen_rate=1; needs to be implemented

   bool gnuplot_array_format=false;

	std::ofstream errfile;

  #ifdef MPICF
	null_streambuf nullbuf;

	void redirect(std::ostream& strm, std::string filename) {
		errfile.open(filename.c_str());
		// redirect ouput into the file
		strm.rdbuf (errfile.rdbuf());
	}

	void nullify(std::ostream& strm){
		strm.rdbuf(&nullbuf);
	}
	#endif

	// Output Function 0
	void time(std::ostream& stream){
		stream << sim::time << "\t";
	}

	// Output Function 1
	void real_time(std::ostream& stream){
		stream << sim::time*mp::dt_SI << "\t";
	}

	// Output Function 2
	void temperature(std::ostream& stream){
		stream << sim::temperature << "\t";
	}

	// Output Function 3
	void Happ(std::ostream& stream){
		stream << sim::H_applied << "\t";
	}

	// Output Function 4
	void Hvec(std::ostream& stream){
		stream << sim::H_vec[0] << "\t"<< sim::H_vec[1] << "\t"<< sim::H_vec[2] << "\t";
	}

	// Output Function 5
   void mvec(std::ostream& stream){
      stream << stats::system_magnetization.output_normalized_magnetization();
   }

	// Output Function 6
   void magm(std::ostream& stream){
      stream << stats::system_magnetization.output_normalized_magnetization_length() << "\t";
   }

	// Output Function 7
   void mean_magm(std::ostream& stream){
      stream << stats::system_magnetization.output_normalized_mean_magnetization_length();
   }

	// Output Function 8
   void mat_mvec(std::ostream& stream){
      stream << stats::material_magnetization.output_normalized_magnetization();
   }

	// Output Function 9
   void mat_mean_magm(std::ostream& stream){
      stream << stats::material_magnetization.output_normalized_mean_magnetization_length();
   }

	// Output Function 10
	void grain_mvec(std::ostream& stream){

		unsigned int id=0; // grain id (excluding grains with zero atoms)

		// loop over all grains
		for(int grain=0;grain<grains::num_grains;grain++){
			// check for grains with zero atoms
			if(grains::grain_size_array[grain]!=0){
				stream << grains::x_mag_array[grain] << "\t";
				stream << grains::y_mag_array[grain] << "\t";
				stream << grains::z_mag_array[grain] << "\t";
				stream << grains::mag_m_array[grain] << "\t";
				id++;
			}
		}
	}

	// Output Function 11
	void grain_magm(std::ostream& stream){

		unsigned int id=0; // grain id (excluding grains with zero atoms)

		// loop over all grains
		for(int grain=0;grain<grains::num_grains;grain++){
			// check for grains with zero atoms
			if(grains::grain_size_array[grain]!=0){
				stream << grains::mag_m_array[grain] << "\t";
				id++;
			}
		}
	}

	// Output Function 12
	void mdoth(std::ostream& stream){
      // initialise vector of H
      std::vector<double> H(&sim::H_vec[0], &sim::H_vec[0]+3);
      stream << stats::system_magnetization.output_normalized_magnetization_dot_product(H);
	}

	// Output Function 13
	void grain_mat_mvec(std::ostream& stream){

		grains::output_mat_mag(stream);

	}

	// Output Function 14
	void systorque(std::ostream& stream){
		stream << stats::total_system_torque[0] << "\t";
		stream << stats::total_system_torque[1] << "\t";
		stream << stats::total_system_torque[2] << "\t";
	}

	// Output Function 15
	void mean_systorque(std::ostream& stream){
		stream << stats::total_mean_system_torque[0]/stats::torque_data_counter << "\t";
		stream << stats::total_mean_system_torque[1]/stats::torque_data_counter << "\t";
		stream << stats::total_mean_system_torque[2]/stats::torque_data_counter << "\t";
	}

	// Output Function 16
	void constraint_phi(std::ostream& stream){
		stream << sim::constraint_phi << "\t";
	}

	// Output Function 17
	void constraint_theta(std::ostream& stream){
		stream << sim::constraint_theta << "\t";
	}

	// Output Function 18
	void material_constraint_phi(std::ostream& stream){
		for(int mat=0;mat<mp::num_materials;mat++){
			stream << cmc::cmc_mat[mat].constraint_phi << "\t";
		}
	}

	// Output Function 19
	void material_constraint_theta(std::ostream& stream){
		for(int mat=0;mat<mp::num_materials;mat++){
			stream << cmc::cmc_mat[mat].constraint_theta << "\t";
		}
	}

	// Output Function 20
	void material_mean_systorque(std::ostream& stream){
		for(int mat=0;mat<mp::num_materials;mat++){
			stream << stats::sublattice_mean_torque_x_array[mat]/stats::torque_data_counter << "\t";
			stream << stats::sublattice_mean_torque_y_array[mat]/stats::torque_data_counter << "\t";
			stream << stats::sublattice_mean_torque_z_array[mat]/stats::torque_data_counter << "\t";
		}
	}

   // Output Function 21
   void mean_system_susceptibility(std::ostream& stream){
      stream << stats::system_susceptibility.output_mean_susceptibility(sim::temperature);
   }

	// Output Function 22
	void phonon_temperature(std::ostream& stream){
		stream << sim::TTTp << "\t";
	}

	// Output Function 23
	void material_temperature(std::ostream& stream){
		for(int mat=0;mat<mp::material.size();mat++){
			stream << mp::material[mat].temperature << "\t";
		}
	}

	// Output Function 24
	void material_applied_field_strength(std::ostream& stream){
		for(int mat=0;mat<mp::material.size();mat++){
			stream << mp::material[mat].applied_field_strength << "\t";
		}
	}

	// Output Function 25
	void material_fmr_field_strength(std::ostream& stream){
		const double real_time=sim::time*mp::dt_SI;

		for(int mat=0;mat<mp::material.size();mat++){
			const double Hsinwt_local=mp::material[mat].fmr_field_strength*sin(2.0*M_PI*real_time*mp::material[mat].fmr_field_frequency);
			stream << Hsinwt_local << "\t";
		}
	}

	// Output Function 26
	void mat_mdoth(std::ostream& stream){
      // initialise vector of H
      std::vector<double> H(&sim::H_vec[0], &sim::H_vec[0]+3);
      stream << stats::material_magnetization.output_normalized_magnetization_dot_product(H);
	}

   // Output Function 27
   void total_energy(std::ostream& stream){
      stats::output_energy(stream, stats::all, stats::total);
   }

   // Output Function 28
   void mean_total_energy(std::ostream& stream){
      stats::output_energy(stream, stats::all, stats::mean);
   }

   // Output Function 29
   void total_anisotropy_energy(std::ostream& stream){
      stats::output_energy(stream, stats::anisotropy, stats::total);
   }

   // Output Function 30
   void mean_total_anisotropy_energy(std::ostream& stream){
      stats::output_energy(stream, stats::anisotropy, stats::mean);
   }

   // Output Function 31
   void total_cubic_anisotropy_energy(std::ostream& stream){
      stats::output_energy(stream, stats::cubic_anisotropy, stats::total);
   }

   // Output Function 32
   void mean_total_cubic_anisotropy_energy(std::ostream& stream){
      stats::output_energy(stream, stats::cubic_anisotropy, stats::mean);
   }

   // Output Function 33
   void total_surface_anisotropy_energy(std::ostream& stream){
      stats::output_energy(stream, stats::surface_anisotropy, stats::total);
   }

   // Output Function 34
   void mean_total_surface_anisotropy_energy(std::ostream& stream){
      stats::output_energy(stream, stats::surface_anisotropy, stats::mean);
   }

   // Output Function 35
   void total_exchange_energy(std::ostream& stream){
      stats::output_energy(stream, stats::exchange, stats::total);
   }

   // Output Function 36
   void mean_total_exchange_energy(std::ostream& stream){
      stats::output_energy(stream, stats::exchange, stats::mean);
   }

   // Output Function 37
   void total_applied_field_energy(std::ostream& stream){
      stats::output_energy(stream, stats::applied_field, stats::total);
   }

   // Output Function 38
   void mean_total_applied_field_energy(std::ostream& stream){
      stats::output_energy(stream, stats::applied_field, stats::mean);
   }

   // Output Function 39
   void total_magnetostatic_energy(std::ostream& stream){
      stats::output_energy(stream, stats::magnetostatic, stats::total);
   }

   // Output Function 40
   void mean_total_magnetostatic_energy(std::ostream& stream){
      stats::output_energy(stream, stats::magnetostatic, stats::mean);
   }

   // Output Function 41
   void total_so_anisotropy_energy(std::ostream& stream){
      stats::output_energy(stream, stats::second_order_anisotropy, stats::total);
   }

   // Output Function 42
   void mean_total_so_anisotropy_energy(std::ostream& stream){
      stats::output_energy(stream, stats::second_order_anisotropy, stats::mean);
   }

   // Output Function 43
   void height_mvec(std::ostream& stream){
      stream << stats::height_magnetization.output_normalized_magnetization();
   }

   // Output Function 44
   void material_height_mvec(std::ostream& stream){
      stream << stats::material_height_magnetization.output_normalized_magnetization();
   }

   // Output Function 45
   void height_mvec_actual(std::ostream& stream){
      stream << stats::height_magnetization.output_magnetization();
   }

   // Output Function 46
   void material_height_mvec_actual(std::ostream& stream){
      stream << stats::material_height_magnetization.output_magnetization();
   }

   // Output Function 47
   void fmr_field_strength(std::ostream& stream){
      stream << sim::fmr_field << "\t";
   }

   // Output Function 60
	void MPITimings(std::ostream& stream){

		stream << vmpi::AverageComputeTime+vmpi::AverageWaitTime << "\t" << vmpi::AverageComputeTime << "\t" << vmpi::AverageWaitTime;
		stream << "\t" << vmpi::MaximumComputeTime << "\t" << vmpi::MaximumWaitTime << "\t";
	}

	// Data output wrapper function
	void data(){

		// check calling of routine if error checking is activated
		if(err::check==true){std::cout << "vout::data has been called" << std::endl;}

		// Calculate MPI Timings since last data output
		#ifdef MPICF
		if(vmpi::DetailedMPITiming){

			// Calculate Average times
			MPI_Reduce (&vmpi::TotalComputeTime,&vmpi::AverageComputeTime,1,MPI_DOUBLE,MPI_SUM,0,MPI_COMM_WORLD);
			MPI_Reduce (&vmpi::TotalWaitTime,&vmpi::AverageWaitTime,1,MPI_DOUBLE,MPI_SUM,0,MPI_COMM_WORLD);
			vmpi::AverageComputeTime/=double(vmpi::num_processors);
			vmpi::AverageWaitTime/=double(vmpi::num_processors);

			// Calculate Maximum times
			MPI_Reduce (&vmpi::TotalComputeTime,&vmpi::MaximumComputeTime,1,MPI_DOUBLE,MPI_MAX,0,MPI_COMM_WORLD);
			MPI_Reduce (&vmpi::TotalWaitTime,&vmpi::MaximumWaitTime,1,MPI_DOUBLE,MPI_MAX,0,MPI_COMM_WORLD);

			// Save times for timing matrix
			vmpi::ComputeTimeArray.push_back(vmpi::TotalComputeTime);
			vmpi::WaitTimeArray.push_back(vmpi::TotalWaitTime);

			// reset until next data output
			vmpi::TotalComputeTime=0.0;
			vmpi::TotalWaitTime=0.0;
		}
		#endif

      // check for open ofstream
      if(!zmag.is_open()){
         // check for checkpoint continue and append data
         if(sim::load_checkpoint_flag && sim::load_checkpoint_continue_flag) zmag.open("output",std::ofstream::app);
         // otherwise overwrite file
         else{
            zmag.open("output",std::ofstream::trunc);
            // write file header information
            if(vmpi::my_rank==0) write_output_file_header(zmag, file_output_list);
         }
      }

		// Only output 1/output_rate time steps
      if(sim::time%vout::output_rate==0){

		// Output data to output
      if(vmpi::my_rank==0){
		for(unsigned int item=0;item<file_output_list.size();item++){
			switch(file_output_list[item]){
				case 0:
					vout::time(zmag);
					break;
				case 1:
					vout::real_time(zmag);
					break;
				case 2:
					vout::temperature(zmag);
					break;
				case 3:
					vout::Happ(zmag);
					break;
				case 4:
					vout::Hvec(zmag);
					break;
				case 5:
					vout::mvec(zmag);
					break;
				case 6:
					vout::magm(zmag);
					break;
				case 7:
					vout::mean_magm(zmag);
					break;
				case 8:
					vout::mat_mvec(zmag);
					break;
				case 9:
					vout::mat_mean_magm(zmag);
					break;
				case 12:
					vout::mdoth(zmag);
					break;
				case 14:
					vout::systorque(zmag);
					break;
				case 15:
					vout::mean_systorque(zmag);
					break;
				case 16:
					vout::constraint_phi(zmag);
					break;
				case 17:
					vout::constraint_theta(zmag);
					break;
				case 18:
					vout::material_constraint_phi(zmag);
					break;
				case 19:
					vout::material_constraint_theta(zmag);
					break;
				case 20:
					vout::material_mean_systorque(zmag);
					break;
				case 21:
					vout::mean_system_susceptibility(zmag);
					break;
				case 22:
					vout::phonon_temperature(zmag);
					break;
				case 23:
					vout::material_temperature(zmag);
					break;
				case 24:
					vout::material_applied_field_strength(zmag);
					break;
				case 25:
					vout::material_fmr_field_strength(zmag);
					break;
				case 26:
					vout::mat_mdoth(zmag);
					break;
            case 27:
               vout::total_energy(zmag);
               break;
            case 28:
               vout::mean_total_energy(zmag);
               break;
            case 29:
               vout::total_anisotropy_energy(zmag);
               break;
            case 30:
               vout::mean_total_anisotropy_energy(zmag);
               break;
            case 31:
               vout::total_cubic_anisotropy_energy(zmag);
               break;
            case 32:
               vout::mean_total_cubic_anisotropy_energy(zmag);
               break;
            case 33:
               vout::total_surface_anisotropy_energy(zmag);
               break;
            case 34:
               vout::mean_total_surface_anisotropy_energy(zmag);
               break;
            case 35:
               vout::total_exchange_energy(zmag);
               break;
            case 36:
               vout::mean_total_exchange_energy(zmag);
               break;
            case 37:
               vout::total_applied_field_energy(zmag);
               break;
            case 38:
               vout::mean_total_applied_field_energy(zmag);
               break;
            case 39:
               vout::total_magnetostatic_energy(zmag);
               break;
            case 40:
               vout::mean_total_magnetostatic_energy(zmag);
               break;
            case 41:
               vout::total_so_anisotropy_energy(zmag);
               break;
            case 42:
               vout::mean_total_so_anisotropy_energy(zmag);
               break;
            case 43:
               vout::height_mvec(zmag);
               break;
            case 44:
               vout::material_height_mvec(zmag);
               break;
            case 45:
               vout::height_mvec_actual(zmag);
               break;
            case 46:
               vout::material_height_mvec_actual(zmag);
               break;
            case 47:
               vout::fmr_field_strength(zmag);
               break;
            case 60:
					vout::MPITimings(zmag);
					break;
			}
		}
		// Carriage return
		if(file_output_list.size()>0) zmag << std::endl;

      } // end of code for rank 0 only
   } // end of if statement for output rate

		// Output data to cout
		if(vmpi::my_rank==0){
      if(sim::time%vout::output_rate==0){ // needs to be altered to separate variable at some point

         for(unsigned int item=0;item<screen_output_list.size();item++){
			switch(screen_output_list[item]){
				case 0:
					vout::time(std::cout);
					break;
				case 1:
					vout::real_time(std::cout);
					break;
				case 2:
					vout::temperature(std::cout);
					break;
				case 3:
					vout::Happ(std::cout);
					break;
				case 4:
					vout::Hvec(std::cout);
					break;
				case 5:
					vout::mvec(std::cout);
					break;
				case 6:
					vout::magm(std::cout);
					break;
				case 7:
					vout::mean_magm(std::cout);
					break;
				case 8:
					vout::mat_mvec(std::cout);
					break;
				case 9:
					vout::mat_mean_magm(std::cout);
					break;
				case 12:
					vout::mdoth(std::cout);
					break;
				case 14:
					vout::systorque(std::cout);
					break;
				case 15:
					vout::mean_systorque(std::cout);
					break;
				case 16:
					vout::constraint_phi(std::cout);
					break;
				case 17:
					vout::constraint_theta(std::cout);
					break;
				case 18:
					vout::material_constraint_phi(std::cout);
					break;
				case 19:
					vout::material_constraint_theta(std::cout);
					break;
				case 20:
					vout::material_mean_systorque(std::cout);
					break;
				case 21:
					vout::mean_system_susceptibility(std::cout);
					break;
				case 22:
					vout::phonon_temperature(std::cout);
					break;
				case 23:
					vout::material_temperature(std::cout);
					break;
				case 24:
					vout::material_applied_field_strength(std::cout);
					break;
				case 25:
					vout::material_fmr_field_strength(std::cout);
					break;
				case 26:
					vout::mat_mdoth(std::cout);
					break;
            case 27:
               vout::total_energy(std::cout);
               break;
            case 28:
               vout::mean_total_energy(std::cout);
               break;
            case 29:
               vout::total_anisotropy_energy(std::cout);
               break;
            case 30:
               vout::mean_total_anisotropy_energy(std::cout);
               break;
            case 31:
               vout::total_cubic_anisotropy_energy(std::cout);
               break;
            case 32:
               vout::mean_total_cubic_anisotropy_energy(std::cout);
               break;
            case 33:
               vout::total_surface_anisotropy_energy(std::cout);
               break;
            case 34:
               vout::mean_total_surface_anisotropy_energy(std::cout);
               break;
            case 35:
               vout::total_exchange_energy(std::cout);
               break;
            case 36:
               vout::mean_total_exchange_energy(std::cout);
               break;
            case 37:
               vout::total_applied_field_energy(std::cout);
               break;
            case 38:
               vout::mean_total_applied_field_energy(std::cout);
               break;
            case 39:
               vout::total_magnetostatic_energy(std::cout);
               break;
            case 40:
               vout::mean_total_magnetostatic_energy(std::cout);
               break;
            case 41:
               vout::total_so_anisotropy_energy(std::cout);
               break;
            case 42:
               vout::mean_total_so_anisotropy_energy(std::cout);
               break;
            case 47:
               vout::fmr_field_strength(std::cout);
               break;
            case 60:
					vout::MPITimings(std::cout);
					break;
			}
		}

		// Carriage return
		if(screen_output_list.size()>0) std::cout << std::endl;
		}

   } // End of if statement to output data to screen

		if(sim::time%vout::output_grain_rate==0){

		// calculate grain magnetisations
		grains::mag();

		// Output data to zgrain
		if(vmpi::my_rank==0){

			// check for open ofstream
         if(vout::grain_output_list.size() > 0 && !zgrain.is_open()){
            // check for checkpoint continue and append data
            if(sim::load_checkpoint_flag && sim::load_checkpoint_continue_flag) zgrain.open("grain",std::ofstream::app);
            // otherwise overwrite file
            else zgrain.open("grain",std::ofstream::trunc);
         }

			for(unsigned int item=0;item<vout::grain_output_list.size();item++){
			switch(vout::grain_output_list[item]){
				case 0:
					vout::time(zgrain);
					break;
				case 1:
					vout::real_time(zgrain);
					break;
				case 2:
					vout::temperature(zgrain);
					break;
				case 3:
					vout::Happ(zgrain);
					break;
				case 4:
					vout::Hvec(zgrain);
					break;
				case 10:
					vout::grain_mvec(zgrain);
					break;
				case 11:
					vout::grain_magm(zgrain);
					break;
				case 13:
					vout::grain_mat_mvec(zgrain);
					break;
			   case 22:
					vout::phonon_temperature(zgrain);
               break;
			}
		}

		// Carriage return
		if(vout::grain_output_list.size()>0) zgrain << std::endl;
		}
		}

		vout::config();

      // optionally save checkpoint file
      if(sim::save_checkpoint_flag==true && sim::save_checkpoint_continuous_flag==true && sim::time%sim::save_checkpoint_rate==0) save_checkpoint();

	} // end of data

} // end of namespace vout<|MERGE_RESOLUTION|>--- conflicted
+++ resolved
@@ -294,11 +294,6 @@
 int match_sim(std::string const, std::string const, std::string const, int const);
 int match_vout_list(std::string const, std::string const, int const, std::vector<unsigned int> &);
 int match_vout_grain_list(std::string const, std::string const, int const, std::vector<unsigned int> &);
-<<<<<<< HEAD
-//int match_material(string const, string const, string const, int const, int const, int const);
-//int match_config(string const, string const, int const);
-=======
->>>>>>> 582c83bb
 int match_material(string const, string const, string const, int const, int const, int const, string const, string const);
 int match_config(std::string const, std::string const, std::string const, int const);
 
@@ -762,11 +757,8 @@
    if(ltmp::match_input_parameter(key, word, value, unit, line)) return EXIT_SUCCESS;
    else if(dipole::match_input_parameter(key, word, value, unit, line)) return EXIT_SUCCESS;
    else if(sim::match_input_parameter(key, word, value, unit, line)) return EXIT_SUCCESS;
-<<<<<<< HEAD
    else if(cells::match_input_parameter(key, word, value, unit, line)) return EXIT_SUCCESS;
-=======
    else if(st::match_input_parameter(key, word, value, unit, line)) return EXIT_SUCCESS;
->>>>>>> 582c83bb
 	//===================================================================
 	// Test for create variables
 	//===================================================================
@@ -827,10 +819,6 @@
 	else
 	test="config";
 	if(key==test){
-<<<<<<< HEAD
-		//int frs=vin::match_config(word, value, line);
-=======
->>>>>>> 582c83bb
 		int frs=vin::match_config(word, value, unit, line);
 		return frs;
 	}
@@ -2180,11 +2168,7 @@
 
    return EXIT_SUCCESS;
 }
-<<<<<<< HEAD
-
-//int match_config(string const word, string const value, int const line){
-=======
->>>>>>> 582c83bb
+
 int match_config(string const word, string const value, string const unit, int const line){
 
    std::string prefix="config:";
@@ -2972,27 +2956,16 @@
 			//std::cout << "\t" << "word: " << word << std::endl;
 			//std::cout << "\t" << "value:" << value << std::endl;
 			//std::cout << "\t" << "unit: " << unit << std::endl;
-<<<<<<< HEAD
-			//int matchcheck = vin::match_material(word, value, unit, line_counter, super_index-1, sub_index-1);
-         int matchcheck = vin::match_material(word, value, unit, line_counter, super_index-1, sub_index-1, original_line, matfile);
-
-         // if no match then return error
-=======
 
 		  int matchcheck = vin::match_material(word, value, unit, line_counter, super_index-1, sub_index-1, original_line, matfile);
 
         // if no match then return error
->>>>>>> 582c83bb
 			if(matchcheck==EXIT_FAILURE){
             terminaltextcolor(RED);
             std::cerr << "Error - Unknown control statement \'material[" << super_index << "]:" << word << "\' on line " << line_counter << " of material file" << std::endl;
             zlog << zTs() << "Error - Unknown control statement \'material[" << super_index << "]:" << word << "\' on line " << line_counter << " of material file" << std::endl;
             terminaltextcolor(WHITE);
-<<<<<<< HEAD
-				err::vexit();
-=======
             err::vexit();
->>>>>>> 582c83bb
 			}
 		}
 	}
@@ -3019,10 +2992,6 @@
 ///-------------------------------------------------------------------
 /// Function to match material key words
 ///-------------------------------------------------------------------
-<<<<<<< HEAD
-   //int match_material(string const word, string const value, string const unit, int const line, int const super_index, int const sub_index){
-=======
->>>>>>> 582c83bb
   int match_material(string const word,
 		     string const value,
 		     string const unit,
@@ -3890,23 +3859,11 @@
       else if(sim::match_material_parameter(word, value, unit, line, super_index)) return EXIT_SUCCESS;
       else if(create::match_material_parameter(word, value, unit, line, super_index, sub_index)) return EXIT_SUCCESS;
       else if(dipole::match_material_parameter(word, value, unit, line, super_index, sub_index)) return EXIT_SUCCESS;
-<<<<<<< HEAD
-
-=======
       else if(st::match_material(word, value, unit, line, super_index)) return EXIT_SUCCESS;
->>>>>>> 582c83bb
 		//--------------------------------------------------------------------
 		// keyword not found
 		//--------------------------------------------------------------------
 		else{
-<<<<<<< HEAD
-			terminaltextcolor(RED);
-         std::cerr << "Error - Unknown control statement '" << line_string << "' on line " << line << " of material file '" << filename_string << "'" << std::endl;
-			terminaltextcolor(WHITE);
-         zlog << zTs() << "Error - Unknown control statement '" << line_string << " on line " << line << " of material file '" << filename_string << "'" << std::endl;
-			return EXIT_FAILURE;
-		}
-=======
          terminaltextcolor(RED);
          std::cerr << "Error - Unknown control statement '" << line_string << "' on line " << line << " of material file '" << filename_string << "'" << std::endl;
          terminaltextcolor(WHITE);
@@ -3914,8 +3871,6 @@
          return EXIT_FAILURE;
       }
       return EXIT_SUCCESS;
->>>>>>> 582c83bb
-
 }
 
 
