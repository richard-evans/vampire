//-----------------------------------------------------------------------------
//
//  Vampire - A code for atomistic simulation of magnetic materials
//
//  Copyright (C) 2009-2012 R.F.L.Evans
//
//  Email:richard.evans@york.ac.uk
//
//  This program is free software; you can redistribute it and/or modify
//  it under the terms of the GNU General Public License as published by
//  the Free Software Foundation; either version 2 of the License, or
//  (at your option) any later version.
//
//  This program is distributed in the hope that it will be useful, but
//  WITHOUT ANY WARRANTY; without even the implied warranty of
//  MERCHANTABILITY or FITNESS FOR A PARTICULAR PURPOSE. See the GNU
//  General Public License for more details.
//
//  You should have received a copy of the GNU General Public License
//  along with this program; if not, write to the Free Software Foundation,
//  Inc., 59 Temple Place, Suite 330, Boston, MA 02111-1307 USA.
//
// ----------------------------------------------------------------------------
//
///
/// @file
/// @brief Contains vin and vout namespaces for file input.output in vampire.
///
/// @details File and screen input and output are controlled via the separate namespaces.
///
/// @section notes Implementation Notes
/// This is a list of other notes, not related to functionality but rather to implementation.
/// Also include references, formulae and other notes here.
///
/// @section License
/// Use of this code, either in source or compiled form, is subject to license from the authors.
/// Copyright \htmlonly &copy \endhtmlonly Richard Evans, 2009-2010. All Rights Reserved.
///
/// @section info File Information
/// @author  Richard Evans, rfle500@york.ac.uk
/// @version 1.0
/// @date    15/01/2010
/// @internal
///	Created:		15/01/2010
///	Revision:	  ---
///=====================================================================================
///

// Headers
#include "atoms.hpp"
#include "cells.hpp"
#include "create.hpp"
#include "dipole.hpp"
#include "errors.hpp"
#include "grains.hpp"
#include "ltmp.hpp"
#include "voronoi.hpp"
#include "material.hpp"
#include "errors.hpp"
#include "random.hpp"
#include "sim.hpp"
#include "spintorque.hpp"
#include "stats.hpp"
#include "units.hpp"
#include "vio.hpp"
#include "vmpi.hpp"

#include <algorithm>
#include <cmath>
#include <iomanip>
#include <iostream>
#include <fstream>
#include <sstream>
#include <string>

// Global output filestreams
std::ofstream zinfo;
std::ofstream zlog;
std::ofstream zmag;
std::ofstream zgrain;

#ifdef WIN_COMPILE
#include <direct.h>
#endif

void terminaltextcolor(enum textcolor color){
#ifdef WIN_COMPILE
 int fincolor=15;
 if(color==RED) fincolor=12; if(color==GREEN) fincolor=10; if(color==YELLOW) fincolor=14;
 if(color==BLUE) fincolor=9; if(color==PURPLE) fincolor=13;
 SetConsoleTextAttribute(GetStdHandle( STD_OUTPUT_HANDLE ), fincolor);
#else
  std::ostringstream fincolor;
  fincolor<< color;
   std::cout << "\033["<<fincolor.str()<<"m";
   std::cerr << "\033["<<fincolor.str()<<"m";
#endif
};

namespace vout{

   std::string zLogProgramName; /// Program Name
   std::string zLogHostName; /// Host Name
   bool        zLogInitialised=false; /// Initialised flag
   #ifdef WIN_COMPILE
      int      zLogPid; /// Process ID
   #else
      pid_t    zLogPid; /// Process ID
   #endif

   void zLogTsInit(std::string tmp){

      // Get program name and process ID
      std::string tmprev;
      int linelength = tmp.length();

      // set character triggers
      const char* key="/";	/// Word identifier

      // copy characters after last /
      for(int i=linelength-1;i>=0;i--){

         char c=tmp.at(i);

         if(c != *key){
            tmprev.push_back(c);
         }
         else break;
      }

      //reverse read into program name
      linelength=tmprev.size();
      for(int i=linelength-1;i>=0;i--){
         char c=tmprev.at(i);
         zLogProgramName.push_back(c);
      }

      // Get hostname
      char loghostname [80];
      #ifdef WIN_COMPILE
         DWORD sizelhn = sizeof ( loghostname );
         int GHS=!GetComputerName(loghostname, &sizelhn); //GetComputerName returns true when retrieves hostname
      #else
         int GHS=gethostname(loghostname, 80);
      #endif
	  terminaltextcolor(YELLOW);
      if(GHS!=0) std::cerr << "Warning: Unable to retrieve hostname for zlog file." << std::endl;
	  terminaltextcolor(WHITE);
      zLogHostName = loghostname;

      // Now get process ID
      #ifdef WIN_COMPILE
         zLogPid = _getpid();
      #else
         zLogPid = getpid();
      #endif

      // Set unique filename for log if num_procs > 1
      std::stringstream logfn;
      if(vmpi::num_processors==1) logfn << "log";
      else logfn << "log."<<vmpi::my_rank;

      // Open log filename
      std::string log_file = logfn.str();
      const char* log_filec = log_file.c_str();
      zlog.open(log_filec);

      // Mark as initialised;
      zLogInitialised=true;

      zlog << zTs() << "Logfile opened" << std::endl;

      return;
   }

}

/// @brief Function to output timestamp to stream
///
/// @section License
/// Use of this code, either in source or compiled form, is subject to license from the authors.
/// Copyright \htmlonly &copy \endhtmlonly Richard Evans, 2009-2012. All Rights Reserved.
///
/// @section Information
/// @author  Richard Evans, richard.evans@york.ac.uk
/// @version 1.0
/// @date    19/04/2012
///
/// @return TS
///
/// @internal
///	Created:		19/04/2012
///	Revision:	  ---
///=====================================================================================
///
std::string zTs(){

  std::string NullString;
  NullString="";

	if(vout::zLogInitialised==true){
		std::ostringstream Ts;

		// varibale for time
		time_t seconds;

		// get current time
		seconds = time (NULL);
		struct tm * timeinfo;
		char logtime [80];

		timeinfo = localtime ( &seconds );
		// Format time string
		strftime (logtime,80,"%Y-%m-%d %X ",timeinfo);

		Ts << logtime << vout::zLogProgramName << " [" << vout::zLogHostName << ":" << vout::zLogPid << ":"<< vmpi::my_rank << "] ";

		return Ts.str();

	}
	else{
		terminaltextcolor(RED);
		std::cerr << "Error! - zlog not initialised, exiting" << std::endl;
		// This can be recursive - vexit calls zTs()
      //err::vexit();
      // Exit manually
      std::cerr << "Fatal error: Aborting program. See log file for details." << std::endl;
	  terminaltextcolor(WHITE);
      exit(EXIT_FAILURE);
	}

	return NullString;
}

///-------------------------------------------------------
/// Function to write header information about simulation
///-------------------------------------------------------
void write_output_file_header(std::ofstream& ofile, std::vector<unsigned int>& file_output_list){

   //------------------------------------
   // Determine current time
   //------------------------------------
   time_t seconds;

   // get time now
   seconds = time (NULL);
   struct tm * timeinfo;
   char oftime [80];

   timeinfo = localtime ( &seconds );
   // format time string
   strftime (oftime,80,"%Y-%m-%d %X ",timeinfo);

   //------------------------------------
   // Determine current directory
   //------------------------------------
   char directory [256];

   #ifdef WIN_COMPILE
      _getcwd(directory, sizeof(directory));
   #else
      getcwd(directory, sizeof(directory));
   #endif

   //--------------------------------------
   // Determine strings for column headers
   //--------------------------------------
   // temporary code to use a variable that is not yet needed
   int col = file_output_list[0];
   file_output_list[0] = col;

   //------------------------------------
   // Output output file header
   //------------------------------------
   ofile << "#----------------------------------------------------------------------------------------------------------------------------------------------------------" << std::endl;
   ofile << "# " << "Output file for vampire simulation" << std::endl;
   ofile << "# " << "  time       : " << oftime << "    process id : " << vout::zLogPid << std::endl;
   ofile << "# " << "  hostname   : " << vout::zLogHostName << std::endl;
   ofile << "# " << "  path       : " << directory << std::endl;
   ofile << "#----------------------------------------------------------------------------------------------------------------------------------------------------------" << std::endl;
   //ofile << "# time" << "\t" << "temperature" << "\t" <<  "|m|" << "\t" << "..." << std::endl; // to be concluded...

   return;

}

/// @namespace
/// @brief Contains variables and functions for reading in program data.
///
/// @internal
///=====================================================================================
///
namespace vin{

// Function Prototypes
//int read(string const);
int match(string const, string const, string const, string const, int const);
  int read_mat_file(std::string const, int const);
int match_create(std::string const, std::string const, std::string const, int const);
int match_dimension(std::string const, std::string const, std::string const, int const);
int match_sim(std::string const, std::string const, std::string const, int const);
int match_vout_list(std::string const, std::string const, int const, std::vector<unsigned int> &);
int match_vout_grain_list(std::string const, std::string const, int const, std::vector<unsigned int> &);
int match_material(string const, string const, string const, int const, int const, int const, string const, string const);
int match_config(std::string const, std::string const, std::string const, int const);

// Function to extract all variables from a string and return a vector
std::vector<double> DoublesFromString(std::string value){

	// array for storing variables
	std::vector<double> array(0);

	// set source for ss
	std::istringstream source(value);

	// double variable to store values
	double temp = 0.0;

	// string to store text
	std::string field;

	// loop over all comma separated values
	while(getline(source,field,',')){

		// convert string to ss
		std::stringstream fs(field);

		// read in variable
		fs >> temp;

		// push data value back to array
		array.push_back(temp);

	}

	// return values to calling function
	return array;

}

///
/// Function to check for correct unit type and valid variable range
///-----------------------------------------------------------------------
///
void check_for_valid_value(double& value, /// value of variable as in input file
									std::string word, /// input file keyword
									int line, /// input file line
									std::string prefix, /// input file prefix
									std::string unit, /// unit specified in input file
									std::string unit_type, /// expected unit type
									double range_min, /// acceptable minimum value for variable
									double range_max, /// acceptable maximum value for variable
									std::string input_file_type, ///input file name
									std::string range_text) /// customised text
{

	// Define test unit
	std::string test_unit_type=unit_type;

	// Define integer for unit conversion status
	int convert_status=0;

	// If no unit given, assume internal, otherwise convert to internal units
	if(unit.size() != 0) convert_status = units::convert(unit,value,test_unit_type);

	// Test for valid conversion
	if(convert_status==EXIT_FAILURE){
		terminaltextcolor(RED);
		std::cerr << "Error: Unit \'" << unit << "\' specified on line " << line << " of " << input_file_type << " file is not a valid unit." << std::endl;
		terminaltextcolor(WHITE);
		zlog << zTs() << "Error: Unit \'" << unit << "\' specified on line " << line << " of " << input_file_type << " file is not a valid unit." << std::endl;
		err::vexit();
	}

	// Test for change in unit type in case of wrong unit type
	if(unit_type!=test_unit_type){
		terminaltextcolor(RED);
		std::cerr << "Error: Unit \'" << unit << "\' of type \'" << test_unit_type << "\' specified on line " << line << " of " << input_file_type << " is invalid for parameter " << prefix << word << "."<< std::endl;
		terminaltextcolor(WHITE);
		zlog << zTs() << "Error: Unit \'" << unit << "\' of type \'" << test_unit_type << "\' specified on line " << line << " of " << input_file_type << " is invalid for parameter " << prefix << word << "."<< std::endl;
		err::vexit();
	}

	// Check for valid range
	if((fabs(value)<range_min) || (fabs(value)>range_max)){
		terminaltextcolor(RED);
		std::cerr << "Error: " << prefix << word << " on line " << line << " of " << input_file_type << " file must be in the range " << range_text << "." << std::endl;
		terminaltextcolor(WHITE);
		zlog << zTs() << "Error: " << prefix << word << " on line " << line << " of " << input_file_type << " file must be in the range " << range_text << "." << std::endl;
		err::vexit();
	}

	// Success - input is sane!
	return;

}

///
/// Function to check for valid int variable range
///-----------------------------------------------------------------------
///
void check_for_valid_int(  int& value, /// value of variable as in input file
                           std::string word, /// input file keyword
                           int line, /// input file line
                           std::string prefix, /// input file prefix
                           int range_min, /// acceptable minimum value for variable
                           int range_max, /// acceptable maximum value for variable
                           std::string input_file_type, ///input file name
                           std::string range_text) /// customised text
{

   // Check for valid range
   if((value<range_min) || (value>range_max)){
	  terminaltextcolor(RED);
      std::cerr << "Error: " << prefix << word << " on line " << line << " of " << input_file_type << " file must be in the range " << range_text << "." << std::endl;
      terminaltextcolor(WHITE);
	  zlog << zTs() << "Error: " << prefix << word << " on line " << line << " of " << input_file_type << " file must be in the range " << range_text << "." << std::endl;
      err::vexit();
   }

   // Success - input is sane!
   return;

}

///
/// Overloaded function to check for valid uint variable range
///-----------------------------------------------------------------------
///
void check_for_valid_int(  unsigned int& value, /// value of variable as in input file
                           std::string word, /// input file keyword
                           int line, /// input file line
                           std::string prefix, /// input file prefix
                           unsigned int range_min, /// acceptable minimum value for variable
                           unsigned int range_max, /// acceptable maximum value for variable
                           std::string input_file_type, ///input file name
                           std::string range_text) /// customised text
{

   // Check for valid range
   if((value<range_min) || (value>range_max)){
	  terminaltextcolor(RED);
      std::cerr << "Error: " << prefix << word << " on line " << line << " of " << input_file_type << " file must be in the range " << range_text << "." << std::endl;
      terminaltextcolor(WHITE);
	  zlog << zTs() << "Error: " << prefix << word << " on line " << line << " of " << input_file_type << " file must be in the range " << range_text << "." << std::endl;
      err::vexit();
   }

   // Success - input is sane!
   return;

}

///-----------------------------------------------------------------------
/// Function to check for valid boolean
///
/// (c) R F L Evans 2013
///
/// If input is invalid, then function will output error message and
/// program will exit from here. Otherwise returns a sanitised bool.
///
///-----------------------------------------------------------------------
bool check_for_valid_bool( std::string value, /// variable as in input file
                           std::string word, /// input file keyword
                           int line, /// input file line
                           std::string prefix, /// input file prefix
                           std::string input_file_type) ///input file name
{
   // Define string constants
   const std::string t="true";
   const std::string f="false";
   const std::string b="";

   // Check for three possible correct answers
   if(value==t) return true;
   if(value==f) return false;
   if(value==b) return true;

   // Invalid input - print error and exit
   terminaltextcolor(RED);
   std::cerr << "Error: " << prefix << word << " on line " << line << " of " << input_file_type << " file must be true or false." << std::endl;
   terminaltextcolor(WHITE);
   zlog << zTs() << "Error: " << prefix << word << " on line " << line << " of " << input_file_type << " file must be true or false." << std::endl;
   err::vexit();

   return false;
}

///
/// Function to check for correct 3-component vector and ensure length of 1
///-------------------------------------------------------------------------
///
void check_for_valid_unit_vector(std::vector<double>& u, /// unit vector
                           std::string word, /// input file keyword
                           int line, /// input file line
                           std::string prefix, /// input file prefix
                           std::string input_file_type) ///input file name
{

   // check size
   if(u.size()!=3){
	  terminaltextcolor(RED);
      std::cerr << "Error: unit-vector variable " << prefix << word << " on line " << line << " of " << input_file_type << " file must have three values." << std::endl;
      terminaltextcolor(WHITE);
	  zlog << zTs() << "Error: unit-vector variable " << prefix << word << " on line " << line << " of " << input_file_type << " file must have three values." << std::endl;
      err::vexit();
   }

   // Normalise
   double ULength=sqrt(u.at(0)*u.at(0)+u.at(1)*u.at(1)+u.at(2)*u.at(2));

   // Check for correct length unit vector
   if(ULength < 1.0e-9){
	  terminaltextcolor(RED);
      std::cerr << "Error: unit-vector variable " << prefix << word << " on line " << line << " of " << input_file_type << " file must be normalisable (possibly all zero)." << std::endl;
      terminaltextcolor(WHITE);
	  zlog << zTs() << "Error: unit-vector variable " << prefix << word << " on line " << line << " of " << input_file_type << " file must be normalisable (possibly all zero)." << std::endl;
      err::vexit();
   }
   u.at(0)/=ULength;
   u.at(1)/=ULength;
   u.at(2)/=ULength;

   // Success - input is sane!
   return;

}

///
/// Function to check for correct 3-component vector and ensure length of 1
///-------------------------------------------------------------------------
///
void check_for_valid_vector(std::vector<double>& u, /// unit vector
                           std::string word, /// input file keyword
                           int line, /// input file line
                           std::string prefix, /// input file prefix
                           std::string input_file_type) ///input file name
{

   // check size
   if(u.size()!=3){
	  terminaltextcolor(RED);
      std::cerr << "Error: vector variable " << prefix << word << " on line " << line << " of " << input_file_type << " file must have three values." << std::endl;
      terminaltextcolor(WHITE);
	  zlog << zTs() << "Error: vector variable " << prefix << word << " on line " << line << " of " << input_file_type << " file must have three values." << std::endl;
      err::vexit();
   }
   // Check for valid range
   if(fabs(u.at(0)) >1.e10){
	  terminaltextcolor(RED);
      std::cerr << "Error: first element of vector variable " << prefix << word << " on line " << line << " of " << input_file_type << " file must be between +/- 1e10." << std::endl;
      terminaltextcolor(WHITE);
	  zlog << zTs() << "Error: first element of vector variable " << prefix << word << " on line " << line << " of " << input_file_type << " file must be between +/- 1e10." << std::endl;
      err::vexit();
   }
   if(fabs(u.at(1)) >1.e10){
	  terminaltextcolor(RED);
      std::cerr << "Error: second element of vector variable " << prefix << word << " on line " << line << " of " << input_file_type << " file must be between +/- 1e10." << std::endl;
      terminaltextcolor(WHITE);
	  zlog << zTs() << "Error: second element of vector variable " << prefix << word << " on line " << line << " of " << input_file_type << " file must be between +/- 1e10." << std::endl;
      err::vexit();
   }
   if(fabs(u.at(2)) >1.e10){
	  terminaltextcolor(RED);
      std::cerr << "Error: third element of vector variable " << prefix << word << " on line " << line << " of " << input_file_type << " file must be between +/- 1e10." << std::endl;
      terminaltextcolor(WHITE);
	  zlog << zTs() << "Error: third element of vector variable " << prefix << word << " on line " << line << " of " << input_file_type << " file must be between +/- 1e10." << std::endl;
      err::vexit();
   }

   // Success - input is sane!
   return;

}
/// @brief Function to read in variables from a file.
///
/// @section License
/// Use of this code, either in source or compiled form, is subject to license from the authors.
/// Copyright \htmlonly &copy \endhtmlonly Richard Evans, 2009-2010. All Rights Reserved.
///
/// @section Information
/// @author  Richard Evans, rfle500@york.ac.uk
/// @version 1.1
/// @date    18/01/2010
///
/// @param[in] filename Name of file to be opened
/// @return EXIT_SUCCESS
///
/// @internal
///	Created:		14/01/2010
///	Revision:	  ---
///=====================================================================================
///
int read(string const filename){
	// ifstream declaration
	std::ifstream inputfile;

	// Print informative message to zlog file
	zlog << zTs() << "Opening main input file \"" << filename << "\"." << std::endl;

	// Open file read only
	inputfile.open(filename.c_str());

	// Check for opening
	if(!inputfile.is_open()){
	  terminaltextcolor(RED);
	  std::cerr << "Error opening main input file \"" << filename << "\". File does not exist!" << std::endl;
	  terminaltextcolor(WHITE);
	  zlog << zTs() << "Error: Main input file \"" << filename << "\" cannot be opened or does not exist." << std::endl;
	  zlog << zTs() << "If file exists then check file permissions to ensure it is readable by the user." << std::endl;
	  err::vexit();   // return to calling function for error checking or message
	}

        // Print informative message to zlog file
	zlog << zTs() << "Parsing system parameters from main input file." << std::endl;

	int line_counter=0;
	// Loop over all lines and pass keyword to matching function
	while (! inputfile.eof() ){
		line_counter++;
		// read in whole line
		std::string line;
		getline(inputfile,line);

		// Clear whitespace and tabs
		line.erase(remove(line.begin(), line.end(), '\t'), line.end());
		line.erase(remove(line.begin(), line.end(), ' '), line.end());

		// clear carriage return for dos formatted files
		line.erase(remove(line.begin(), line.end(), '\r'), line.end());

		// strip key,word,unit,value
		std::string key="";
		std::string word="";
		std::string value="";
		std::string unit="";

		// get size of string
		int linelength = line.length();
		int last=0;

		// set character triggers
		const char* colon=":";	// Word identifier
		const char* eq="=";		// Value identifier
		const char* exc="!";		// Unit identifier
		const char* hash="#";	// Comment identifier
		//const char* arrow=">";	// List identifier

		// Determine key by looping over characters in line
		for(int i=0;i<linelength;i++){
			char c=line.at(i);
			last=i;

			// if character is not ":" or "=" or "!" or "#" interpret as key
			if((c != *colon) && (c != *eq) && (c != *exc) && (c != *hash)){
				key.push_back(c);
			}
			else break;
		}
		const int end_key=last;

		// Determine the rest
		for(int i=end_key;i<linelength;i++){

			char c=line.at(i);
			//last=i;
				// period found - interpret as word
				if(c== *colon){
					for(int j=i+1;j<linelength;j++){
						// if character is not special add to value
						char c=line.at(j);
						if((c != *colon) && (c != *eq) && (c != *exc) && (c != *hash)){
							word.push_back(c);
						}
						// if character is special then go back to main loop
						else{
							i=j-1;
							break;
						}
					}
				}
				// equals found - interpret as value
				else if(c== *eq){
					for(int j=i+1;j<linelength;j++){
						// if character is not special add to value
						char c=line.at(j);
						if((c != *colon) && (c != *eq) && (c != *exc) && (c != *hash)){
							value.push_back(c);
						}
						// if character is special then go back to main loop
						else{
							i=j-1;
							break;
						}
					}
				}
				// exclaimation mark found - interpret as unit
				else if(c== *exc){
					for(int j=i+1;j<linelength;j++){
						// if character is not special add to value
						char c=line.at(j);
						if((c != *colon) && (c != *eq) && (c != *exc) && (c != *hash)){
							unit.push_back(c);
						}
						// if character is special then go back to main loop
						else{
							i=j-1;
							break;
						}
					}
				}
				// hash found - interpret as comment
				else if(c== *hash){
					break;
				}
				//break;
		}
		string empty="";
		if(key!=empty){
		//std::cout << "\t" << "key:  " << key << std::endl;
		//std::cout << "\t" << "word: " << word << std::endl;
		//std::cout << "\t" << "value:" << value << std::endl;
		//std::cout << "\t" << "unit: " << unit << std::endl;
		int matchcheck = match(key, word, value, unit, line_counter);
		if(matchcheck==EXIT_FAILURE){
			err::vexit();
		}
		}
	}
	// Close file
	inputfile.close();

	return EXIT_SUCCESS;
}

/// @brief Function to match keywords, variables and units to an initialisation variable.
///
/// @section License
/// Use of this code, either in source or compiled form, is subject to license from the authors.
/// Copyright \htmlonly &copy \endhtmlonly Richard Evans, 2009-2010. All Rights Reserved.
///
/// @section Information
/// @author  Richard Evans, rfle500@york.ac.uk
/// @version 1.1
/// @date    18/01/2010
///
/// @param[in] keyword Unique string variable linked to an initialisation variable
/// @param[in] value Value of keyword linked to initialisation variable
/// @return EXIT_SUCCESS
///
/// @internal
///	Created:		15/01/2010
///	Revision:	  ---
///=====================================================================================
///
int match(string const key, string const word, string const value, string const unit, int const line){
//int match(string const key, string const word, string const value, string const unit, int const line, std::ifstream& inputfile){

	std::string test;

   //-------------------------------------------------------------------
	// Call module input parameters
   //-------------------------------------------------------------------
   if(ltmp::match_input_parameter(key, word, value, unit, line)) return EXIT_SUCCESS;
<<<<<<< HEAD
	else if(sim::match_input_parameter(key, word, value, unit, line)) return EXIT_SUCCESS;
   else if(create::match_input_parameter(key, word, value, unit, line)) return EXIT_SUCCESS;

=======
   else if(dipole::match_input_parameter(key, word, value, unit, line)) return EXIT_SUCCESS;
   else if(sim::match_input_parameter(key, word, value, unit, line)) return EXIT_SUCCESS;
   else if(cells::match_input_parameter(key, word, value, unit, line)) return EXIT_SUCCESS;
   else if(st::match_input_parameter(key, word, value, unit, line)) return EXIT_SUCCESS;
   else if(create::match_input_parameter(key, word, value, unit, line)) return EXIT_SUCCESS;
>>>>>>> d9c6056e
	//===================================================================
	// Test for create variables
	//===================================================================
	else
   test="create";
	if(key==test){
		int frs=vin::match_create(word, value, unit, line);
		return frs;
	}
	//===================================================================
	// Test for dimension variables
	//===================================================================
	else
	test="dimensions";
	if(key==test){
		int frs=vin::match_dimension(word, value, unit, line);
		return frs;
	}
	//===================================================================
	// Test for simulation variables
	//===================================================================
	else
	test="sim";
	if(key==test){
		int frs=vin::match_sim(word, value, unit, line);
		return frs;
	}
	//===================================================================
	// Test for data file output
	//===================================================================
	else
	test="output";
	if(key==test){
		int frs=vin::match_vout_list(word, value, line, vout::file_output_list);
		return frs;
	}
	//===================================================================
	// Test for screen output
	//===================================================================
	else
	test="screen";
	if(key==test){
		int frs=vin::match_vout_list(word, value, line, vout::screen_output_list);
		return frs;
	}
	//===================================================================
	// Test for grain output
	//===================================================================
	else
	test="grain";
	if(key==test){
		int frs=vin::match_vout_grain_list(word, value, line, vout::grain_output_list);
		return frs;
	}
	//===================================================================
	// Test for config output
	//===================================================================
	else
	test="config";
	if(key==test){
		int frs=vin::match_config(word, value, unit, line);
		return frs;
	}
	//-------------------------------------------------------------------
	// Get material filename
	//-------------------------------------------------------------------
	else
	test="material";
	if(key==test){
		test="file";
		if(word==test){
			std::string matfile=value;
			// strip quotes
			matfile.erase(remove(matfile.begin(), matfile.end(), '\"'), matfile.end());
			test="";
			if(matfile!=test){
				//std::cout << matfile << std::endl;
			  read_mat_file(matfile,line);
				return EXIT_SUCCESS;
			}
			else{
				terminaltextcolor(RED);
				std::cerr << "Error - empty filename in control statement \'material:" << word << "\' on line " << line << " of input file" << std::endl;
				terminaltextcolor(WHITE);
				return EXIT_FAILURE;
			}
		}
		//-------------------------------------------------------------------
		// Get unit cell filename
		//-------------------------------------------------------------------
		test="unit-cell-file";
		if(word==test){
			std::string ucffile=value;
			// strip quotes
			ucffile.erase(remove(ucffile.begin(), ucffile.end(), '\"'), ucffile.end());
			test="";
			// if filename not blank set ucf file name
			if(ucffile!=test){
				//std::cout << matfile << std::endl;
				cs::unit_cell_file=ucffile;
				return EXIT_SUCCESS;
			}
			else{
				terminaltextcolor(RED);
				std::cerr << "Error - empty filename in control statement \'material:" << word << "\' on line " << line << " of input file" << std::endl;
				terminaltextcolor(WHITE);
				return EXIT_FAILURE;
			}
		}
		else{
			terminaltextcolor(RED);
			std::cerr << "Error - Unknown control statement \'material:" << word << "\' on line " << line << " of input file" << std::endl;
			terminaltextcolor(WHITE);
			return EXIT_FAILURE;
		}
	}
	else
		terminaltextcolor(RED);
		std::cerr << "Error - Unknown control statement \'" << key <<":"<< word << "\' on line " << line << " of input file" << std::endl;
		terminaltextcolor(WHITE);
		return EXIT_FAILURE;

} // end of match function

int match_create(string const word, string const value, string const unit, int const line){
   ///-------------------------------------------------------------------
   /// system_creation_flags[1] - Set system particle shape
   ///-------------------------------------------------------------------

   std::string prefix="create:";

   // cs::system_creation_flags needs refactoring for readability and bug resistance
   std::string test="full";
   if(word==test){
      cs::system_creation_flags[1]=0;
      return EXIT_SUCCESS;
   }
   else
   //-------------------------------------------------------------------
   test="cube";
   if(word==test){
      cs::system_creation_flags[1]=1;
      return EXIT_SUCCESS;
   }
   else
   //-------------------------------------------------------------------
   test="cylinder";
   if(word==test){
      cs::system_creation_flags[1]=2;
      return EXIT_SUCCESS;
   }
   else
   //-------------------------------------------------------------------
   test="ellipsoid";
   if(word==test){
      cs::system_creation_flags[1]=3;
      return EXIT_SUCCESS;
   }
   else
   //-------------------------------------------------------------------
   test="sphere";
   if(word==test){
      cs::system_creation_flags[1]=4;
      return EXIT_SUCCESS;
   }
   else
   //-------------------------------------------------------------------
   test="truncated-octahedron";
   if(word==test){
      cs::system_creation_flags[1]=5;
      return EXIT_SUCCESS;
   }
   else
   //-------------------------------------------------------------------
   test="tear-drop";
   if(word==test){
      cs::system_creation_flags[1]=6;
      return EXIT_SUCCESS;
   }
   else
   //-------------------------------------------------------------------
   // system_creation_flags[2] - Set system type
   //-------------------------------------------------------------------
   test="particle";
   if(word==test){
      cs::system_creation_flags[2]=0;
      return EXIT_SUCCESS;
   }
   else
   test="particle-array";
   if(word==test){
      cs::system_creation_flags[2]=1;
      return EXIT_SUCCESS;
   }
   else
   test="hexagonal-particle-array";
   if(word==test){
      cs::system_creation_flags[2]=2;
      return EXIT_SUCCESS;
   }
   else
   test="voronoi-film";
   if(word==test){
      cs::system_creation_flags[2]=3;
      return EXIT_SUCCESS;
   }
   //--------------------------------------------------------------------
   else
   test="voronoi-size-variance";
   if(word==test){
      double vsd=atof(value.c_str());
      check_for_valid_value(vsd, word, line, prefix, unit, "none", 0.0, 1.0,"input","0.0 - 1.0");
      create_voronoi::voronoi_sd=vsd;
      return EXIT_SUCCESS;
   }
   //--------------------------------------------------------------------
   else
   test="voronoi-row-offset";
   if(word==test){
      create_voronoi::parity=1;
      return EXIT_SUCCESS;
   }
   //--------------------------------------------------------------------
   else
   test="voronoi-random-seed";
   if(word==test){
      int vs=atoi(value.c_str());
      check_for_valid_int(vs, word, line, prefix, 0, 2000000000,"input","0 - 2,000,000,000");
      mtrandom::voronoi_seed=vs;
         return EXIT_SUCCESS;
   }
   else
   test="voronoi-rounded-grains";
   if(word==test){
      create_voronoi::rounded=true;
      return EXIT_SUCCESS;
   }
   else
   //-------------------------------------------------------------------
   test="voronoi-rounded-grains-area";
   if(word==test){
      double vsd=atof(value.c_str());
      check_for_valid_value(vsd, word, line, prefix, unit, "none", 0.0, 1.0,"input","0.0 - 1.0");
      create_voronoi::area_cutoff=vsd;
      return EXIT_SUCCESS;
   }
   else
   //-------------------------------------------------------------------
   test="particle-centre-offset"; //parity
   if(word==test){
      cs::particle_creation_parity=1;
      return EXIT_SUCCESS;
   }
   //--------------------------------------------------------------------
   else
   test="crystal-structure";
   if(word==test){
      // Strip quotes
      std::string cs=value;
      cs.erase(remove(cs.begin(), cs.end(), '\"'), cs.end());
      cs::crystal_structure=cs;
      return EXIT_SUCCESS;
   }
   //--------------------------------------------------------------------
   else
   test="single-spin";
   if(word==test){
      cs::single_spin=true;
      return EXIT_SUCCESS;
   }
   //--------------------------------------------------------------------
   else
   test="periodic-boundaries-x";
   if(word==test){
      cs::pbc[0]=true;
      return EXIT_SUCCESS;
   }
   //--------------------------------------------------------------------
   else
   test="periodic-boundaries-y";
   if(word==test){
      cs::pbc[1]=true;
      return EXIT_SUCCESS;
   }
   //--------------------------------------------------------------------
   else
   test="periodic-boundaries-z";
   if(word==test){
      cs::pbc[2]=true;
      return EXIT_SUCCESS;
   }
   //--------------------------------------------------------------------
   else
   test="select-material-by-height";
   if(word==test){
      cs::SelectMaterialByZHeight=true; // default
      // also check for value
      std::string VFalse="false";
      if(value==VFalse){
         cs::SelectMaterialByZHeight=false;
      }
      return EXIT_SUCCESS;
   }
   //--------------------------------------------------------------------
   else
   test="select-material-by-geometry";
   if(word==test){
      cs::SelectMaterialByGeometry=true; // default
      // also check for value
      std::string VFalse="false";
      if(value==VFalse){
         cs::SelectMaterialByGeometry=false;
      }
      return EXIT_SUCCESS;
   }
   //--------------------------------------------------------------------
   test="fill-core-shell-particles";
   if(word==test){
      cs::fill_core_shell=true; // default
      // also check for value
      std::string VFalse="false";
      if(value==VFalse){
         cs::fill_core_shell=false;
      }
      return EXIT_SUCCESS;
   }
   //--------------------------------------------------------------------
   test="interfacial-roughness";
   if(word==test){
      cs::interfacial_roughness=true; // default
      // also check for value
      std::string VFalse="false";
      if(value==VFalse){
         cs::interfacial_roughness=false;
      }
      return EXIT_SUCCESS;
   }
   //--------------------------------------------------------------------
   test="material-interfacial-roughness";
   if(word==test){
      cs::interfacial_roughness_local_height_field=true; // default
      // also check for value
      std::string VFalse="false";
      if(value==VFalse){
         cs::interfacial_roughness_local_height_field=false;
      }
      return EXIT_SUCCESS;
   }
   //--------------------------------------------------------------------
   test="interfacial-roughness-random-seed";
   if(word==test){
      unsigned int vs=atoi(value.c_str());
      cs::interfacial_roughness_random_seed=vs;
      return EXIT_SUCCESS;
   }
   //--------------------------------------------------------------------
   test="interfacial-roughness-number-of-seed-points";
   if(word==test){
      int sc=int(atof(value.c_str()));
      check_for_valid_int(sc, word, line, prefix, 0, 100000,"input","0 - 100,000");
      cs::interfacial_roughness_seed_count=sc;
      return EXIT_SUCCESS;
   }
   //--------------------------------------------------------------------
   test="interfacial-roughness-type";
   if(word==test){
      std::string loctest="peaks";
      if(value==loctest){
         cs::interfacial_roughness_type=1;
         return EXIT_SUCCESS;
      }
      else
      loctest="troughs";
      if(value==loctest){
         cs::interfacial_roughness_type=-1;
         return EXIT_SUCCESS;
      }
      else{
         cs::interfacial_roughness_type=0;
         return EXIT_SUCCESS;
      }
   }
   //--------------------------------------------------------------------
   test="interfacial-roughness-seed-radius";
   if(word==test){
      double irsr=atof(value.c_str());
      // Test for valid range
      check_for_valid_value(irsr, word, line, prefix, unit, "length", 0.0, 10000.0,"input","0.0 - 1 micrometre");
      cs::interfacial_roughness_mean_seed_radius=irsr;
      return EXIT_SUCCESS;
   }
   //--------------------------------------------------------------------
   test="interfacial-roughness-seed-radius-variance";
   if(word==test){
      double irsrv=atof(value.c_str());
      // Test for valid range
      check_for_valid_value(irsrv, word, line, prefix, unit, "none", 0.0, 1.0,"input","0.0 - 1.0");
      cs::interfacial_roughness_seed_radius_variance=irsrv;
      return EXIT_SUCCESS;
   }
   //--------------------------------------------------------------------
   test="interfacial-roughness-mean-height";
   if(word==test){
      double irmh=atof(value.c_str());
      // Test for valid range
      check_for_valid_value(irmh, word, line, prefix, unit, "length", 0.1, 100.0,"input","0.1 Angstroms - 10 nanometres");
      cs::interfacial_roughness_mean_seed_height=irmh;
      return EXIT_SUCCESS;
   }
   //--------------------------------------------------------------------
   test="interfacial-roughness-maximum-height";
   if(word==test){
      double shm=atof(value.c_str());
      // Test for valid range
      check_for_valid_value(shm, word, line, prefix, unit, "length", 0.1, 100.0,"input","0.1 Angstroms - 10 nanometres");
      cs::interfacial_roughness_seed_height_max=shm;
      return EXIT_SUCCESS;
   }
   //--------------------------------------------------------------------
   test="interfacial-roughness-height-field-resolution";
   if(word==test){
      double irhfr=atof(value.c_str());
      // Test for valid range
      check_for_valid_value(irhfr, word, line, prefix, unit, "length", 0.1, 100.0,"input","0.1 Angstroms - 10 nanometres");
      cs::interfacial_roughness_height_field_resolution=irhfr;
      return EXIT_SUCCESS;
   }
   //--------------------------------------------------------------------
   test="multilayers";
   if(word==test){
      int nmul=atoi(value.c_str());
      // Test for valid range
      check_for_valid_int(nmul, word, line, prefix, 1, 100,"input","1 - 100, specifying the number of multilayers to be generated");
      cs::multilayers = true;
      cs::num_multilayers = nmul;
      return EXIT_SUCCESS;
   }
   //--------------------------------------------------------------------
   test="height-categorization";
   if(word==test){
      // Test for different options
      test="default";
      if(value==test){
         // do nothing
         return EXIT_SUCCESS;
      }
      test="multilayers";
      if(value==test){
         cs::multilayer_height_category = true;
         return EXIT_SUCCESS;
      }
      else{
         terminaltextcolor(RED);
         std::cerr << "Error - value for \'create:" << word << "\' must be one of:" << std::endl;
         std::cerr << "\t\"default\"" << std::endl;
         std::cerr << "\t\"multilayers\"" << std::endl;
         zlog << zTs() << "Error - value for \'create:" << word << "\' must be one of:" << std::endl;
         zlog << zTs() << "\t\"default\"" << std::endl;
         zlog << zTs() << "\t\"multilayers\"" << std::endl;
         terminaltextcolor(WHITE);
         err::vexit();
      }
   }
   //--------------------------------------------------------------------
   // keyword not found
   //--------------------------------------------------------------------
   else{
	  terminaltextcolor(RED);
      std::cerr << "Error - Unknown control statement \'create:" << word << "\' on line " << line << " of input file" << std::endl;
      terminaltextcolor(WHITE);
	  return EXIT_FAILURE;
   }

   return EXIT_SUCCESS;
}

int match_dimension(string const word, string const value, string const unit, int const line){
   //-------------------------------------------------------------------
   // System dimension variables
   //-------------------------------------------------------------------
   std::string prefix="dimensions:";

   std::string test="unit-cell-size";
   if(word==test){
      double a=atof(value.c_str());
      check_for_valid_value(a, word, line, prefix, unit, "length", 0.1, 1.0e7,"input","0.1 Angstroms - 1 millimetre");
      cs::unit_cell_size[0]=a;
      cs::unit_cell_size[1]=a;
      cs::unit_cell_size[2]=a;
      return EXIT_SUCCESS;
   }
   else
   //--------------------------------------------------------------------
   test="unit-cell-size-x";
   if(word==test){
      double ax=atof(value.c_str());
      check_for_valid_value(ax, word, line, prefix, unit, "length", 0.1, 1.0e7,"input","0.1 Angstroms - 1 millimetre");
      cs::unit_cell_size[0]=ax;
      return EXIT_SUCCESS;
   }
   else
   //--------------------------------------------------------------------
   test="unit-cell-size-y";
   if(word==test){
      double ay=atof(value.c_str());
      check_for_valid_value(ay, word, line, prefix, unit, "length", 0.1, 1.0e7,"input","0.1 Angstroms - 1 millimetre");
      cs::unit_cell_size[1]=ay;
      return EXIT_SUCCESS;
   }
   else
   //--------------------------------------------------------------------
   test="unit-cell-size-z";
   if(word==test){
      double az=atof(value.c_str());
      check_for_valid_value(az, word, line, prefix, unit, "length", 0.1, 1.0e7,"input","0.1 Angstroms - 1 millimetre");
      cs::unit_cell_size[2]=az;
      return EXIT_SUCCESS;
   }
   else
   //--------------------------------------------------------------------
   test="system-size";
   if(word==test){
      double d=atof(value.c_str());
      check_for_valid_value(d, word, line, prefix, unit, "length", 0.1, 1.0e7,"input","0.1 Angstroms - 1 millimetre");
      cs::system_dimensions[0]=d;
      cs::system_dimensions[1]=d;
      cs::system_dimensions[2]=d;
      return EXIT_SUCCESS;
   }
   else
   //--------------------------------------------------------------------
   test="system-size-x";
   if(word==test){
      double dx=atof(value.c_str());
      check_for_valid_value(dx, word, line, prefix, unit, "length", 0.1, 1.0e7,"input","0.1 Angstroms - 1 millimetre");
      cs::system_dimensions[0]=dx;
      return EXIT_SUCCESS;
   }
   else
   //--------------------------------------------------------------------
   test="system-size-y";
   if(word==test){
      double dy=atof(value.c_str());
      check_for_valid_value(dy, word, line, prefix, unit, "length", 0.1, 1.0e7,"input","0.1 Angstroms - 1 millimetre");
      cs::system_dimensions[1]=dy;
      return EXIT_SUCCESS;
   }
   else
   //--------------------------------------------------------------------
   test="system-size-z";
   if(word==test){
      double dz=atof(value.c_str());
      check_for_valid_value(dz, word, line, prefix, unit, "length", 0.1, 1.0e7,"input","0.1 Angstroms - 1 millimetre");
      cs::system_dimensions[2]=dz;
      return EXIT_SUCCESS;
   }
   else
   //--------------------------------------------------------------------
   test="particle-size";
   if(word==test){
      double psize=atof(value.c_str());
      check_for_valid_value(psize, word, line, prefix, unit, "length", 0.1, 1.0e7,"input","0.1 Angstroms - 1 millimetre");
      cs::particle_scale=psize;
      return EXIT_SUCCESS;
   }
   else
   //--------------------------------------------------------------------
   test="particle-spacing";
   if(word==test){
      double pspacing=atof(value.c_str());
      check_for_valid_value(pspacing, word, line, prefix, unit, "length", 0.1, 1.0e7,"input","0.1 Angstroms - 1 millimetre");
      cs::particle_spacing=pspacing;
      return EXIT_SUCCESS;
   }
   else
   //--------------------------------------------------------------------
   test="particle-shape-factor-x";
   if(word==test){
      double sfx=atof(value.c_str());
      check_for_valid_value(sfx, word, line, prefix, unit, "none", 0.001, 2.0,"input","0.001 - 2.0");
      cs::particle_shape_factor_x=sfx;
      return EXIT_SUCCESS;
   }
   else
   //--------------------------------------------------------------------
   test="particle-shape-factor-y";
   if(word==test){
      double sfy=atof(value.c_str());
      check_for_valid_value(sfy, word, line, prefix, unit, "none", 0.001, 2.0,"input","0.001 - 2.0");
      cs::particle_shape_factor_y=sfy;
      return EXIT_SUCCESS;
   }
   else
   //--------------------------------------------------------------------
   test="particle-shape-factor-z";
   if(word==test){
      double sfz=atof(value.c_str());
      check_for_valid_value(sfz, word, line, prefix, unit, "none", 0.001, 2.0,"input","0.001 - 2.0");
      cs::particle_shape_factor_z=sfz;
      return EXIT_SUCCESS;
   }
   else
   //--------------------------------------------------------------------
   test="particle-array-offset-x";
   if(word==test){
      double paox=atof(value.c_str());
      check_for_valid_value(paox, word, line, prefix, unit, "length", 0.0, 1.0e7,"input","0.0 - 1.0 millimetre");
      cs::particle_array_offset_x=paox;
      return EXIT_SUCCESS;
   }
   else
   //--------------------------------------------------------------------
   test="particle-array-offset-y";
   if(word==test){
      double paoy=atof(value.c_str());
      check_for_valid_value(paoy, word, line, prefix, unit, "length", 0.0, 1.0e7,"input","0.0 - 1.0 millimetre");
      cs::particle_array_offset_y=paoy;
      return EXIT_SUCCESS;
   }
   //--------------------------------------------------------------------
   else{
	  terminaltextcolor(RED);
      std::cerr << "Error - Unknown control statement \'dimensions:"<< word << "\' on line " << line << " of input file" << std::endl;
      terminaltextcolor(WHITE);
	  return EXIT_FAILURE;
   }

   return EXIT_SUCCESS;
}

int match_sim(string const word, string const value, string const unit, int const line){

   std::string prefix="sim:";

   //-------------------------------------------------------------------
   // System simulation variables
   //-------------------------------------------------------------------
   std::string test="integrator";
   if(word==test){
      test="llg-heun";
      if(value==test){
         sim::integrator=0;
         return EXIT_SUCCESS;
      }
      test="monte-carlo";
      if(value==test){
         sim::integrator=1;
         return EXIT_SUCCESS;
      }
      test="llg-midpoint";
      if(value==test){
         sim::integrator=2;
         return EXIT_SUCCESS;
      }
      test="constrained-monte-carlo";
      if(value==test){
         sim::integrator=3;
         return EXIT_SUCCESS;
      }
      test="hybrid-constrained-monte-carlo";
      if(value==test){
         sim::integrator=4;
         return EXIT_SUCCESS;
      }
      else{
		 terminaltextcolor(RED);
         std::cerr << "Error - value for \'sim:" << word << "\' must be one of:" << std::endl;
         std::cerr << "\t\"llg-heun\"" << std::endl;
         std::cerr << "\t\"llg-midpoint\"" << std::endl;
         std::cerr << "\t\"monte-carlo\"" << std::endl;
         std::cerr << "\t\"constrained-monte-carlo\"" << std::endl;
		 terminaltextcolor(WHITE);
         err::vexit();
      }
   }
   //-------------------------------------------------------------------
   test="program";
   if(word==test){
      test="benchmark";
      if(value==test){
         sim::program=0;
         return EXIT_SUCCESS;
      }
      test="time-series";
      if(value==test){
         sim::program=1;
         return EXIT_SUCCESS;
      }
      test="hysteresis-loop";
      if(value==test){
         sim::program=2;
         return EXIT_SUCCESS;
      }
      test="static-hysteresis-loop";
      if(value==test){
         sim::program=3;
         return EXIT_SUCCESS;
      }
      test="curie-temperature";
      if(value==test){
         sim::program=4;
         return EXIT_SUCCESS;
      }
      test="field-cool";
      if(value==test){
         sim::program=5;
         return EXIT_SUCCESS;
      }
      test="laser-pulse";
      if(value==test){
         sim::program=6;
         return EXIT_SUCCESS;
      }
      test="hamr-simulation";
      if(value==test){
         sim::program=7;
         return EXIT_SUCCESS;
      }
      test="cmc-anisotropy";
      if(value==test){
         sim::program=8;
         return EXIT_SUCCESS;
      }
      test="hybrid-cmc";
      if(value==test){
         sim::program=9;
         return EXIT_SUCCESS;
      }
      test="reverse-hybrid-cmc";
      if(value==test){
         sim::program=10;
         return EXIT_SUCCESS;
      }
      test="LaGrange-Multiplier";
      if(value==test){
         sim::program=11;
         return EXIT_SUCCESS;
      }
      test="partial-hysteresis-loop";
      if(value==test){
         sim::program=12;
         return EXIT_SUCCESS;
      }
      test="localised-temperature-pulse";
      if(value==test){
         sim::program=13;
         return EXIT_SUCCESS;
      }
      test="effective-damping";
      if(value==test){
         sim::program=14;
         return EXIT_SUCCESS;
      }
      test="fmr";
      if(value==test){
         sim::program=15;
         return EXIT_SUCCESS;
      }
      test="diagnostic-boltzmann";
      if(value==test){
         sim::program=50;
         return EXIT_SUCCESS;
      }
      test="setting";
      if(value==test){
	sim::program=51;
	return EXIT_SUCCESS;
      }
      else{
		 terminaltextcolor(RED);
         std::cerr << "Error - value for \'sim:" << word << "\' must be one of:" << std::endl;
         std::cerr << "\t\"benchmark\"" << std::endl;
         std::cerr << "\t\"time-series\"" << std::endl;
         std::cerr << "\t\"hysteresis-loop\"" << std::endl;
         std::cerr << "\t\"static-hysteresis-loop\"" << std::endl;
         std::cerr << "\t\"curie-temperature\"" << std::endl;
         std::cerr << "\t\"field-cool\"" << std::endl;
         std::cerr << "\t\"laser-pulse\"" << std::endl;
         std::cerr << "\t\"cmc-anisotropy\"" << std::endl;
         std::cerr << "\t\"hybrid-cmc\"" << std::endl;
         std::cerr << "\t\"reverse-hybrid-cmc\"" << std::endl;
         std::cerr << "\t\"localised-temperature-pulse\"" << std::endl;
         terminaltextcolor(WHITE);
		 err::vexit();
      }
   }
   //-------------------------------------------------------------------
   test="enable-fmr-field";
   if(word==test){
      sim::hamiltonian_simulation_flags[5]=1;
      return EXIT_SUCCESS;
   }
   //-------------------------------------------------------------------
<<<<<<< HEAD
   test="enable-fast-dipole-fields";
   if(word==test){
      demag::fast=true;
      return EXIT_SUCCESS;
   }
   //-------------------------------------------------------------------
   test="dipole-field-update-rate";
   if(word==test){
      int dpur=int(atof(value.c_str()));
      check_for_valid_int(dpur, word, line, prefix, 0, 1000000,"input","0 - 1,000,000");
      demag::update_rate=dpur;
      return EXIT_SUCCESS;
   }
   //-------------------------------------------------------------------
=======
>>>>>>> d9c6056e
   test="enable-surface-anisotropy";
   if(word==test){
      sim::surface_anisotropy=true;
      return EXIT_SUCCESS;
   }
   //-------------------------------------------------------------------
   test="surface-anisotropy-threshold";
   if(word==test){
      // test for native keyword
      test="native";
      if(value==test){
         sim::NativeSurfaceAnisotropyThreshold=true;
         return EXIT_SUCCESS;
      }
      int sat=int(atof(value.c_str()));
      // Test for valid range
      check_for_valid_int(sat, word, line, prefix, 0, 1000000000,"input","0 - 1,000,000,000");
      sim::surface_anisotropy_threshold=sat;
      return EXIT_SUCCESS;
   }
   //-------------------------------------------------------------------
   test="surface-anisotropy-nearest-neighbour-range";
   if(word==test){
      // Test for valid range
      double r=atof(value.c_str());
      check_for_valid_value(r, word, line, prefix, unit, "length", 0.0, 1.0e9,"input","0.0 - 1,000,000,000");
      sim::nearest_neighbour_distance=r;
      return EXIT_SUCCESS;
   }
   //-------------------------------------------------------------------
   test="time-step";
   if(word==test){
      double dt=atof(value.c_str());
      check_for_valid_value(dt, word, line, prefix, unit, "time", 1.0e-20, 1.0e-6,"input","0.01 attosecond - 1 picosecond");
      mp::dt_SI=dt;
      return EXIT_SUCCESS;
   }
   //--------------------------------------------------------------------
   test="total-time-steps";
   if(word==test){
      int tt=int(atof(value.c_str()));
      check_for_valid_int(tt, word, line, prefix, 0, 2000000000,"input","0 - 2,000,000,000");
      sim::total_time=tt;
      return EXIT_SUCCESS;
   }
   //--------------------------------------------------------------------
   test="loop-time-steps";
   if(word==test){
      int tt=int(atof(value.c_str()));
      check_for_valid_int(tt, word, line, prefix, 0, 2000000000,"input","0 - 2,000,000,000");
      sim::loop_time=tt;
      return EXIT_SUCCESS;
   }
   //--------------------------------------------------------------------
   test="partial-time-steps";
   if(word==test){
      int tt=int(atof(value.c_str()));
      check_for_valid_int(tt, word, line, prefix, 1, 2000000000,"input","1 - 2,000,000,000");
      terminaltextcolor(YELLOW);
      std::cout << "Warning: Keyword \'partial-time-steps\' is deprecated and may be removed in a future release. Please use \'time-steps-increment\' instead." << std::endl;
      terminaltextcolor(WHITE);
	  sim::partial_time=tt;
      return EXIT_SUCCESS;
   }
   //--------------------------------------------------------------------
   test="time-steps-increment";
   if(word==test){
      int tt=int(atof(value.c_str()));
      check_for_valid_int(tt, word, line, prefix, 1, 2000000000,"input","1 - 2,000,000,000");
      sim::partial_time=tt;
      return EXIT_SUCCESS;
   }
   //--------------------------------------------------------------------
   test="equilibration-time-steps";
   if(word==test){
      int tt=int(atof(value.c_str()));
      check_for_valid_int(tt, word, line, prefix, 0, 2000000000,"input","0 - 2,000,000,000");
      sim::equilibration_time=tt;
      return EXIT_SUCCESS;
   }
   //--------------------------------------------------------------------
   test="simulation-cycles";
   if(word==test){
      int r=int(atof(value.c_str()));
      check_for_valid_int(r, word, line, prefix, 0, 2000000000,"input","0 - 2,000,000,000");
      sim::runs=r;
      return EXIT_SUCCESS;
   }
   //--------------------------------------------------------------------
   test="maximum-temperature";
   if(word==test){
      double T=atof(value.c_str());
      check_for_valid_value(T, word, line, prefix, unit, "none", 0.0, 1.0e6,"input","0.0 - 1,000,000 K");
      sim::Tmax=T;
      return EXIT_SUCCESS;
   }
   //--------------------------------------------------------------------
   test="minimum-temperature";
   if(word==test){
      double T=atof(value.c_str());
      check_for_valid_value(T, word, line, prefix, unit, "none", 0.0, 1.0e6,"input","0.0 - 1,000,000 K");
      sim::Tmin=T;
      return EXIT_SUCCESS;
   }
   //--------------------------------------------------------------------
   test="equilibration-temperature";
   if(word==test){
      double T=atof(value.c_str());
      check_for_valid_value(T, word, line, prefix, unit, "none", 0.0, 1.0e6,"input","0.0 - 1,000,000 K");
      sim::Teq=T;
      return EXIT_SUCCESS;
   }
   //--------------------------------------------------------------------
   test="temperature";
   if(word==test){
      double T=atof(value.c_str());
      check_for_valid_value(T, word, line, prefix, unit, "none", 0.0, 1.0e6,"input","0.0 - 1,000,000 K");
      sim::temperature=T;
      return EXIT_SUCCESS;
   }
   //--------------------------------------------------------------------
   test="temperature-increment";
   if(word==test){
      double T=atof(value.c_str());
      check_for_valid_value(T, word, line, prefix, unit, "none", 0.0, 1.0e6,"input","0.0 - 1,000,000 K");
      sim::delta_temperature=T;
      return EXIT_SUCCESS;
   }
   //--------------------------------------------------------------------
   test="cooling-time";
   if(word==test){
      double T=atof(value.c_str());
      check_for_valid_value(T, word, line, prefix, unit, "time", 1.0e-18, 1.0,"input","1 attosecond - 1 s");
      sim::cooling_time=T;
      return EXIT_SUCCESS;
   }
   //--------------------------------------------------------------------
   test="laser-pulse-temporal-profile";
   if(word==test){
      test="square";
      if(value==test){
         sim::pump_function=square;
         return EXIT_SUCCESS;
      }
      test="two-temperature";
      if(value==test){
         sim::pump_function=two_temperature;
         return EXIT_SUCCESS;
      }
      test="double-pulse-two-temperature";
      if(value==test){
         sim::pump_function=double_pump_two_temperature;
         return EXIT_SUCCESS;
      }
      test="double-pulse-square";
      if(value==test){
         sim::pump_function=double_pump_square;
         return EXIT_SUCCESS;
      }
      else{
		 terminaltextcolor(RED);
         std::cerr << "Error - value for \'sim:" << word << "\' must be one of:" << std::endl;
         std::cerr << "\t\"square\"" << std::endl;
         std::cerr << "\t\"double-pulse-square\"" << std::endl;
         std::cerr << "\t\"two-temperature\"" << std::endl;
         std::cerr << "\t\"double-pulse-two-temperature\"" << std::endl;
		 terminaltextcolor(WHITE);
         err::vexit();
      }
   }
   //--------------------------------------------------------------------
   test="laser-pulse-time";
   if(word==test){
      double pt=atof(value.c_str());
      check_for_valid_value(pt, word, line, prefix, unit, "time", 1.0e-18, 1.0,"input","1 attosecond - 1 s");
      sim::pump_time=pt;
      return EXIT_SUCCESS;
   }
   //--------------------------------------------------------------------
   test="laser-pulse-power";
   if(word==test){
      double pp=atof(value.c_str());
      check_for_valid_value(pp, word, line, prefix, unit, "none", 0.0, 1.0e40,"input","0.0 - 1.0E40");
      sim::pump_power=pp;
      return EXIT_SUCCESS;
   }
   //--------------------------------------------------------------------
   test="second-laser-pulse-time";
   if(word==test){
      double pt=atof(value.c_str());
      check_for_valid_value(pt, word, line, prefix, unit, "time", 1.0e-18, 1.0,"input","1 attosecond - 1 s");
      sim::double_pump_time=pt;
      return EXIT_SUCCESS;
   }
   //--------------------------------------------------------------------
   test="second-laser-pulse-power";
   if(word==test){
      double pp=atof(value.c_str());
      check_for_valid_value(pp, word, line, prefix, unit, "none", 0.0, 1.0e40,"input","0.0 - 1.0E40");
      sim::double_pump_power=pp;
      return EXIT_SUCCESS;
   }
   //--------------------------------------------------------------------
   test="second-laser-pulse-maximum-temperature";
   if(word==test){
      double T=atof(value.c_str());
      check_for_valid_value(T, word, line, prefix, unit, "none", 0.0, 1.0e6,"input","0.0 - 1,000,000 K");
      sim::double_pump_Tmax=T;
      return EXIT_SUCCESS;
   }
   //--------------------------------------------------------------------
   test="second-laser-pulse-delay-time";
   if(word==test){
      double pd=atof(value.c_str());
      check_for_valid_value(pd, word, line, prefix, unit, "time", 0.0, 1.0,"input","0 - 1 s");
      sim::double_pump_delay=pd;
      return EXIT_SUCCESS;
   }
   //--------------------------------------------------------------------
   test="two-temperature-heat-sink-coupling";
   if(word==test){
      double hscc=atof(value.c_str());
      check_for_valid_value(hscc, word, line, prefix, unit, "none", 0.0, 1.0e40,"input","0.0 - 1.0E40");
      sim::HeatSinkCouplingConstant=hscc;
      return EXIT_SUCCESS;
   }
   //--------------------------------------------------------------------
   test="two-temperature-electron-heat-capacity";
   if(word==test){
      double hscc=atof(value.c_str());
      check_for_valid_value(hscc, word, line, prefix, unit, "none", 0.0, 1.0e40,"input","0.0 - 1.0E40");
      sim::TTCe=hscc;
      return EXIT_SUCCESS;
   }
   //--------------------------------------------------------------------
   test="two-temperature-phonon-heat-capacity";
   if(word==test){
      double hscc=atof(value.c_str());
      check_for_valid_value(hscc, word, line, prefix, unit, "none", 0.0, 1.0e40,"input","0.0 - 1.0E40");
      sim::TTCl=hscc;
      return EXIT_SUCCESS;
   }
   //--------------------------------------------------------------------
   test="two-temperature-electron-phonon-coupling";
   if(word==test){
      double hscc=atof(value.c_str());
      check_for_valid_value(hscc, word, line, prefix, unit, "none", 0.0, 1.0e40,"input","0.0 - 1.0E40");
      sim::TTG=hscc;
      return EXIT_SUCCESS;
   }
   //--------------------------------------------------------------------
   test="cooling-function";
   if(word==test){
      test="exponential";
      if(value==test){
         sim::cooling_function_flag=0;
         return EXIT_SUCCESS;
      }
      test="gaussian";
      if(value==test){
         sim::cooling_function_flag=1;
         return EXIT_SUCCESS;
      }
      test="double-gaussian";
      if(value==test){
         sim::cooling_function_flag=2;
         return EXIT_SUCCESS;
      }
      test="linear";
      if(value==test){
         sim::cooling_function_flag=3;
         return EXIT_SUCCESS;
      }
      else{
		 terminaltextcolor(RED);
         std::cerr << "Error - value for \'sim:" << word << "\' must be one of:" << std::endl;
         std::cerr << "\t\"exponential\"" << std::endl;
         std::cerr << "\t\"gaussian\"" << std::endl;
         std::cerr << "\t\"double-gaussian\"" << std::endl;
         std::cerr << "\t\"linear\"" << std::endl;
		 terminaltextcolor(WHITE);
         err::vexit();
      }
   }
   //--------------------------------------------------------------------
   test="applied-field-strength";
   if(word==test){
      double H=atof(value.c_str());
      check_for_valid_value(H, word, line, prefix, unit, "field", -1.e4, 1.0e4,"input","+/- 10,000 T");
      sim::H_applied=H;
      return EXIT_SUCCESS;
   }
   //--------------------------------------------------------------------
   test="minimum-applied-field-strength";
   if(word==test){
      double H=atof(value.c_str());
      check_for_valid_value(H, word, line, prefix, unit, "field", 0.0, 1.0e3,"input","0 - 1,000 T");
      sim::Hmin=H;
      return EXIT_SUCCESS;
   }
   //--------------------------------------------------------------------
   test="maximum-applied-field-strength";
   if(word==test){
      double H=atof(value.c_str());
      check_for_valid_value(H, word, line, prefix, unit, "field", 0.0, 1.0e3,"input","0 - 1,000 T");
      sim::Hmax=H;
      return EXIT_SUCCESS;
   }
   //--------------------------------------------------------------------
   test="equilibration-applied-field-strength";
   if(word==test){
      double H=atof(value.c_str());
      check_for_valid_value(H, word, line, prefix, unit, "field", 0.0, 1.0e3,"input","0 - 1,000 T");
      sim::Heq=H;
      return EXIT_SUCCESS;
   }
   //--------------------------------------------------------------------
   test="applied-field-strength-increment";
   if(word==test){
      double H=atof(value.c_str());
      check_for_valid_value(H, word, line, prefix, unit, "field", 1.0e-6, 1.0e3,"input","1 uT - 1,000 T");
      sim::Hinc=H;
      return EXIT_SUCCESS;
   }
   //--------------------------------------------------------------------
   test="applied-field-angle-theta";
   if(word==test){
      double angle=atof(value.c_str());
      check_for_valid_value(angle, word, line, prefix, unit, "none", 0.0, 360.0,"input","0.0 - 360.0 degrees");
      sim::applied_field_angle_theta=angle;
      sim::applied_field_set_by_angle=true;
      return EXIT_SUCCESS;
   }
   //--------------------------------------------------------------------
   test="applied-field-angle-phi";
   if(word==test){
      double angle=atof(value.c_str());
      check_for_valid_value(angle, word, line, prefix, unit, "none", 0.0, 360.0,"input","0.0 - 360.0 degrees");
      sim::applied_field_angle_phi=angle;
      sim::applied_field_set_by_angle=true;
      return EXIT_SUCCESS;
   }
   //--------------------------------------------------------------------
   test="applied-field-unit-vector";
   if(word==test){
      std::vector<double> u(3);
      u=DoublesFromString(value);
      check_for_valid_unit_vector(u, word, line, prefix, "input");
      sim::H_vec[0]=u.at(0);
      sim::H_vec[1]=u.at(1);
      sim::H_vec[2]=u.at(2);
      sim::applied_field_set_by_angle=false;
      return EXIT_SUCCESS;
   }
   //--------------------------------------------------------------------
   test="demagnetisation-factor";
   if(word==test){
      std::vector<double> u(3);
      u=DoublesFromString(value);
      check_for_valid_vector(u, word, line, prefix, "input");
      // Extra check for demagnetisation-factor Nx+Ny+Nz=1
      double sum=u.at(0)+u.at(1)+u.at(2);
      if(fabs(1.0-sum)>1.e-4){
		 terminaltextcolor(RED);
         std::cerr << "Error: sum of all elements of variable " << prefix << word << " on line " << line << " of input file must equal 1." << std::endl;
         terminaltextcolor(WHITE);
		 zlog << zTs() << "Error: sum of all elements of variable " << prefix << word << " on line " << line << " of input file must equal 1." << std::endl;
         err::vexit();
      }
      sim::demag_factor[0]=u.at(0);
      sim::demag_factor[1]=u.at(1);
      sim::demag_factor[2]=u.at(2);
      sim::ext_demag=true;
      // force calculation of system magnetization
      stats::calculate_system_magnetization=true;
      return EXIT_SUCCESS;
   }
   //-------------------------------------------------------------------
   test="mpi-mode";
   if(word==test){
      test="geometric-decomposition";
      if(value==test){
         vmpi::mpi_mode=0;
         return EXIT_SUCCESS;
      }
      test="replicated-data";
      if(value==test){
         vmpi::mpi_mode=1;
         vmpi::replicated_data_staged=false;
         return EXIT_SUCCESS;
      }
      test="replicated-data-staged";
      if(value==test){
         vmpi::mpi_mode=1;
         vmpi::replicated_data_staged=true;
         return EXIT_SUCCESS;
      }
      else{
		 terminaltextcolor(RED);
         std::cerr << "Error - value for \'sim:" << word << "\' must be one of:" << std::endl;
         std::cerr << "\t\"geometric-decomposition\"" << std::endl;
         std::cerr << "\t\"replicated-data\"" << std::endl;
         std::cerr << "\t\"replicated-data-staged\"" << std::endl;
		 terminaltextcolor(WHITE);
         err::vexit();
      }
   }
   //--------------------------------------------------------------------
   test="mpi-ppn";
   if(word==test){
      int ppn=atoi(value.c_str());
      check_for_valid_int(ppn, word, line, prefix, 1, 1024,"input","1 - 1024");
      vmpi::ppn=ppn;
      return EXIT_SUCCESS;
   }
   //--------------------------------------------------------------------
   test="integrator-random-seed";
   if(word==test){
      int is=atoi(value.c_str());
      check_for_valid_int(is, word, line, prefix, 0, 2000000000,"input","0 - 2,000,000,000");
      mtrandom::integration_seed=is;
      return EXIT_SUCCESS;
   }
   //--------------------------------------------------------------------
   test="constraint-rotation-update";
   if(word==test){
      sim::constraint_rotation=true;
      return EXIT_SUCCESS;
   }
   //--------------------------------------------------------------------
   test="constraint-angle-theta";
   if(word==test){
      double angle=atof(value.c_str());
      check_for_valid_value(angle, word, line, prefix, unit, "none", 0.0, 360.0,"input","0.0 - 360.0 degrees");
      sim::constraint_theta=angle;
      return EXIT_SUCCESS;
   }
   //--------------------------------------------------------------------
   test="constraint-angle-theta-minimum";
   if(word==test){
      double angle=atof(value.c_str());
      check_for_valid_value(angle, word, line, prefix, unit, "none", 0.0, 360.0,"input","0.0 - 360.0 degrees");
      sim::constraint_theta_min=angle;
      return EXIT_SUCCESS;
   }
   //--------------------------------------------------------------------
   test="constraint-angle-theta-maximum";
   if(word==test){
      double angle=atof(value.c_str());
      check_for_valid_value(angle, word, line, prefix, unit, "none", 0.0, 360.0,"input","0.0 - 360.0 degrees");
      sim::constraint_theta_max=angle;
      return EXIT_SUCCESS;
   }
   //--------------------------------------------------------------------
   test="constraint-angle-theta-increment";
   if(word==test){
      double angle=atof(value.c_str());
      check_for_valid_value(angle, word, line, prefix, unit, "none", 0.0, 360.0,"input","0.0 - 360.0 degrees");
      sim::constraint_theta_delta=angle;
      return EXIT_SUCCESS;
   }
   //--------------------------------------------------------------------
   test="constraint-angle-phi";
   if(word==test){
      double angle=atof(value.c_str());
      check_for_valid_value(angle, word, line, prefix, unit, "none", 0.0, 360.0,"input","0.0 - 360.0 degrees");
      sim::constraint_phi=angle;
      return EXIT_SUCCESS;
   }
   //--------------------------------------------------------------------
   test="constraint-angle-phi-minimum";
   if(word==test){
      double angle=atof(value.c_str());
      check_for_valid_value(angle, word, line, prefix, unit, "none", 0.0, 360.0,"input","0.0 - 360.0 degrees");
      sim::constraint_phi_min=angle;
      return EXIT_SUCCESS;
   }
   //--------------------------------------------------------------------
   test="constraint-angle-phi-maximum";
   if(word==test){
      double angle=atof(value.c_str());
      check_for_valid_value(angle, word, line, prefix, unit, "none", 0.0, 360.0,"input","0.0 - 360.0 degrees");
      sim::constraint_phi_max=angle;
      return EXIT_SUCCESS;
   }
   //--------------------------------------------------------------------
   test="constraint-angle-phi-increment";
   if(word==test){
      double angle=atof(value.c_str());
      check_for_valid_value(angle, word, line, prefix, unit, "none", 0.0, 360.0,"input","0.0 - 360.0 degrees");
      sim::constraint_phi_delta=angle;
      return EXIT_SUCCESS;
   }
   //--------------------------------------------------------------------
   test="monte-carlo-algorithm";
   if(word==test){
      // include namesapce here to access enum values
      using namespace sim;
      test="spin-flip";
      if(value==test){
         sim::mc_algorithm=spin_flip;
         return EXIT_SUCCESS;
      }
      test="uniform";
      if(value==test){
         sim::mc_algorithm=uniform;
         return EXIT_SUCCESS;
      }
      test="angle";
      if(value==test){
         sim::mc_algorithm=angle;
         return EXIT_SUCCESS;
      }
      test="hinzke-nowak";
      if(value==test){
         sim::mc_algorithm=hinzke_nowak;
         return EXIT_SUCCESS;
      }
      else{
		 terminaltextcolor(RED);
         std::cerr << "Error - value for \'sim:" << word << "\' must be one of:" << std::endl;
         std::cerr << "\t\"spin-flip\"" << std::endl;
         std::cerr << "\t\"uniform\"" << std::endl;
         std::cerr << "\t\"angle\"" << std::endl;
         std::cerr << "\t\"hinzke-nowak\"" << std::endl;
		 terminaltextcolor(WHITE);
         err::vexit();
      }
   }
   //-------------------------------------------------------------------
   test="save-checkpoint";
   if(word==test){
      test="end";
      if(value==test){
         sim::save_checkpoint_flag=true; // Save checkpoint
         sim::save_checkpoint_continuous_flag=false; // do not save checkpoints during simulation
         return EXIT_SUCCESS;
      }
      test="continuous";
      if(value==test){
         sim::save_checkpoint_flag=true; // Save checkpoint
         sim::save_checkpoint_continuous_flag=true; // save checkpoints during simulation
         return EXIT_SUCCESS;
      }
      else{
         terminaltextcolor(RED);
         std::cerr << "Error - value for \'sim:" << word << "\' must be one of:" << std::endl;
         std::cerr << "\t\"end\"" << std::endl;
         std::cerr << "\t\"continuous\"" << std::endl;
         terminaltextcolor(WHITE);
         err::vexit();
      }
   }
   //--------------------------------------------------------------------
   test="save-checkpoint-rate";
   if(word==test){
      int scr=int(atof(value.c_str()));
      check_for_valid_int(scr, word, line, prefix, 1, 2000000000,"input","1 - 2,000,000,000");
      sim::save_checkpoint_rate=scr;
      return EXIT_SUCCESS;
   }
   //-------------------------------------------------------------------
   test="load-checkpoint";
   if(word==test){
      test="restart";
      if(value==test){
         sim::load_checkpoint_flag=true; // Load spin configurations
         sim::load_checkpoint_continue_flag=false; // Restart simulation with checkpoint configuration
         return EXIT_SUCCESS;
      }
      test="continue";
      if(value==test){
         sim::load_checkpoint_flag=true; // Load spin configurations
         sim::load_checkpoint_continue_flag=true; // Continue simulation from saved time with checkpoint configuration
         return EXIT_SUCCESS;
      }
      else{
         terminaltextcolor(RED);
         std::cerr << "Error - value for \'sim:" << word << "\' must be one of:" << std::endl;
         std::cerr << "\t\"restart\"" << std::endl;
         std::cerr << "\t\"continue\"" << std::endl;
         terminaltextcolor(WHITE);
         err::vexit();
      }
   }
   //--------------------------------------------------------------------
   test="fmr-field-strength";
   if(word==test){
      double H=atof(value.c_str());
      check_for_valid_value(H, word, line, prefix, unit, "field", -1.e4, 1.0e4,"input","+/- 10,000 T");
      sim::fmr_field_strength=H;
      return EXIT_SUCCESS;
   }
   //--------------------------------------------------------------------
   test="fmr-field-frequency";
   if(word==test){
      double w = atof(value.c_str());
      check_for_valid_value(w, word, line, prefix, unit, "none", 0.0, 1.0e4,"input","0 - 10,000 GHz");
      sim::fmr_field_frequency = w;
      return EXIT_SUCCESS;
   }
   //--------------------------------------------------------------------
   test="fmr-field-unit-vector";
   if(word==test){
      std::vector<double> u(3);
      u=DoublesFromString(value);
      check_for_valid_unit_vector(u, word, line, prefix, "input");
      sim::fmr_field_unit_vector = u;
      return EXIT_SUCCESS;
   }
   //--------------------------------------------------------------------
   else{
	  terminaltextcolor(RED);
      std::cerr << "Error - Unknown control statement \'sim:"<< word << "\' on line " << line << " of input file" << std::endl;
      terminaltextcolor(WHITE);
	  return EXIT_FAILURE;
   }


   return EXIT_SUCCESS;
}

int match_config(string const word, string const value, string const unit, int const line){

   std::string prefix="config:";

   // System output config variables
   std::string test="atoms";
   if(word==test){
      vout::output_atoms_config=true;
      return EXIT_SUCCESS;
   }
   //-----------------------------------------
   test="atoms-output-rate";
   if(word==test){
      int i=int(atof(value.c_str()));
      check_for_valid_int(i, word, line, prefix, 1, 1000000,"input","1 - 1,000,000");
//      check_for_valid_int(i, word, line, prefix, 1, 1000000,"input","1 - 1,000,000");
      vout::output_atoms_config_rate=i;
      return EXIT_SUCCESS;
   }
   //--------------------------------------------------------------------
   test="atoms-minimum-x";
   if(word==test){
      double x=atof(value.c_str());
      check_for_valid_value(x, word, line, prefix, "", "none", 0.0, 1.0,"input","0.0 - 1.0");
      vout::atoms_output_min[0]=x;
      return EXIT_SUCCESS;
   }
   //--------------------------------------------------------------------
   test="atoms-minimum-y";
   if(word==test){
      double y=atof(value.c_str());
      check_for_valid_value(y, word, line, prefix, "", "none", 0.0, 1.0,"input","0.0 - 1.0");
      vout::atoms_output_min[1]=y;
      return EXIT_SUCCESS;
   }
   //--------------------------------------------------------------------
   test="atoms-minimum-z";
   if(word==test){
      double z=atof(value.c_str());
      check_for_valid_value(z, word, line, prefix, "", "none", 0.0, 1.0,"input","0.0 - 1.0");
      vout::atoms_output_min[2]=z;
      return EXIT_SUCCESS;
   }
   //--------------------------------------------------------------------
   test="atoms-maximum-x";
   if(word==test){
      double x=atof(value.c_str());
      check_for_valid_value(x, word, line, prefix, "", "none", 0.0, 1.0,"input","0.0 - 1.0");
      vout::atoms_output_max[0]=x;
      return EXIT_SUCCESS;
   }
   //--------------------------------------------------------------------
   test="atoms-maximum-y";
   if(word==test){
      double y=atof(value.c_str());
      check_for_valid_value(y, word, line, prefix, "", "none", 0.0, 1.0,"input","0.0 - 1.0");
      vout::atoms_output_max[1]=y;
      return EXIT_SUCCESS;
   }
   //--------------------------------------------------------------------
   test="atoms-maximum-z";
   if(word==test){
      double z=atof(value.c_str());
      check_for_valid_value(z, word, line, prefix, "", "none", 0.0, 1.0,"input","0.0 - 1.0");
      vout::atoms_output_max[2]=z;
      return EXIT_SUCCESS;
   }
   //--------------------------------------------------------------------
   test="macro-cells";
   if(word==test){
      vout::output_cells_config=true;
      return EXIT_SUCCESS;
   }
   //--------------------------------------------------------------------
   test="macro-cells-output-rate";
   if(word==test){
      int i=int(atof(value.c_str()));
      check_for_valid_int(i, word, line, prefix, 0, 1000000,"input","0 - 1,000,000");
      vout::output_cells_config_rate=i;
      return EXIT_SUCCESS;
   }
   //-------------------------------------------------------------------
   test="identify-surface-atoms";
   if(word==test){
      sim::identify_surface_atoms=true;
      return EXIT_SUCCESS;
   }
   //-----------------------------------------
   test="field-range-1-minimum";
   if(word==test){
      double H=atof(value.c_str());
      check_for_valid_value(H, word, line, prefix, unit, "field", -1.e4, 1.0e4,"input","+/- 10,000 T");
      vout::field_output_min_1=H;
      return EXIT_SUCCESS;
   }
   //-----------------------------------------
   test="field-range-1-maximum";
   if(word==test){
      double H=atof(value.c_str());
      check_for_valid_value(H, word, line, prefix, unit, "field", -1.e4, 1.0e4,"input","+/- 10,000 T");
      vout::field_output_max_1=H;
      return EXIT_SUCCESS;
   }
   //-----------------------------------------
   test="field-range-2-minimum";
   if(word==test){
      double H=atof(value.c_str());
      check_for_valid_value(H, word, line, prefix, unit, "field", -1.e4, 1.0e4,"input","+/- 10,000 T");
      vout::field_output_min_2=H;
      return EXIT_SUCCESS;
   }
   //-----------------------------------------
   test="field-range-2-maximum";
   if(word==test){
      double H=atof(value.c_str());
      check_for_valid_value(H, word, line, prefix, unit, "field", -1.e4, 1.0e4,"input","+/- 10,000 T");
      vout::field_output_max_2=H;
      return EXIT_SUCCESS;
   }
   //-----------------------------------------
   else{
	  terminaltextcolor(RED);
      std::cerr << "Error - Unknown control statement \'config:"<< word << "\' on line " << line << " of input file" << std::endl;
	  terminaltextcolor(WHITE);
      return EXIT_FAILURE;
   }
}

int match_vout_list(string const word, string const value, int const line, std::vector<unsigned int> & output_list){

   std::string prefix="output:";

   std::string test="time-steps";
   if(word==test){
      output_list.push_back(0);
      return EXIT_SUCCESS;
   }
   else
   //--------------------------------------------------------------------
   test="real-time";
   if(word==test){
      output_list.push_back(1);
      return EXIT_SUCCESS;
   }
   else
   //--------------------------------------------------------------------
   test="temperature";
   if(word==test){
      output_list.push_back(2);
      return EXIT_SUCCESS;
   }
   else
   //--------------------------------------------------------------------
   test="applied-field-strength";
   if(word==test){
      output_list.push_back(3);
      return EXIT_SUCCESS;
   }
   else
   //--------------------------------------------------------------------
   test="applied-field-unit-vector";
   if(word==test){
      output_list.push_back(4);
      return EXIT_SUCCESS;
   }
   else
   //--------------------------------------------------------------------
   test="applied-field-alignment";
   if(word==test){
      stats::calculate_system_magnetization=true;
      output_list.push_back(12);
      return EXIT_SUCCESS;
   }
   else
   //--------------------------------------------------------------------
   test="magnetisation";
   if(word==test){
      stats::calculate_system_magnetization=true;
      output_list.push_back(5);
      return EXIT_SUCCESS;
   }
   else
   //-------------------------------------------------------------------
   test="magnetisation-length";
   if(word==test){
      stats::calculate_system_magnetization=true;
      output_list.push_back(6);
      return EXIT_SUCCESS;
   }
   else
   //--------------------------------------------------------------------
   test="mean-magnetisation-length";
   if(word==test){
      stats::calculate_system_magnetization=true;
      output_list.push_back(7);
      return EXIT_SUCCESS;
   }
   else
   //--------------------------------------------------------------------
   test="material-magnetisation";
   if(word==test){
      stats::calculate_material_magnetization=true;
      output_list.push_back(8);
      return EXIT_SUCCESS;
   }
   else
   //--------------------------------------------------------------------
   test="material-mean-magnetisation-length";
   if(word==test){
      stats::calculate_material_magnetization=true;
      output_list.push_back(9);
      return EXIT_SUCCESS;
   }
   else
   //--------------------------------------------------------------------
   test="total-torque";
   if(word==test){
      stats::calculate_torque=true;
      output_list.push_back(14);
      return EXIT_SUCCESS;
   }
   else
   //--------------------------------------------------------------------
   test="mean-total-torque";
   if(word==test){
      stats::calculate_torque=true;
      output_list.push_back(15);
      return EXIT_SUCCESS;
   }
   else
   //--------------------------------------------------------------------
   test="constraint-phi";
   if(word==test){
      stats::calculate_torque=true;
      output_list.push_back(16);
      return EXIT_SUCCESS;
   }
   else
   //--------------------------------------------------------------------
   test="constraint-theta";
   if(word==test){
      stats::calculate_torque=true;
      output_list.push_back(17);
      return EXIT_SUCCESS;
   }
   else
   //--------------------------------------------------------------------
   test="material-constraint-phi";
   if(word==test){
      stats::calculate_torque=true;
      output_list.push_back(18);
      return EXIT_SUCCESS;
   }
   else
   //--------------------------------------------------------------------
   test="material-constraint-theta";
   if(word==test){
      stats::calculate_torque=true;
      output_list.push_back(19);
      return EXIT_SUCCESS;
   }
   else
   //--------------------------------------------------------------------
   test="material-mean-torque";
   if(word==test){
      stats::calculate_torque=true;
      output_list.push_back(20);
      return EXIT_SUCCESS;
   }
   //--------------------------------------------------------------------
   test="mean-susceptibility";
   if(word==test){
      // Set flags for calculations of susceptibility and magnetization
      stats::calculate_system_susceptibility=true;
      stats::calculate_system_magnetization=true;
      output_list.push_back(21);
      return EXIT_SUCCESS;
   }
   //-------------------------------------------------------------------
   test="electron-temperature"; // identical to temperature
   if(word==test){
      output_list.push_back(2);
      return EXIT_SUCCESS;
   }
   //-------------------------------------------------------------------
   test="phonon-temperature";
   if(word==test){
      output_list.push_back(22);
      return EXIT_SUCCESS;
   }
   //-------------------------------------------------------------------
   test="material-temperature";
   if(word==test){
      output_list.push_back(23);
      return EXIT_SUCCESS;
   }
   //-------------------------------------------------------------------
   test="material-applied-field-strength";
   if(word==test){
      output_list.push_back(24);
      return EXIT_SUCCESS;
   }
   //-------------------------------------------------------------------
   test="material-fmr-field-strength";
   if(word==test){
      output_list.push_back(25);
      return EXIT_SUCCESS;
   }
   //-------------------------------------------------------------------
   test="material-applied-field-alignment";
   if(word==test){
      stats::calculate_material_magnetization=true;
      output_list.push_back(26);
      return EXIT_SUCCESS;
   }
   //-------------------------------------------------------------------
   test="total-energy";
   if(word==test){
      output_list.push_back(27);
      stats::calculate_energy=true;
      return EXIT_SUCCESS;
   }
   //-------------------------------------------------------------------
   test="mean-total-energy";
   if(word==test){
      output_list.push_back(28);
      stats::calculate_energy=true;
      return EXIT_SUCCESS;
   }
   //-------------------------------------------------------------------
   test="anisotropy-energy";
   if(word==test){
      output_list.push_back(29);
      stats::calculate_energy=true;
      return EXIT_SUCCESS;
   }
   //-------------------------------------------------------------------
   test="mean-anisotropy-energy";
   if(word==test){
      output_list.push_back(30);
      stats::calculate_energy=true;
      return EXIT_SUCCESS;
   }
   //-------------------------------------------------------------------
   test="cubic-anisotropy-energy";
   if(word==test){
      output_list.push_back(31);
      stats::calculate_energy=true;
      return EXIT_SUCCESS;
   }
   //-------------------------------------------------------------------
   test="mean-cubic-anisotropy-energy";
   if(word==test){
      output_list.push_back(32);
      stats::calculate_energy=true;
      return EXIT_SUCCESS;
   }
   //-------------------------------------------------------------------
   test="surface-anisotropy-energy";
   if(word==test){
      output_list.push_back(33);
      stats::calculate_energy=true;
      return EXIT_SUCCESS;
   }
   //-------------------------------------------------------------------
   test="mean-surface-anisotropy-energy";
   if(word==test){
      output_list.push_back(34);
      stats::calculate_energy=true;
      return EXIT_SUCCESS;
   }
   //-------------------------------------------------------------------
   test="exchange-energy";
   if(word==test){
      output_list.push_back(35);
      stats::calculate_energy=true;
      return EXIT_SUCCESS;
   }
   //-------------------------------------------------------------------
   test="mean-exchange-energy";
   if(word==test){
      output_list.push_back(36);
      stats::calculate_energy=true;
      return EXIT_SUCCESS;
   }
   //-------------------------------------------------------------------
   test="applied-field-energy";
   if(word==test){
      output_list.push_back(37);
      stats::calculate_energy=true;
      return EXIT_SUCCESS;
   }
   //-------------------------------------------------------------------
   test="mean-applied-field-energy";
   if(word==test){
      output_list.push_back(38);
      stats::calculate_energy=true;
      return EXIT_SUCCESS;
   }
   //-------------------------------------------------------------------
   test="magnetostatic-energy";
   if(word==test){
      output_list.push_back(39);
      stats::calculate_energy=true;
      return EXIT_SUCCESS;
   }
   //-------------------------------------------------------------------
   test="mean-magnetostatic-energy";
   if(word==test){
      output_list.push_back(40);
      stats::calculate_energy=true;
      return EXIT_SUCCESS;
   }
   //-------------------------------------------------------------------
   test="second-order-uniaxial-anisotropy-energy";
   if(word==test){
      output_list.push_back(41);
      stats::calculate_energy=true;
      return EXIT_SUCCESS;
   }
   //-------------------------------------------------------------------
   test="mean-second-order-uniaxial-anisotropy-energy";
   if(word==test){
      output_list.push_back(42);
      stats::calculate_energy=true;
      return EXIT_SUCCESS;
   }
   //--------------------------------------------------------------------
   test="height-magnetisation-normalised";
   if(word==test){
      stats::calculate_height_magnetization=true;
      output_list.push_back(43);
      return EXIT_SUCCESS;
   }
   //--------------------------------------------------------------------
   test="material-height-magnetisation-normalised";
   if(word==test){
      stats::calculate_material_height_magnetization=true;
      output_list.push_back(44);
      return EXIT_SUCCESS;
   }
   //--------------------------------------------------------------------
   test="height-magnetisation";
   if(word==test){
      stats::calculate_height_magnetization=true;
      output_list.push_back(45);
      return EXIT_SUCCESS;
   }
   //--------------------------------------------------------------------
   test="material-height-magnetisation";
   if(word==test){
      stats::calculate_material_height_magnetization=true;
      output_list.push_back(46);
      return EXIT_SUCCESS;
   }
   //--------------------------------------------------------------------
   test="fmr-field-strength";
   if(word==test){
      output_list.push_back(47);
      return EXIT_SUCCESS;
   }
   //-------------------------------------------------------------------
   test="mpi-timings";
   if(word==test){
      vmpi::DetailedMPITiming=true;
      output_list.push_back(60);
      return EXIT_SUCCESS;
   }
   //--------------------------------------------------------------------
   test="gnuplot-array-format";
   if(word==test){
      vout::gnuplot_array_format=true;
      return EXIT_SUCCESS;
   }
   //--------------------------------------------------------------------
   test="output-rate";
   if(word==test){
      int r=int(atof(value.c_str()));
      check_for_valid_int(r, word, line, prefix, 0, 1000000,"input","0 - 1,000,000");
      vout::output_rate=r;
      return EXIT_SUCCESS;
   }

   //--------------------------------------------------------------------
   // keyword not found
   //--------------------------------------------------------------------
   else{
	   terminaltextcolor(RED);
      std::cerr << "Error - Unknown control statement "<< prefix << word << "\' on line " << line << " of input file" << std::endl;
      terminaltextcolor(WHITE);
	  return EXIT_FAILURE;
   }
   return EXIT_SUCCESS;
}
int match_vout_grain_list(string const word, string const value, int const line, std::vector<unsigned int> & output_list){

   std::string prefix="grain:";

   std::string test="time-steps";
   if(word==test){
      output_list.push_back(0);
      return EXIT_SUCCESS;
   }
   else
   //--------------------------------------------------------------------
   test="real-time";
   if(word==test){
      output_list.push_back(1);
      return EXIT_SUCCESS;
   }
   else
   //--------------------------------------------------------------------
   test="temperature";
   if(word==test){
      output_list.push_back(2);
      return EXIT_SUCCESS;
   }
   else
   //--------------------------------------------------------------------
   test="applied-field-strength";
   if(word==test){
      output_list.push_back(3);
      return EXIT_SUCCESS;
   }
   else
   //--------------------------------------------------------------------
   test="applied-field-unit-vector";
   if(word==test){
      output_list.push_back(4);
      return EXIT_SUCCESS;
   }
   else
   //--------------------------------------------------------------------
   test="magnetisation";
   if(word==test){
      output_list.push_back(10);
      return EXIT_SUCCESS;
   }
   else
   //-------------------------------------------------------------------
   test="mag-m";
   if(word==test){
      output_list.push_back(11);
      return EXIT_SUCCESS;
   }
   else
   //--------------------------------------------------------------------
   test="material-magnetisation";
   if(word==test){
      output_list.push_back(13);
      return EXIT_SUCCESS;
   }
   //-------------------------------------------------------------------
   test="electron-temperature"; // identical to temperature
   if(word==test){
      output_list.push_back(2);
      return EXIT_SUCCESS;
   }
   //-------------------------------------------------------------------
   test="phonon-temperature";
   if(word==test){
      output_list.push_back(22);
      return EXIT_SUCCESS;
   }
   else
   //-------------------------------------------------------------------
   test="output-rate";
   if(word==test){
      int r=int(atof(value.c_str()));
      check_for_valid_int(r, word, line, prefix, 0, 1000000,"input","0 - 1,000,000");
      vout::output_grain_rate=r;
      return EXIT_SUCCESS;
   }
   //--------------------------------------------------------------------
   // keyword not found
   //--------------------------------------------------------------------
   else{
	  terminaltextcolor(RED);
      std::cerr << "Error - Unknown control statement \'grain:" << word << "\' on line " << line << " of input file" << std::endl;
      terminaltextcolor(WHITE);
	  return EXIT_FAILURE;
   }
   return EXIT_SUCCESS;
}
// temporary array of materials for reading in material data
//std::cout << "here" << std::endl;
  std::vector<mp::materials_t> read_material(0);

int read_mat_file(std::string const matfile, int const LineNumber){

	// Declare input stream
	std::ifstream inputfile;

	// resize temporary materials array for storage of variables
	read_material.resize(mp::max_materials);
	cmc::cmc_mat.resize(mp::max_materials);

        // Print informative message to zlog file
	zlog << zTs() << "Opening material file \"" << matfile << "\"." << std::endl;

	// Open file read only
	inputfile.open(matfile.c_str());

	// Check for opening
	if(!inputfile.is_open()){
		terminaltextcolor(RED);
		std::cerr << "Error opening material file " << matfile << ". File does not exist!" << std::endl;
		terminaltextcolor(WHITE);
		zlog << zTs() << "Error: Material file \"" << matfile << "\" on line number " << LineNumber << " of input file cannot be opened or does not exist." << std::endl;
		zlog << zTs() << "If file exists then check file permissions to ensure it is readable by the user." << std::endl;
		err::vexit();   // return to calling function for error checking or message
	}
	//-------------------------------------------------------
	// Material 0
	//-------------------------------------------------------


        // Print informative message to zlog file
	zlog << zTs() << "Parsing material file for parameters." << std::endl;

	int line_counter=0;
	// Loop over all lines and pass keyword to matching function
	while (! inputfile.eof() ){
		line_counter++;
		// read in whole line
		std::string line;
		getline(inputfile,line);

		// save a copy of the line before stripping characters in case of error
		std::string original_line = line;

		// Clear whitespace, quotes and tabs
		line.erase(remove(line.begin(), line.end(), '\t'), line.end());
		line.erase(remove(line.begin(), line.end(), ' '), line.end());
		line.erase(remove(line.begin(), line.end(), '\"'), line.end());

		// remove carriage returns for dos formatted files
      line.erase(remove(line.begin(), line.end(), '\r'), line.end());

		// strip key,word,unit,value
		std::string key="";
		std::string word="";
		std::string value="";
		std::string unit="";
		std::string index="";
		int super_index=1; // Inital values *as would be read from input file*
		int sub_index=1;

		// get size of string
		int linelength = line.length();
		int last=0;

		// set character triggers
		const char* colon=":";	// Word identifier
		const char* eq="=";		// Value identifier
		const char* exc="!";		// Unit identifier
		const char* hash="#";	// Comment identifier
		const char* si="[";		// Index identifier
		const char* ei="]";		// End index identifier

		// Determine key and super index by looping over characters in line
		for(int i=0;i<linelength;i++){
			char c=line.at(i);
			last=i;

			// if character is not ":" or "=" or "!" or "#" interpret as key
			if((c != *colon) && (c != *eq) && (c != *exc) && (c != *hash) && (c != *si) && (c != *ei)){
				key.push_back(c);
			}
			// Check for number of materials statement
			else if(c == *eq){
				// break to read in value
				break;
			}
			// Check for superindex
			else if(c ==*si){
				const int old=last;
				// Get super index
				for(int j=old+1;j<linelength;j++){
					c=line.at(j);
					if(c != *ei){
						index.push_back(c);
					}
					else{
						break;
					}
					last=j;
				}

				// check for valid index
				super_index = atoi(index.c_str());
				if((super_index>=1) && (super_index<mp::max_materials+1)){
					break;
				}
				else{
					std::cerr << "Invalid index number " << index << " on line " << line_counter << " in material input file" << std::endl;
					std::cerr << "Causes could be invalid character or outside of range, ie less than 1 or greater than max_materials=" << mp::max_materials << ", exiting" << std::endl;
					err::vexit();
				}

			}
			// For anything else
			else break;
		}
		const int end_key=last;

		//
		//err::vexit();
		// Determine the rest
		for(int i=end_key;i<linelength;i++){

			char c=line.at(i);
			// colon found - interpret as word
			if(c== *colon){
				for(int j=i+1;j<linelength;j++){
					// if character is not special add to value
					char c=line.at(j);
					if((c != *colon) && (c != *eq) && (c != *exc) && (c != *hash)){
						// check for sub-index
						if(c == *si){
							index="";
							while(line.at(j+1) != *ei){
								j++;
								index.push_back(line.at(j));
							}
							sub_index=atoi(index.c_str());
							// Check for valid index
							if((sub_index<1) || (sub_index>=mp::max_materials)){
								std::cerr << "Invalid sub-index number " << index << " on line " << line_counter << " in material input file" << std::endl;
								std::cerr << "Causes could be invalid character or outside of range, ie less than 1 or greater than max_materials=" << mp::max_materials << ", exiting" << std::endl;
								err::vexit();
							}
							// end of word
							break;
						}
						else word.push_back(c);
					}
					// if character is special then go back to main loop
					else{
						i=j-1;
						break;
					}
				}
			}
			// equals found - interpret as value
			else if(c== *eq){
				for(int j=i+1;j<linelength;j++){
					// if character is not special add to value
					char c=line.at(j);
					if((c != *colon) && (c != *eq) && (c != *exc) && (c != *hash)){
						value.push_back(c);
					}
					// if character is special then go back to main loop
					else{
						i=j-1;
						break;
					}
				}
			}
			// exclaimation mark found - interpret as unit
			else if(c== *exc){
				for(int j=i+1;j<linelength;j++){
					// if character is not special add to value
					char c=line.at(j);
					if((c != *colon) && (c != *eq) && (c != *exc) && (c != *hash)){
						unit.push_back(c);
					}
					// if character is special then go back to main loop
					else{
						i=j-1;
						break;
					}
				}
			}
			// hash found - interpret as comment
			else if(c== *hash){
				break;
			}
			//break;
		}
		string empty="";
		if(key!=empty){
			//std::cout << key << "[" << super_index << "]:" << word << "[" << sub_index << "]=" << value << " !" << unit << std::endl;
			//std::cout << "\t" << "key:  " << key << std::endl;
			//std::cout << "\t" << "word: " << word << std::endl;
			//std::cout << "\t" << "value:" << value << std::endl;
			//std::cout << "\t" << "unit: " << unit << std::endl;

		  int matchcheck = vin::match_material(word, value, unit, line_counter, super_index-1, sub_index-1, original_line, matfile);

        // if no match then return error
			if(matchcheck==EXIT_FAILURE){
            terminaltextcolor(RED);
            std::cerr << "Error - Unknown control statement \'material[" << super_index << "]:" << word << "\' on line " << line_counter << " of material file" << std::endl;
            zlog << zTs() << "Error - Unknown control statement \'material[" << super_index << "]:" << word << "\' on line " << line_counter << " of material file" << std::endl;
            terminaltextcolor(WHITE);
            err::vexit();
			}
		}
	}

	// resize global material array
	mp::material.resize(mp::num_materials);

	// Copy data to global material array
	for(int mat=0;mat<mp::num_materials;mat++){
		mp::material[mat]=read_material[mat];
	}

	// Resize read array to zero
	read_material.resize(0);


	// Close file
	inputfile.close();

	return EXIT_SUCCESS;

}

///-------------------------------------------------------------------
/// Function to match material key words
///-------------------------------------------------------------------
  int match_material(string const word,
		     string const value,
		     string const unit,
		     int const line,
		     int const super_index,
		     int const sub_index,
		     std::string const line_string,
		     std::string const filename_string)
  {
      std::string prefix="material:";
      //------------------------------------------------------------
      std::string test="num-materials";
      if(word==test){
         unsigned int nm = atoi(value.c_str());
         check_for_valid_int(nm, word, line, prefix, 1, 100,"material","1 - 100");
         mp::num_materials=nm;
         return EXIT_SUCCESS;
      }
      //------------------------------------------------------------
      else
      test="material-name";
      if(word==test){
         read_material[super_index].name=value;
         return EXIT_SUCCESS;
      }
      //------------------------------------------------------------
      else
      test="damping-constant";
      if(word==test){
         double damping=atof(value.c_str());
         check_for_valid_value(damping, word, line, prefix, unit, "none", 0.0, 10.0,"material","0.0 - 10.0");
         read_material[super_index].alpha=damping;
         return EXIT_SUCCESS;
      }
      //------------------------------------------------------------
      else
      test="exchange-matrix";
      if(word==test){
         double Jij=atof(value.c_str());
         check_for_valid_value(Jij, word, line, prefix, unit, "energy", -1e-18, 1e-18,"material"," < +/- 1.0e18");
         read_material[super_index].Jij_matrix_SI[sub_index]=-Jij; // Import exchange as field, *-1
         return EXIT_SUCCESS;
      }
      //------------------------------------------------------------
      else
      test="atomic-spin-moment";
      if(word==test){
         double mu_s=atof(value.c_str());
         check_for_valid_value(mu_s, word, line, prefix, unit, "moment", 0.01*9.24e-24, 1e8*9.24e-24,"material","0.01 - 1e8 mu_B");
         read_material[super_index].moment_flag=true;
         read_material[super_index].mu_s_SI=mu_s;
         return EXIT_SUCCESS;
      }
      //------------------------------------------------------------
      else
      test="uniaxial-anisotropy-constant";
      if(word==test){
         double K=atof(value.c_str());
         check_for_valid_value(K, word, line, prefix, unit, "energy", -1e-18, 1e-18,"material"," < +/- 1.0e-18 J/atom");
         read_material[super_index].Ku1_SI=-K; // Import anisotropy as field, *-1
         // enable global anisotropy flag
         sim::UniaxialScalarAnisotropy=true;
         return EXIT_SUCCESS;
      }
      //------------------------------------------------------------
      else
      test="second-uniaxial-anisotropy-constant";
      if(word==test){
         double K=atof(value.c_str());
         check_for_valid_value(K, word, line, prefix, unit, "energy", -1e-18, 1e-18,"material"," < +/- 1.0e-18 J/atom");
         read_material[super_index].Ku2_SI=-K; // Import anisotropy as field, *-1
         sim::second_order_uniaxial_anisotropy=true;
         return EXIT_SUCCESS;
      }
      //------------------------------------------------------------
      else
      test="third-uniaxial-anisotropy-constant";
      if(word==test){
         double K=atof(value.c_str());
         check_for_valid_value(K, word, line, prefix, unit, "energy", -1e-18, 1e-18,"material"," < +/- 1.0e-18 J/atom");
         read_material[super_index].Ku3_SI=-K; // Import anisotropy as field, *-1
         sim::sixth_order_uniaxial_anisotropy=true;
         return EXIT_SUCCESS;
      }
      //------------------------------------------------------------
      else
      test="second-order-harmonic-anisotropy-constant";
      if(word==test){
         double K=atof(value.c_str());
         check_for_valid_value(K, word, line, prefix, unit, "energy", -1e-18, 1e-18,"material"," < +/- 1.0e-18 J/atom");
         read_material[super_index].sh2=K;
         sim::spherical_harmonics=true;
         return EXIT_SUCCESS;
      }
      //------------------------------------------------------------
      else
      test="fourth-order-harmonic-anisotropy-constant";
      if(word==test){
         double K=atof(value.c_str());
         check_for_valid_value(K, word, line, prefix, unit, "energy", -1e-18, 1e-18,"material"," < +/- 1.0e-18 J/atom");
         read_material[super_index].sh4=K;
         sim::spherical_harmonics=true;
         return EXIT_SUCCESS;
      }
      //------------------------------------------------------------
      else
      test="sixth-order-harmonic-anisotropy-constant";
      if(word==test){
         double K=atof(value.c_str());
         check_for_valid_value(K, word, line, prefix, unit, "energy", -1e-18, 1e-18,"material"," < +/- 1.0e-18 J/atom");
         read_material[super_index].sh6=K;
         sim::spherical_harmonics=true;
         return EXIT_SUCCESS;
      }
      //------------------------------------------------------------
      else
      test="lattice-anisotropy-constant";
      if(word==test){
         double Klatt=atof(value.c_str());
         // Test for valid range
         check_for_valid_value(Klatt, word, line, prefix, unit, "energy", -1.0e-18, 1.0e18,"material","-1e18 - 1e18");
         read_material[super_index].Klatt_SI=-Klatt; // Import anisotropy as field, *-1
         sim::lattice_anisotropy_flag=true;
         return EXIT_SUCCESS;
      }
      //------------------------------------------------------------
      else
      test="cubic-anisotropy-constant";
      if(word==test){
         double K=atof(value.c_str());
         // Test for valid range
         check_for_valid_value(K, word, line, prefix, unit, "energy", -1e-18, 1e-18,"material"," < +/- 1.0e-18 J/atom");
         read_material[super_index].Kc1_SI=-K; // Import anisotropy as field, *-1
         sim::CubicScalarAnisotropy=true;
         return EXIT_SUCCESS;
      }
      //------------------------------------------------------------
      else
      test="uniaxial-anisotropy-direction";
      if(word==test){
         // set up test comparisons
         test="random";
         std::string test2="random-grain";
         // test for random anisotropy directions
         if(value==test){
            read_material[super_index].random_anisotropy = true;
            read_material[super_index].random_grain_anisotropy = false;
            sim::random_anisotropy=true;
         }
         // test for random grain anisotropy
         else if(value==test2){
            read_material[super_index].random_anisotropy = false;
            read_material[super_index].random_grain_anisotropy = true;
            sim::random_anisotropy=true;
            grains::random_anisotropy = true;
         }
         else{
            // temporary storage container
            std::vector<double> u(3);

            // read values from string
            u=DoublesFromString(value);

            // check for sane input and normalise if necessary
            check_for_valid_unit_vector(u, word, line, prefix, "material");

            // Copy sanitised unit vector to material
            read_material[super_index].UniaxialAnisotropyUnitVector=u;

            // Enable global tensor anisotropy flag
            sim::TensorAnisotropy=true;
         }
         return EXIT_SUCCESS;
      }
      //------------------------------------------------------------
      else
      test="uniaxial-anisotropy-tensor";
      if(word==test){
         std::vector<double> K;
         // read values from string
         K=DoublesFromString(value);
         // check size
         if(K.size()!=9){
			terminaltextcolor(RED);
            std::cerr << "Error in input file - material[" << super_index << "]:uniaxial-anisotropy-tensor must have nine values." << std::endl;
            terminaltextcolor(WHITE);
			zlog << zTs() << "Error in input file - material[" << super_index << "]:uniaxial-anisotropy-tensor must have nine values." << std::endl;
            return EXIT_FAILURE;
         }

         string unit_type="energy";
         // if no unit given, assume internal
         if(unit.size() != 0){
            units::convert(unit,K,unit_type);
            //read_material[super_index].anis_flag=false;
            //std::cout << "setting flag to false" << std::endl;
         }
         string str="energy";
         if(unit_type==str){
            // Copy anisotropy vector to material
            read_material[super_index].KuVec_SI=K;
            sim::TensorAnisotropy=true;
            return EXIT_SUCCESS;
         }
         else{
			 terminaltextcolor(RED);
            std::cerr << "Error - unit type \'" << unit_type << "\' is invalid for parameter \'dimensions:" << word << "\'"<< std::endl;
            terminaltextcolor(WHITE);
			err::vexit();
         }
      }
      //------------------------------------------------------------
      else
      test="surface-anisotropy-constant";
      if(word==test){
         double K=atof(value.c_str());
         // Test for valid range
         check_for_valid_value(K, word, line, prefix, unit, "energy", -1e-18, 1e-18,"material"," < +/- 1.0e-18 J/atom");
         read_material[super_index].Ks_SI=-K;// Import anisotropy as field, *-1
         sim::surface_anisotropy=true; // enable surface anisotropy
         return EXIT_SUCCESS;
      }
      //------------------------------------------------------------
      else
      test="relative-gamma";
      if(word==test){
         double gr = atof(value.c_str());
         // Test for valid range
         check_for_valid_value(gr, word, line, prefix, unit, "none", 0.01, 100.0,"material"," 0.01 - 100.0");
         read_material[super_index].gamma_rel=gr;
         return EXIT_SUCCESS;
      }
      //------------------------------------------------------------
      else
      test="initial-spin-direction";
      if(word==test){
         // first test for random spins
         test="random";
         if(value==test){
            read_material[super_index].random_spins=true;
         }
         else{
            // temporary storage container
            std::vector<double> u(3);

            // read values from string
            u=DoublesFromString(value);

            // check for sane input and normalise if necessary
            check_for_valid_unit_vector(u, word, line, prefix, "material");

            // Copy sanitised unit vector to material
            read_material[super_index].initial_spin[0]=u.at(0);
            read_material[super_index].initial_spin[1]=u.at(1);
            read_material[super_index].initial_spin[2]=u.at(2);

            // ensure random spins is unset
            read_material[super_index].random_spins=false;
         }
         // return
         return EXIT_SUCCESS;
      }
      //------------------------------------------------------------
      else
      test="material-element";
      if(word==test){
         // Test for 3 characters
         if(value.length()>3){
			terminaltextcolor(RED);
            std::cerr << "Error - element identifier on line "<<  line << " of material file must be a maximum of three characters long" << std::endl;
            terminaltextcolor(WHITE);
		 }
         else{
            // pad value to be equal to 3 characters
            string tmp="   ";
            for(unsigned int i=0;i<3;i++){
               if(i<value.length()){
                  tmp.at(i)=value.at(i);
               }
            }
            read_material[super_index].element=tmp;
            return EXIT_SUCCESS;
         }
      }
      //--------------------------------------------------------------------
      else
      test="geometry-file";
      if(word==test){
         // Open geometry file
         std::ifstream gfile(value.c_str());
         if(!gfile.is_open()){
			terminaltextcolor(RED);
            std::cerr << "Error - geometry file " << value.c_str() << " not found, exiting!" << std::endl;
            terminaltextcolor(WHITE);
			return EXIT_FAILURE;
         }
         gfile >> read_material[super_index].geometry;
         if((read_material[super_index].geometry<3) || (read_material[super_index].geometry>100)){
            terminaltextcolor(RED);
			std::cerr << "Error in geometry input file " << value.c_str() << " - first number must be non zero integer in the range 3-100"<< std::endl;
            terminaltextcolor(WHITE);
			return EXIT_FAILURE;
         }
         //std::cout << "ngp " << read_material[super_index].geometry << std::endl;
         for(int c=0;c<read_material[super_index].geometry;c++){
            for(int xy=0;xy<2;xy++){
               double var;
               gfile >> var;
               if(gfile.eof()){
				  terminaltextcolor(RED);
                  std::cerr << "Error in geometry input file " << value.c_str() << " end of file reached before reading all coordinates" << std::endl;
                  terminaltextcolor(WHITE);
				  return EXIT_FAILURE;
               }
               if((var<0.0) || (var > 1.0)){
				  terminaltextcolor(RED);
                  std::cerr << "Error in geometry input file " << value.c_str() << " value is outside of valid range (0.0-1.0)" << std::endl;
                  terminaltextcolor(WHITE);
				  return EXIT_FAILURE;
               }
               else read_material[super_index].geometry_coords[c][xy]=var;
            }
            //std::cout << read_material[super_index].geometry_coords[c][0] << "\t" << read_material[super_index].geometry_coords[c][1] << std::endl;
         }
         //double min=atof(value.c_str());
         //if((min<-0.11) || (min > 1.11)){
         //	std::cerr << "Error in input file - material[" << super_index << "]:min is outside of valid range (0.0-1.0)" << std::endl;
         //	return EXIT_FAILURE;}
         //else{
         //	read_material[super_index].min=min;
            return EXIT_SUCCESS;
         //}
      }
      //--------------------------------------------------------------------
      else
      test="lattice-anisotropy-file";
      if(word==test){

         // Open file and check for success
         std::ifstream latt_file(value.c_str());
         if(!latt_file.is_open()){
            std::cerr << "Error: lattice file " << value.c_str() << " specified on line " << line << " of material file not found. Exiting." << std::endl;
            zlog << zTs() << "Error: lattice file " << value.c_str() << " specified on line " << line << " of material file not found. Exiting." << std::endl;
            return EXIT_FAILURE;
         }

         // specify number of points to be read
         int num_pts=0;

         // Read in number of temperature points
         latt_file >> num_pts;

         // Check for valid number of points
         if(num_pts<=1){
            std::cerr << "Error in lattice-anisotropy-file " << value.c_str() << " on line " << line << " of material file. The first number must be an integer greater than 1. Exiting." << std::endl;
            zlog << zTs() << "Error in lattice-anisotropy-file " << value.c_str() << " on line " << line << " of material file. The first number must be an integer greater than 1. Exiting." << std::endl;
            return EXIT_FAILURE;
         }

         // Loop over all lines in file
         for(int c=0;c<num_pts;c++){

            // temporary variables
            double T;
            double k;

            // Read in points and add them to material
            latt_file >> T >> k;

            // Check for premature end of file
            if(latt_file.eof()){
               std::cerr << "Error in lattice anisotropy-file " << value.c_str() << " on line " << line << " of material file. End of file reached before reading all values. Exiting" << std::endl;
               zlog << zTs() << "Error in lattice anisotropy-file " << value.c_str() << " on line " << line << " of material file. End of file reached before reading all values. Exiting" << std::endl;
               return EXIT_FAILURE;
            }
            read_material[super_index].lattice_anisotropy.add_point(T,k);
         }

         return EXIT_SUCCESS;

      }
      //--------------------------------------------------------------------
      else
      test="minimum-height";
      if(word==test){
         double min=atof(value.c_str());
         check_for_valid_value(min, word, line, prefix, unit, "none", 0.0, 1.0,"material"," 0.0 - 1.0");
         cs::SelectMaterialByZHeight=true;
         read_material[super_index].min=min;
         return EXIT_SUCCESS;
      }
      //--------------------------------------------------------------------
      else
      test="maximum-height";
      if(word==test){
         double max=atof(value.c_str());
         check_for_valid_value(max, word, line, prefix, unit, "none", 0.0, 1.0,"material"," 0.0 - 1.0");
         cs::SelectMaterialByZHeight=true;
         read_material[super_index].max=max;
         return EXIT_SUCCESS;
      }
      else
      //--------------------------------------------------------------------
      test="core-shell-size";
      if(word==test){
         double css=atof(value.c_str());
         check_for_valid_value(css, word, line, prefix, unit, "none", 0.0, 1.0,"material"," 0.0 - 1.0");
         read_material[super_index].core_shell_size=css;
         return EXIT_SUCCESS;
      }
      //-------------------------------------------------------------------
      else
      test="interface-roughness";
      if(word==test){
         double ir=atof(value.c_str());
         check_for_valid_value(ir, word, line, prefix, unit, "none", 0.0, 1.0,"material"," 0.0 - 1.0");
         read_material[super_index].interface_roughness=ir;
         return EXIT_SUCCESS;
      }
      else
      //-------------------------------------------------------------------
      test="density";
      if(word==test){
         double d=atof(value.c_str());
         check_for_valid_value(d, word, line, prefix, unit, "none", 0.0, 1.0,"material"," 0.0 - 1.0");
         read_material[super_index].density=d;
         return EXIT_SUCCESS;
      }
      else
      test="continuous";
      if(word==test){
         read_material[super_index].continuous=true;
         return EXIT_SUCCESS;
      }
      else
      //-------------------------------------------------------------------
      test="intermixing";
      if(word==test){
         double i=atof(value.c_str());
         //check_for_valid_value(i, word, line, prefix, unit, "none", 0.0, 1.0,"material"," 0.0 - 1.0");
         if((i<0.0) || (i > 1.0)){
			terminaltextcolor(RED);
            std::cerr << "Error in input file - material[" << super_index+1 << "]:intermixing[" << sub_index+1 <<"] is outside of valid range (0.0-1.0)" << std::endl;
			terminaltextcolor(WHITE);
            return EXIT_FAILURE;}
         else{
            read_material[super_index].intermixing[sub_index]=i;
            return EXIT_SUCCESS;
         }
      }
		//--------------------------------------------------------------------
		else
		test="constrained"; // determines use of alternate integrator
		if(word==test){
			string t="true";
			string f="false";
			if(value==t){
				read_material[super_index].constrained=true;
				return EXIT_SUCCESS;
			}
			else if(value==f){
				read_material[super_index].constrained=false;
				return EXIT_SUCCESS;
			}
			else {
				terminaltextcolor(RED);
				std::cerr << "Error in input file - material[" << super_index+1 << "]:constrained must be either true or false" << std::endl;
				terminaltextcolor(WHITE);
				return EXIT_FAILURE;
			}
		}
		//--------------------------------------------------------------------
		test="constraint-angle-theta";
		if(word==test){
			double angle=atof(value.c_str());
			// Test for valid range
			if((angle>=0.0) && (angle<=360.0)){
				cmc::cmc_mat[super_index].constraint_theta=angle;
				return EXIT_SUCCESS;
			}
			else{
				terminaltextcolor(RED);
				std::cerr << "Error on line " << line << " of material file - material[" << super_index+1 << "]:"<< word << " is outside of valid range 0.0 - 360.0" << std::endl;
				terminaltextcolor(WHITE);
				err::vexit();
			}
		}
		//--------------------------------------------------------------------
		test="constraint-angle-theta-minimum";
		if(word==test){
			double angle=atof(value.c_str());
			// Test for valid range
			if((angle>=0.0) && (angle<=360.0)){
				cmc::cmc_mat[super_index].constraint_theta_min=angle;
				return EXIT_SUCCESS;
			}
			else{
				terminaltextcolor(RED);
				std::cerr << "Error on line " << line << " of material file - material[" << super_index+1 << "]:"<< word << " is outside of valid range 0.0 - 360.0" << std::endl;
				terminaltextcolor(WHITE);
				err::vexit();
			}
		}
		//--------------------------------------------------------------------
		test="constraint-angle-theta-maximum";
		if(word==test){
			double angle=atof(value.c_str());
			// Test for valid range
			if((angle>=0.0) && (angle<=360.0)){
				cmc::cmc_mat[super_index].constraint_theta_max=angle;
				return EXIT_SUCCESS;
			}
			else{
				terminaltextcolor(RED);
				std::cerr << "Error on line " << line << " of material file - material[" << super_index+1 << "]:"<< word << " is outside of valid range 0.0 - 360.0" << std::endl;
				terminaltextcolor(WHITE);
				err::vexit();
			}
		}
		//--------------------------------------------------------------------
		test="constraint-angle-theta-increment";
		if(word==test){
			double angle=atof(value.c_str());
			// Test for valid range
			if((angle>=0.0) && (angle<=360.0)){
				cmc::cmc_mat[super_index].constraint_theta_delta=angle;
				return EXIT_SUCCESS;
			}
			else{
				terminaltextcolor(RED);
				std::cerr << "Error on line " << line << " of material file - material[" << super_index+1 << "]:"<< word << " is outside of valid range 0.0 - 360.0" << std::endl;
				terminaltextcolor(WHITE);
				err::vexit();
			}
		}
		//--------------------------------------------------------------------
		test="constraint-angle-phi-minimum";
		if(word==test){
			double angle=atof(value.c_str());
			// Test for valid range
			if((angle>=0.0) && (angle<=180.0)){
				cmc::cmc_mat[super_index].constraint_phi_min=angle;
				return EXIT_SUCCESS;
			}
			else{
				terminaltextcolor(RED);
				std::cerr << "Error on line " << line << " of material file - material[" << super_index+1 << "]:"<< word << " is outside of valid range 0.0 - 180.0" << std::endl;
				terminaltextcolor(WHITE);
				err::vexit();
			}
		}
		//--------------------------------------------------------------------
		test="constraint-angle-phi";
		if(word==test){
			double angle=atof(value.c_str());
			// Test for valid range
			if((angle>=0.0) && (angle<=180.0)){
				cmc::cmc_mat[super_index].constraint_phi=angle;
				return EXIT_SUCCESS;
			}
			else{
				terminaltextcolor(RED);
				std::cerr << "Error on line " << line << " of material file - material[" << super_index+1 << "]:"<< word << " is outside of valid range 0.0 - 180.0" << std::endl;
				terminaltextcolor(WHITE);
				err::vexit();
			}
		}
		//--------------------------------------------------------------------
		test="constraint-angle-phi-maximum";
		if(word==test){
			double angle=atof(value.c_str());
			// Test for valid range
			if((angle>=0.0) && (angle<=180.0)){
				cmc::cmc_mat[super_index].constraint_phi_max=angle;
				return EXIT_SUCCESS;
			}
			else{
				terminaltextcolor(RED);
				std::cerr << "Error on line " << line << " of material file - material[" << super_index+1 << "]:"<< word << " is outside of valid range 0.0 - 180.0" << std::endl;
				terminaltextcolor(WHITE);
				err::vexit();
			}
		}
		//--------------------------------------------------------------------
		test="constraint-angle-phi-increment";
		if(word==test){
			double angle=atof(value.c_str());
			// Test for valid range
			if((angle>=0.0) && (angle<=180.0)){
				cmc::cmc_mat[super_index].constraint_phi_delta=angle;
				return EXIT_SUCCESS;
			}
			else{
				terminaltextcolor(RED);
				std::cerr << "Error on line " << line << " of material file - material[" << super_index+1 << "]:"<< word << " is outside of valid range 0.0 - 180.0" << std::endl;
				terminaltextcolor(WHITE);
				err::vexit();
			}
		}
		//--------------------------------------------------------------------
		test="temperature";
		if(word==test){
			double T=atof(value.c_str());
			// Test for valid range
			if((T>=0.0) && (T<1.0E5)){
				read_material[super_index].temperature=T;
				// set local temperature flag
				sim::local_temperature=true;
				return EXIT_SUCCESS;
			}
			else{
				terminaltextcolor(RED);
				std::cerr << "Error on line " << line << " of material file - material[" << super_index+1 << "]:"<< word << " is outside of valid range 0.0 - 1.0E5" << std::endl;
				terminaltextcolor(WHITE);
				err::vexit();
			}
		}
      //--------------------------------------------------------------------
      test="use-phonon-temperature";
      /*
        logical use-phonon-temperature
           This flag enables specific materials to couple to the phonon temperature
           of the system for simulations using the two temperature model. The default
           is for all materials to use the electron temperature. Valid values are true,
           false or (blank) [same as true].
       */
      if(word==test){
         // Test for sane input
         //bool sanitised_bool=check_for_valid_bool(value, word, line, prefix,"material");

         // set flag
         read_material[super_index].couple_to_phonon_temperature=true; //sanitised_bool;

         // enable local temperature flag
         sim::local_temperature=true;
         return EXIT_SUCCESS;
      }
      //--------------------------------------------------------------------
      test="fill-space";
      /*
        logical fill-space [false]
           This flag causes the material to be a fill material, instead of
           have atoms generated as part of the usual structure, for example
           particle shpaes, particle arrays and voronoi films. The default
           value is false for all materials. Valid values are true,
           false or (blank) [same as true].
       */
      if(word==test){
         // Test for sane input
         //bool sanitised_bool=check_for_valid_bool(value, word, line, prefix,"material");

         // set flag
         read_material[super_index].fill=true; //sanitised_bool;

         return EXIT_SUCCESS;
      }
      //--------------------------------------------------------------------
		test="applied-field-strength";
		if(word==test){
			double H=atof(value.c_str());
			// test for unit
			string unit_type="field";
			// if no unit given, assume internal
			if(unit.size() != 0){
				units::convert(unit,H,unit_type);
			}
			string str="field";
			if(unit_type==str){
				// Test for valid range
				if((H>=0.0) && (H<1.0E5)){
					read_material[super_index].applied_field_strength=H;
					// set local applied field flag
					sim::local_applied_field=true;
					return EXIT_SUCCESS;
				}
				else{
					terminaltextcolor(RED);
					std::cerr << "Error on line " << line << " of material file - material[" << super_index+1 << "]:"<< word << " is outside of valid range 0.0 - 1.0E5" << std::endl;
					terminaltextcolor(WHITE);
					err::vexit();
				}
			}
			else{
				terminaltextcolor(RED);
				std::cerr << "Error on line " << line << " of material file - unit type \'" << unit_type << "\' is invalid for parameter material[" << super_index+1 << "]:"<< word << " is outside of valid range 0.0 - 1.0E5" << std::endl;
				terminaltextcolor(WHITE);
				err::vexit();
			}
		}
		//------------------------------------------------------------
		test="applied-field-unit-vector";
		if(word==test){
			// temporary storage container
			std::vector<double> u(3);

			// read values from string
			u=DoublesFromString(value);

			// check size
			if(u.size()!=3){
				terminaltextcolor(RED);
				std::cerr << "Error in input file - material[" << super_index+1 << "]:"<< word << " must have three values." << std::endl;
				terminaltextcolor(WHITE);
				zlog << zTs() << "Error in input file - material[" << super_index+1 << "]:"<< word << " must have three values." << std::endl;
				return EXIT_FAILURE;
			}

			// Normalise
			double ULength=sqrt(u.at(0)*u.at(0)+u.at(1)*u.at(1)+u.at(2)*u.at(2));

			// Check for correct length unit vector
			if(ULength < 1.0e-9){
				terminaltextcolor(RED);
				std::cerr << "Error in input file - material[" << super_index+1 << "]:"<< word << " must be normalisable (possibly all zero)." << std::endl;
				terminaltextcolor(WHITE);
				zlog << zTs() << "Error in input file - material[" << super_index+1 << "]:"<< word << " must be normalisable (possibly all zero)." << std::endl;
				return EXIT_FAILURE;
			}
			u.at(0)/=ULength;
			u.at(1)/=ULength;
			u.at(2)/=ULength;

			// Copy anisotropy direction to material
			read_material[super_index].applied_field_unit_vector=u;

			// set local applied field flag
			sim::local_applied_field=true;

			return EXIT_SUCCESS;

		}
		//--------------------------------------------------------------------
		test="fmr-field-strength";
		if(word==test){
			double H=atof(value.c_str());
			// test for unit
			string unit_type="field";
			// if no unit given, assume internal
			if(unit.size() != 0){
				units::convert(unit,H,unit_type);
			}
			string str="field";
			if(unit_type==str){
				// Test for valid range
				if((H>=0.0) && (H<1.0E5)){
					read_material[super_index].applied_field_strength=H;
					// set local fmr flag
					sim::local_fmr_field=true;
					return EXIT_SUCCESS;
				}
				else{
					terminaltextcolor(RED);
					std::cerr << "Error - sim:" << word << " on line " << line << " of input file must be in the range 0 - 1.0E5" << std::endl;
					terminaltextcolor(WHITE);
					err::vexit();
				}
			}
			else{
				terminaltextcolor(RED);
				std::cerr << "Error on line " << line << " of material file - unit type \'" << unit_type << "\' is invalid for parameter material[" << super_index+1 << "]:"<< word << " is outside of valid range 0.0 - 1.0E5" << std::endl;
				terminaltextcolor(WHITE);
				err::vexit();
			}
		}
		//--------------------------------------------------------------------
		test="fmr-field-frequency";
		if(word==test){
			double f=atof(value.c_str());
			// Test for valid range
			if((f>=0.0) && (f<1.0E20)){
				read_material[super_index].fmr_field_frequency=f;
				// set local fmr flag
				sim::local_fmr_field=true;
				return EXIT_SUCCESS;
			}
			else{
				terminaltextcolor(RED);
				std::cerr << "Error on line " << line << " of material file - material[" << super_index+1 << "]:"<< word << " is outside of valid range 0.0 - 1.0E20" << std::endl;
				terminaltextcolor(WHITE);
				err::vexit();
			}
		}
		//------------------------------------------------------------
		test="fmr-field-unit-vector";
		if(word==test){
			// temporary storage container
			std::vector<double> u(3);

			// read values from string
			u=DoublesFromString(value);

			// check size
			if(u.size()!=3){
				terminaltextcolor(RED);
				std::cerr << "Error on line " << line << " of material file - material[" << super_index+1 << "]:"<< word << " must have three values." << std::endl;
				terminaltextcolor(WHITE);
				zlog << zTs() << "Error on line " << line << " of material file - material[" << super_index+1 << "]:"<< word << " must have three values." << std::endl;
				return EXIT_FAILURE;
			}

			// Normalise
			double ULength=sqrt(u.at(0)*u.at(0)+u.at(1)*u.at(1)+u.at(2)*u.at(2));

			// Check for correct length unit vector
			if(ULength < 1.0e-9){
				terminaltextcolor(RED);
				std::cerr << "Error on line " << line << " of material file - material[" << super_index+1 << "]:"<< word << " must be normalisable (possibly all zero)." << std::endl;
				terminaltextcolor(WHITE);
				zlog << zTs() << "Error on line " << line << " of material file - material[" << super_index+1 << "]:"<< word << " must be normalisable (possibly all zero)." << std::endl;
				return EXIT_FAILURE;
			}
			u.at(0)/=ULength;
			u.at(1)/=ULength;
			u.at(2)/=ULength;

			// Copy anisotropy direction to material
			read_material[super_index].fmr_field_unit_vector=u;

			// set local applied field flag
			sim::local_fmr_field=true;

			return EXIT_SUCCESS;

		}
      //--------------------------------------------------------------------
      else
      test="temperature-rescaling-exponent";
      if(word==test){
         double alpha=atof(value.c_str());
         check_for_valid_value(alpha, word, line, prefix, unit, "none", 0.0, 10.0,"material"," 0.0 - 10.0");
         read_material[super_index].temperature_rescaling_alpha=alpha;
         return EXIT_SUCCESS;
      }
      //--------------------------------------------------------------------
      test="temperature-rescaling-curie-temperature";
      if(word==test){
         double Tc=atof(value.c_str());
         check_for_valid_value(Tc, word, line, prefix, unit, "none", 0.0, 10000.0,"material"," 0 - 10000 K");
         read_material[super_index].temperature_rescaling_Tc=Tc;
         return EXIT_SUCCESS;
      }

      //--------------------------------------------------------------------
      //test="non-magnetic";
      ///*
      //  logical non-magnetic [false]
      //     This flag causes the material to be identified as non magnetic,
      //     with all atoms of this type REMOVED from the simulation.
	   //The atomic positions of non-magnetic atoms are saved separately
	   //with the usual atomic spin configuration for post processing.
	   //The default value is false for all materials. Valid values are
	   //true, false or (blank) [same as true].
      //*/
      //if(word==test){
      //   // Test for sane input
      //   bool sanitised_bool = check_for_valid_bool(value, word, line, prefix,"material");
      //   // set flag
      //   read_material[super_index].non_magnetic = sanitised_bool;
      //   return EXIT_SUCCESS;
      //}
      //--------------------------------------------------------------------
      test="non-magnetic";
      /*
        integer non-magnetic [0]
	   The default value is 0 for all materials. Valid values are
	   remove, (blank) [same as remove] and keep.
           Value = keep causes the material to be identified as non magnetic
           with all atoms of this type KEPT in the simulation.
           Value = remove/blank causes the material to be identified as non magnetic
           with all atoms of this type REMOVED from the simulation.
	   The atomic positions of non-magnetic atoms are saved separately
	   with the usual atomic spin configuration for post processing.
      */
      if(word==test){
         std::string test2="keep";
         std::string test1="remove";
         std::string test0="";
         if(value==test2){
            // set flag
            read_material[super_index].non_magnetic = 2;
            return EXIT_SUCCESS;
         }
         else if(value==test1){
            // set flag
            read_material[super_index].non_magnetic = 1;
            return EXIT_SUCCESS;
         }
         else if(value==test0){
            // set flag
            read_material[super_index].non_magnetic = 1;
            return EXIT_SUCCESS;
         }
         else{
				terminaltextcolor(RED);
				std::cerr << "Error on line " << line << " of material file - material[" << super_index+1 << "]:"<< word << " = " << value <<" is not a valid option: blank, remove, keep." << std::endl;
				terminaltextcolor(WHITE);
				err::vexit();
         }
      }
      //--------------------------------------------------------------------

      //-------------------------------------------------------------------
   	// Call module input parameters
      //-------------------------------------------------------------------
      else if(sim::match_material_parameter(word, value, unit, line, super_index)) return EXIT_SUCCESS;
      else if(create::match_material_parameter(word, value, unit, line, super_index, sub_index)) return EXIT_SUCCESS;
      else if(dipole::match_material_parameter(word, value, unit, line, super_index, sub_index)) return EXIT_SUCCESS;
      else if(st::match_material(word, value, unit, line, super_index)) return EXIT_SUCCESS;
		//--------------------------------------------------------------------
		// keyword not found
		//--------------------------------------------------------------------
		else{
         terminaltextcolor(RED);
         std::cerr << "Error - Unknown control statement '" << line_string << "' on line " << line << " of material file '" << filename_string << "'" << std::endl;
         terminaltextcolor(WHITE);
         zlog << zTs() << "Error - Unknown control statement '" << line_string << " on line " << line << " of material file '" << filename_string << "'" << std::endl;
         return EXIT_FAILURE;
      }
      return EXIT_SUCCESS;
}



} // end of namespace vin

namespace vout{

	// Namespace variable declarations
	std::vector<unsigned int> file_output_list(0);
	std::vector<unsigned int> screen_output_list(0);
	std::vector<unsigned int> grain_output_list(0);

   // Variables to control rate of data output to screen, output file and grain file
   int output_rate=1;
   int output_grain_rate=1;
   //int output_screen_rate=1; needs to be implemented

   bool gnuplot_array_format=false;

	std::ofstream errfile;

  #ifdef MPICF
	null_streambuf nullbuf;

	void redirect(std::ostream& strm, std::string filename) {
		errfile.open(filename.c_str());
		// redirect ouput into the file
		strm.rdbuf (errfile.rdbuf());
	}

	void nullify(std::ostream& strm){
		strm.rdbuf(&nullbuf);
	}
	#endif

	// Output Function 0
	void time(std::ostream& stream){
		stream << sim::time << "\t";
	}

	// Output Function 1
	void real_time(std::ostream& stream){
		stream << sim::time*mp::dt_SI << "\t";
	}

	// Output Function 2
	void temperature(std::ostream& stream){
		stream << sim::temperature << "\t";
	}

	// Output Function 3
	void Happ(std::ostream& stream){
		stream << sim::H_applied << "\t";
	}

	// Output Function 4
	void Hvec(std::ostream& stream){
		stream << sim::H_vec[0] << "\t"<< sim::H_vec[1] << "\t"<< sim::H_vec[2] << "\t";
	}

	// Output Function 5
   void mvec(std::ostream& stream){
      stream << stats::system_magnetization.output_normalized_magnetization();
   }

	// Output Function 6
   void magm(std::ostream& stream){
      stream << stats::system_magnetization.output_normalized_magnetization_length() << "\t";
   }

	// Output Function 7
   void mean_magm(std::ostream& stream){
      stream << stats::system_magnetization.output_normalized_mean_magnetization_length();
   }

	// Output Function 8
   void mat_mvec(std::ostream& stream){
      stream << stats::material_magnetization.output_normalized_magnetization();
   }

	// Output Function 9
   void mat_mean_magm(std::ostream& stream){
      stream << stats::material_magnetization.output_normalized_mean_magnetization_length();
   }

	// Output Function 10
	void grain_mvec(std::ostream& stream){

		unsigned int id=0; // grain id (excluding grains with zero atoms)

		// loop over all grains
		for(int grain=0;grain<grains::num_grains;grain++){
			// check for grains with zero atoms
			if(grains::grain_size_array[grain]!=0){
				stream << grains::x_mag_array[grain] << "\t";
				stream << grains::y_mag_array[grain] << "\t";
				stream << grains::z_mag_array[grain] << "\t";
				stream << grains::mag_m_array[grain] << "\t";
				id++;
			}
		}
	}

	// Output Function 11
	void grain_magm(std::ostream& stream){

		unsigned int id=0; // grain id (excluding grains with zero atoms)

		// loop over all grains
		for(int grain=0;grain<grains::num_grains;grain++){
			// check for grains with zero atoms
			if(grains::grain_size_array[grain]!=0){
				stream << grains::mag_m_array[grain] << "\t";
				id++;
			}
		}
	}

	// Output Function 12
	void mdoth(std::ostream& stream){
      // initialise vector of H
      std::vector<double> H(&sim::H_vec[0], &sim::H_vec[0]+3);
      stream << stats::system_magnetization.output_normalized_magnetization_dot_product(H);
	}

	// Output Function 13
	void grain_mat_mvec(std::ostream& stream){

		grains::output_mat_mag(stream);

	}

	// Output Function 14
	void systorque(std::ostream& stream){
		stream << stats::total_system_torque[0] << "\t";
		stream << stats::total_system_torque[1] << "\t";
		stream << stats::total_system_torque[2] << "\t";
	}

	// Output Function 15
	void mean_systorque(std::ostream& stream){
		stream << stats::total_mean_system_torque[0]/stats::torque_data_counter << "\t";
		stream << stats::total_mean_system_torque[1]/stats::torque_data_counter << "\t";
		stream << stats::total_mean_system_torque[2]/stats::torque_data_counter << "\t";
	}

	// Output Function 16
	void constraint_phi(std::ostream& stream){
		stream << sim::constraint_phi << "\t";
	}

	// Output Function 17
	void constraint_theta(std::ostream& stream){
		stream << sim::constraint_theta << "\t";
	}

	// Output Function 18
	void material_constraint_phi(std::ostream& stream){
		for(int mat=0;mat<mp::num_materials;mat++){
			stream << cmc::cmc_mat[mat].constraint_phi << "\t";
		}
	}

	// Output Function 19
	void material_constraint_theta(std::ostream& stream){
		for(int mat=0;mat<mp::num_materials;mat++){
			stream << cmc::cmc_mat[mat].constraint_theta << "\t";
		}
	}

	// Output Function 20
	void material_mean_systorque(std::ostream& stream){
		for(int mat=0;mat<mp::num_materials;mat++){
			stream << stats::sublattice_mean_torque_x_array[mat]/stats::torque_data_counter << "\t";
			stream << stats::sublattice_mean_torque_y_array[mat]/stats::torque_data_counter << "\t";
			stream << stats::sublattice_mean_torque_z_array[mat]/stats::torque_data_counter << "\t";
		}
	}

   // Output Function 21
   void mean_system_susceptibility(std::ostream& stream){
      stream << stats::system_susceptibility.output_mean_susceptibility(sim::temperature);
   }

	// Output Function 22
	void phonon_temperature(std::ostream& stream){
		stream << sim::TTTp << "\t";
	}

	// Output Function 23
	void material_temperature(std::ostream& stream){
		for(unsigned int mat=0;mat<mp::material.size();mat++){
			stream << mp::material[mat].temperature << "\t";
		}
	}

	// Output Function 24
	void material_applied_field_strength(std::ostream& stream){
		for(unsigned int mat=0;mat<mp::material.size();mat++){
			stream << mp::material[mat].applied_field_strength << "\t";
		}
	}

	// Output Function 25
	void material_fmr_field_strength(std::ostream& stream){
		const double real_time=sim::time*mp::dt_SI;

		for(unsigned int mat=0;mat<mp::material.size();mat++){
			const double Hsinwt_local=mp::material[mat].fmr_field_strength*sin(2.0*M_PI*real_time*mp::material[mat].fmr_field_frequency);
			stream << Hsinwt_local << "\t";
		}
	}

	// Output Function 26
	void mat_mdoth(std::ostream& stream){
      // initialise vector of H
      std::vector<double> H(&sim::H_vec[0], &sim::H_vec[0]+3);
      stream << stats::material_magnetization.output_normalized_magnetization_dot_product(H);
	}

   // Output Function 27
   void total_energy(std::ostream& stream){
      stats::output_energy(stream, stats::all, stats::total);
   }

   // Output Function 28
   void mean_total_energy(std::ostream& stream){
      stats::output_energy(stream, stats::all, stats::mean);
   }

   // Output Function 29
   void total_anisotropy_energy(std::ostream& stream){
      stats::output_energy(stream, stats::anisotropy, stats::total);
   }

   // Output Function 30
   void mean_total_anisotropy_energy(std::ostream& stream){
      stats::output_energy(stream, stats::anisotropy, stats::mean);
   }

   // Output Function 31
   void total_cubic_anisotropy_energy(std::ostream& stream){
      stats::output_energy(stream, stats::cubic_anisotropy, stats::total);
   }

   // Output Function 32
   void mean_total_cubic_anisotropy_energy(std::ostream& stream){
      stats::output_energy(stream, stats::cubic_anisotropy, stats::mean);
   }

   // Output Function 33
   void total_surface_anisotropy_energy(std::ostream& stream){
      stats::output_energy(stream, stats::surface_anisotropy, stats::total);
   }

   // Output Function 34
   void mean_total_surface_anisotropy_energy(std::ostream& stream){
      stats::output_energy(stream, stats::surface_anisotropy, stats::mean);
   }

   // Output Function 35
   void total_exchange_energy(std::ostream& stream){
      stats::output_energy(stream, stats::exchange, stats::total);
   }

   // Output Function 36
   void mean_total_exchange_energy(std::ostream& stream){
      stats::output_energy(stream, stats::exchange, stats::mean);
   }

   // Output Function 37
   void total_applied_field_energy(std::ostream& stream){
      stats::output_energy(stream, stats::applied_field, stats::total);
   }

   // Output Function 38
   void mean_total_applied_field_energy(std::ostream& stream){
      stats::output_energy(stream, stats::applied_field, stats::mean);
   }

   // Output Function 39
   void total_magnetostatic_energy(std::ostream& stream){
      stats::output_energy(stream, stats::magnetostatic, stats::total);
   }

   // Output Function 40
   void mean_total_magnetostatic_energy(std::ostream& stream){
      stats::output_energy(stream, stats::magnetostatic, stats::mean);
   }

   // Output Function 41
   void total_so_anisotropy_energy(std::ostream& stream){
      stats::output_energy(stream, stats::second_order_anisotropy, stats::total);
   }

   // Output Function 42
   void mean_total_so_anisotropy_energy(std::ostream& stream){
      stats::output_energy(stream, stats::second_order_anisotropy, stats::mean);
   }

   // Output Function 43
   void height_mvec(std::ostream& stream){
      stream << stats::height_magnetization.output_normalized_magnetization();
   }

   // Output Function 44
   void material_height_mvec(std::ostream& stream){
      stream << stats::material_height_magnetization.output_normalized_magnetization();
   }

   // Output Function 45
   void height_mvec_actual(std::ostream& stream){
      stream << stats::height_magnetization.output_magnetization();
   }

   // Output Function 46
   void material_height_mvec_actual(std::ostream& stream){
      stream << stats::material_height_magnetization.output_magnetization();
   }

   // Output Function 47
   void fmr_field_strength(std::ostream& stream){
      stream << sim::fmr_field << "\t";
   }

   // Output Function 60
	void MPITimings(std::ostream& stream){

		stream << vmpi::AverageComputeTime+vmpi::AverageWaitTime << "\t" << vmpi::AverageComputeTime << "\t" << vmpi::AverageWaitTime;
		stream << "\t" << vmpi::MaximumComputeTime << "\t" << vmpi::MaximumWaitTime << "\t";
	}

	// Data output wrapper function
	void data(){

		// check calling of routine if error checking is activated
		if(err::check==true){std::cout << "vout::data has been called" << std::endl;}

		// Calculate MPI Timings since last data output
		#ifdef MPICF
		if(vmpi::DetailedMPITiming){

			// Calculate Average times
			MPI_Reduce (&vmpi::TotalComputeTime,&vmpi::AverageComputeTime,1,MPI_DOUBLE,MPI_SUM,0,MPI_COMM_WORLD);
			MPI_Reduce (&vmpi::TotalWaitTime,&vmpi::AverageWaitTime,1,MPI_DOUBLE,MPI_SUM,0,MPI_COMM_WORLD);
			vmpi::AverageComputeTime/=double(vmpi::num_processors);
			vmpi::AverageWaitTime/=double(vmpi::num_processors);

			// Calculate Maximum times
			MPI_Reduce (&vmpi::TotalComputeTime,&vmpi::MaximumComputeTime,1,MPI_DOUBLE,MPI_MAX,0,MPI_COMM_WORLD);
			MPI_Reduce (&vmpi::TotalWaitTime,&vmpi::MaximumWaitTime,1,MPI_DOUBLE,MPI_MAX,0,MPI_COMM_WORLD);

			// Save times for timing matrix
			vmpi::ComputeTimeArray.push_back(vmpi::TotalComputeTime);
			vmpi::WaitTimeArray.push_back(vmpi::TotalWaitTime);

			// reset until next data output
			vmpi::TotalComputeTime=0.0;
			vmpi::TotalWaitTime=0.0;
		}
		#endif

      // check for open ofstream
      if(!zmag.is_open()){
         // check for checkpoint continue and append data
         if(sim::load_checkpoint_flag && sim::load_checkpoint_continue_flag) zmag.open("output",std::ofstream::app);
         // otherwise overwrite file
         else{
            zmag.open("output",std::ofstream::trunc);
            // write file header information
            if(vmpi::my_rank==0) write_output_file_header(zmag, file_output_list);
         }
      }

		// Only output 1/output_rate time steps
      if(sim::time%vout::output_rate==0){

		// Output data to output
      if(vmpi::my_rank==0){
		for(unsigned int item=0;item<file_output_list.size();item++){
			switch(file_output_list[item]){
				case 0:
					vout::time(zmag);
					break;
				case 1:
					vout::real_time(zmag);
					break;
				case 2:
					vout::temperature(zmag);
					break;
				case 3:
					vout::Happ(zmag);
					break;
				case 4:
					vout::Hvec(zmag);
					break;
				case 5:
					vout::mvec(zmag);
					break;
				case 6:
					vout::magm(zmag);
					break;
				case 7:
					vout::mean_magm(zmag);
					break;
				case 8:
					vout::mat_mvec(zmag);
					break;
				case 9:
					vout::mat_mean_magm(zmag);
					break;
				case 12:
					vout::mdoth(zmag);
					break;
				case 14:
					vout::systorque(zmag);
					break;
				case 15:
					vout::mean_systorque(zmag);
					break;
				case 16:
					vout::constraint_phi(zmag);
					break;
				case 17:
					vout::constraint_theta(zmag);
					break;
				case 18:
					vout::material_constraint_phi(zmag);
					break;
				case 19:
					vout::material_constraint_theta(zmag);
					break;
				case 20:
					vout::material_mean_systorque(zmag);
					break;
				case 21:
					vout::mean_system_susceptibility(zmag);
					break;
				case 22:
					vout::phonon_temperature(zmag);
					break;
				case 23:
					vout::material_temperature(zmag);
					break;
				case 24:
					vout::material_applied_field_strength(zmag);
					break;
				case 25:
					vout::material_fmr_field_strength(zmag);
					break;
				case 26:
					vout::mat_mdoth(zmag);
					break;
            case 27:
               vout::total_energy(zmag);
               break;
            case 28:
               vout::mean_total_energy(zmag);
               break;
            case 29:
               vout::total_anisotropy_energy(zmag);
               break;
            case 30:
               vout::mean_total_anisotropy_energy(zmag);
               break;
            case 31:
               vout::total_cubic_anisotropy_energy(zmag);
               break;
            case 32:
               vout::mean_total_cubic_anisotropy_energy(zmag);
               break;
            case 33:
               vout::total_surface_anisotropy_energy(zmag);
               break;
            case 34:
               vout::mean_total_surface_anisotropy_energy(zmag);
               break;
            case 35:
               vout::total_exchange_energy(zmag);
               break;
            case 36:
               vout::mean_total_exchange_energy(zmag);
               break;
            case 37:
               vout::total_applied_field_energy(zmag);
               break;
            case 38:
               vout::mean_total_applied_field_energy(zmag);
               break;
            case 39:
               vout::total_magnetostatic_energy(zmag);
               break;
            case 40:
               vout::mean_total_magnetostatic_energy(zmag);
               break;
            case 41:
               vout::total_so_anisotropy_energy(zmag);
               break;
            case 42:
               vout::mean_total_so_anisotropy_energy(zmag);
               break;
            case 43:
               vout::height_mvec(zmag);
               break;
            case 44:
               vout::material_height_mvec(zmag);
               break;
            case 45:
               vout::height_mvec_actual(zmag);
               break;
            case 46:
               vout::material_height_mvec_actual(zmag);
               break;
            case 47:
               vout::fmr_field_strength(zmag);
               break;
            case 60:
					vout::MPITimings(zmag);
					break;
			}
		}
		// Carriage return
		if(file_output_list.size()>0) zmag << std::endl;

      } // end of code for rank 0 only
   } // end of if statement for output rate

		// Output data to cout
		if(vmpi::my_rank==0){
      if(sim::time%vout::output_rate==0){ // needs to be altered to separate variable at some point

         for(unsigned int item=0;item<screen_output_list.size();item++){
			switch(screen_output_list[item]){
				case 0:
					vout::time(std::cout);
					break;
				case 1:
					vout::real_time(std::cout);
					break;
				case 2:
					vout::temperature(std::cout);
					break;
				case 3:
					vout::Happ(std::cout);
					break;
				case 4:
					vout::Hvec(std::cout);
					break;
				case 5:
					vout::mvec(std::cout);
					break;
				case 6:
					vout::magm(std::cout);
					break;
				case 7:
					vout::mean_magm(std::cout);
					break;
				case 8:
					vout::mat_mvec(std::cout);
					break;
				case 9:
					vout::mat_mean_magm(std::cout);
					break;
				case 12:
					vout::mdoth(std::cout);
					break;
				case 14:
					vout::systorque(std::cout);
					break;
				case 15:
					vout::mean_systorque(std::cout);
					break;
				case 16:
					vout::constraint_phi(std::cout);
					break;
				case 17:
					vout::constraint_theta(std::cout);
					break;
				case 18:
					vout::material_constraint_phi(std::cout);
					break;
				case 19:
					vout::material_constraint_theta(std::cout);
					break;
				case 20:
					vout::material_mean_systorque(std::cout);
					break;
				case 21:
					vout::mean_system_susceptibility(std::cout);
					break;
				case 22:
					vout::phonon_temperature(std::cout);
					break;
				case 23:
					vout::material_temperature(std::cout);
					break;
				case 24:
					vout::material_applied_field_strength(std::cout);
					break;
				case 25:
					vout::material_fmr_field_strength(std::cout);
					break;
				case 26:
					vout::mat_mdoth(std::cout);
					break;
            case 27:
               vout::total_energy(std::cout);
               break;
            case 28:
               vout::mean_total_energy(std::cout);
               break;
            case 29:
               vout::total_anisotropy_energy(std::cout);
               break;
            case 30:
               vout::mean_total_anisotropy_energy(std::cout);
               break;
            case 31:
               vout::total_cubic_anisotropy_energy(std::cout);
               break;
            case 32:
               vout::mean_total_cubic_anisotropy_energy(std::cout);
               break;
            case 33:
               vout::total_surface_anisotropy_energy(std::cout);
               break;
            case 34:
               vout::mean_total_surface_anisotropy_energy(std::cout);
               break;
            case 35:
               vout::total_exchange_energy(std::cout);
               break;
            case 36:
               vout::mean_total_exchange_energy(std::cout);
               break;
            case 37:
               vout::total_applied_field_energy(std::cout);
               break;
            case 38:
               vout::mean_total_applied_field_energy(std::cout);
               break;
            case 39:
               vout::total_magnetostatic_energy(std::cout);
               break;
            case 40:
               vout::mean_total_magnetostatic_energy(std::cout);
               break;
            case 41:
               vout::total_so_anisotropy_energy(std::cout);
               break;
            case 42:
               vout::mean_total_so_anisotropy_energy(std::cout);
               break;
            case 47:
               vout::fmr_field_strength(std::cout);
               break;
            case 60:
					vout::MPITimings(std::cout);
					break;
			}
		}

		// Carriage return
		if(screen_output_list.size()>0) std::cout << std::endl;
		}

   } // End of if statement to output data to screen

		if(sim::time%vout::output_grain_rate==0){

		// calculate grain magnetisations
		grains::mag();

		// Output data to zgrain
		if(vmpi::my_rank==0){

			// check for open ofstream
         if(vout::grain_output_list.size() > 0 && !zgrain.is_open()){
            // check for checkpoint continue and append data
            if(sim::load_checkpoint_flag && sim::load_checkpoint_continue_flag) zgrain.open("grain",std::ofstream::app);
            // otherwise overwrite file
            else zgrain.open("grain",std::ofstream::trunc);
         }

			for(unsigned int item=0;item<vout::grain_output_list.size();item++){
			switch(vout::grain_output_list[item]){
				case 0:
					vout::time(zgrain);
					break;
				case 1:
					vout::real_time(zgrain);
					break;
				case 2:
					vout::temperature(zgrain);
					break;
				case 3:
					vout::Happ(zgrain);
					break;
				case 4:
					vout::Hvec(zgrain);
					break;
				case 10:
					vout::grain_mvec(zgrain);
					break;
				case 11:
					vout::grain_magm(zgrain);
					break;
				case 13:
					vout::grain_mat_mvec(zgrain);
					break;
			   case 22:
					vout::phonon_temperature(zgrain);
               break;
			}
		}

		// Carriage return
		if(vout::grain_output_list.size()>0) zgrain << std::endl;
		}
		}

		vout::config();

      // optionally save checkpoint file
      if(sim::save_checkpoint_flag==true && sim::save_checkpoint_continuous_flag==true && sim::time%sim::save_checkpoint_rate==0) save_checkpoint();

	} // end of data

} // end of namespace vout<|MERGE_RESOLUTION|>--- conflicted
+++ resolved
@@ -762,17 +762,11 @@
 	// Call module input parameters
    //-------------------------------------------------------------------
    if(ltmp::match_input_parameter(key, word, value, unit, line)) return EXIT_SUCCESS;
-<<<<<<< HEAD
 	else if(sim::match_input_parameter(key, word, value, unit, line)) return EXIT_SUCCESS;
    else if(create::match_input_parameter(key, word, value, unit, line)) return EXIT_SUCCESS;
-
-=======
    else if(dipole::match_input_parameter(key, word, value, unit, line)) return EXIT_SUCCESS;
-   else if(sim::match_input_parameter(key, word, value, unit, line)) return EXIT_SUCCESS;
    else if(cells::match_input_parameter(key, word, value, unit, line)) return EXIT_SUCCESS;
    else if(st::match_input_parameter(key, word, value, unit, line)) return EXIT_SUCCESS;
-   else if(create::match_input_parameter(key, word, value, unit, line)) return EXIT_SUCCESS;
->>>>>>> d9c6056e
 	//===================================================================
 	// Test for create variables
 	//===================================================================
@@ -1565,24 +1559,6 @@
       sim::hamiltonian_simulation_flags[5]=1;
       return EXIT_SUCCESS;
    }
-   //-------------------------------------------------------------------
-<<<<<<< HEAD
-   test="enable-fast-dipole-fields";
-   if(word==test){
-      demag::fast=true;
-      return EXIT_SUCCESS;
-   }
-   //-------------------------------------------------------------------
-   test="dipole-field-update-rate";
-   if(word==test){
-      int dpur=int(atof(value.c_str()));
-      check_for_valid_int(dpur, word, line, prefix, 0, 1000000,"input","0 - 1,000,000");
-      demag::update_rate=dpur;
-      return EXIT_SUCCESS;
-   }
-   //-------------------------------------------------------------------
-=======
->>>>>>> d9c6056e
    test="enable-surface-anisotropy";
    if(word==test){
       sim::surface_anisotropy=true;
