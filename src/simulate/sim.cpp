--- conflicted
+++ resolved
@@ -49,10 +49,7 @@
 #include "program.hpp"
 #include "cells.hpp"
 #include "../cells/internal.hpp"
-<<<<<<< HEAD
 #include "../micromagnetic/internal.hpp"
-=======
->>>>>>> e2778c22
 #include "dipole.hpp"
 #include "errors.hpp"
 #include "gpu.hpp"
@@ -242,7 +239,7 @@
 
    // Initialize GPU acceleration if enabled
    if(gpu::acceleration) gpu::initialize();
-<<<<<<< HEAD
+
 	if (micromagnetic::discretisation_type > 0 || micromagnetic::internal::bias_magnets == true)
 	micromagnetic::initialize(cells::num_local_cells,
 									  cells::num_cells,
@@ -264,10 +261,7 @@
 									  cs::system_dimensions[1],
 									  cs::system_dimensions[2],
 									  cells::local_cell_array);
-									  
-=======
-
->>>>>>> e2778c22
+
    // initialise dipole field calculation
    dipole::initialize(cells::num_atoms_in_unit_cell,
                      cells::num_cells,
@@ -300,33 +294,6 @@
 
 	if(environment::enabled) environment::initialize(cs::system_dimensions[0],cs::system_dimensions[1],cs::system_dimensions[2]);
 
-
-
-	if (micromagnetic::discretisation_type > 0)
-	micromagnetic::initialize(cells::num_local_cells,
-									  cells::num_cells,
-									  stats::num_atoms,
-									  mp::num_materials,
-									  cells::atom_cell_id_array,
-									  atoms::neighbour_list_array,
-									  atoms::neighbour_list_start_index,
-									  atoms::neighbour_list_end_index,
-									  atoms::type_array,
-									  mp::material,
-									  atoms::x_coord_array,
-									  atoms::y_coord_array,
-									  atoms::z_coord_array,
-									  cells::volume_array,
-									  sim::temperature,
-									  cells::num_atoms_in_unit_cell,
-									  cs::system_dimensions[0],
-									  cs::system_dimensions[1],
-									  cs::system_dimensions[2],
-									  cells::local_cell_array);
-
-
-	if(environment::enabled) environment::initialize(cs::system_dimensions[0],cs::system_dimensions[1],cs::system_dimensions[2]);
-
    // For MPI version, calculate initialisation time
 	if(vmpi::my_rank==0){
 		#ifdef MPICF
@@ -502,8 +469,6 @@
 			}
 			program::boltzmann_dist();
 			break;
-
-<<<<<<< HEAD
 		case 51:
 			if(vmpi::my_rank==0){
 				std::cout << "Setting..." << std::endl;
@@ -511,62 +476,14 @@
 			}
 			program::setting_process();
 			break;
-
-		case 52:
-			if(vmpi::my_rank==0){
-				std::cout << "Tracks..." << std::endl;
-				zlog << "Tracks..." << std::endl;
-			}
-			program::tracks();
-			break;
-
-		case 53:
-			if(vmpi::my_rank==0){
-				std::cout << "diagnostic-boltzmann-micromganetic-llg..." << std::endl;
-				zlog << "diagnostic-boltzmann-micromganetic-llg..." << std::endl;
-			}
-			program::boltzmann_dist_micromagnetic_llg();
-			break;
-
-		case 60:
-			if(vmpi::my_rank==0){
-				std::cout << "field-sweep..." << std::endl;
-				zlog << "field-sweep..." << std::endl;
-			}
-			program::field_sweep();
-			break;
-
-		case 61:
-			if(vmpi::my_rank==0){
-=======
-
-		case 70:
-			if(vmpi::my_rank==0){
-			std::cout << "field-sweep..." << std::endl;
-			zlog << "field-sweep..." << std::endl;
-		}
-		program::field_sweep();
-		break;
-
-		case 51:
-		 	if(vmpi::my_rank==0){
-		      std::cout << "Setting..." << std::endl;
-		      zlog << "Setting..." << std::endl;
-
-			}
-			program::setting_process();
-		   break;
 		//------------------------------------------------------------------------
 		case 52:
 		 	if(vmpi::my_rank==0){
->>>>>>> e2778c22
 				std::cout << "Domain walls..." << std::endl;
 				zlog << "Domain walls..." << std::endl;
 			}
 			program::domain_wall();
 			break;
-<<<<<<< HEAD
-=======
 		//------------------------------------------------------------------------
 		case 53:
 		 	if(vmpi::my_rank==0){
@@ -575,8 +492,32 @@
 			}
 			program::exchange_stiffness();
 			break;
-
->>>>>>> e2778c22
+		//------------------------------------------------------------------------
+		case 70:
+			if(vmpi::my_rank==0){
+				std::cout << "field-sweep..." << std::endl;
+				zlog << "field-sweep..." << std::endl;
+			}
+			program::field_sweep();
+		break;
+		//------------------------------------------------------------------------
+		case 72:
+			if(vmpi::my_rank==0){
+				std::cout << "Tracks..." << std::endl;
+				zlog << "Tracks..." << std::endl;
+			}
+			program::tracks();
+			break;
+		//------------------------------------------------------------------------
+		case 73:
+			if(vmpi::my_rank==0){
+				std::cout << "diagnostic-boltzmann-micromganetic-llg..." << std::endl;
+				zlog << "diagnostic-boltzmann-micromganetic-llg..." << std::endl;
+			}
+			program::boltzmann_dist_micromagnetic_llg();
+			break;
+
+
 
 		default:{
 			std::cerr << "Unknown Internal Program ID "<< sim::program << " requested, exiting" << std::endl;
@@ -922,10 +863,7 @@
          cells::volume_array);
 
          //if LLB run an LLB step
-<<<<<<< HEAD
-
-=======
->>>>>>> e2778c22
+
          else micromagnetic::LLB(cells::local_cell_array,
             n_steps,
             cells::num_cells,
