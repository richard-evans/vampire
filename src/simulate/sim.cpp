--- conflicted
+++ resolved
@@ -64,14 +64,11 @@
 	int partial_time=1000;
 	uint64_t equilibration_time=0;
 	int runs=1; /// for certain repetitions in programs
-<<<<<<< HEAD
-=======
     //Global definition of some parameters in order to store them in chekcpoint files
 	int64_t parity=-1;
-    uint64_t output_atoms_file_counter=0;
-    uint64_t output_cells_file_counter=0;
-    uint64_t output_rate_counter=0;
->>>>>>> 56126c7b
+   uint64_t output_atoms_file_counter=0;
+   uint64_t output_cells_file_counter=0;
+   uint64_t output_rate_counter=0;
 
 	bool ext_demag=false;
 
@@ -89,18 +86,16 @@
 	double applied_field_angle_phi=0.0;
 	double applied_field_angle_theta=0.0;
 	bool applied_field_set_by_angle=false;
-<<<<<<< HEAD
+
 	double fmr_field_strength = 0.0; // Oscillating field strength (Tesla)
 	double fmr_field_frequency = 1.0; // Oscillating field frequency (GHz)
 	std::vector<double> fmr_field_unit_vector; // Oscillating field direction
 	double fmr_field = 0.0; // Instantaneous value of the oscillating field strength H sin(wt)
 	bool enable_fmr = false; // Flag to enable fmr field calculation
-=======
 
 	double H=Hmax; // T
 	int64_t iH=1; // uT
 //	uint64_t iH=-1*vmath::iround(double(Hmax)*1.0E6); // uT
->>>>>>> 56126c7b
 
 	double demag_factor[3]={0.0,0.0,0.0};
 	double head_position[2]={0.0,cs::system_dimensions[1]*0.5}; // A
@@ -678,16 +673,4 @@
 	return EXIT_SUCCESS;
 }
 
-<<<<<<< HEAD
-} // Namespace sim
-=======
-} // Namespace sim
-
-/*namespace ckp{
-        uint64_t parity=-1;
-        uint64_t output_atoms_file_counter=0;
-        double H=sim::Hmax; // T
-        uint64_t iH=-1*vmath::iround(double(sim::Hmax)*1.0E6); // uT
-} // end namespace ckp
-*/
->>>>>>> 56126c7b
+} // Namespace sim