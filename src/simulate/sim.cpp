--- conflicted
+++ resolved
@@ -130,20 +130,12 @@
 	int program=0; 
 	int AnisotropyType=2; /// Controls scalar (0) or tensor(1) anisotropy (off(2))
 	
-<<<<<<< HEAD
 	bool surface_anisotropy=false; /// flag to enable surface anisotropy
 	bool identify_surface_atoms=false; /// flag to idenify surface atoms in config coordinate file
 	unsigned int surface_anisotropy_threshold=123456789; /// global threshold for surface atoms
 	bool NativeSurfaceAnisotropyThreshold=false; /// enables site-dependent surface threshold
-	
-=======
-	bool surface_anisotropy=false; // flag to enable surface anisotropy
-	bool identify_surface_atoms=false; // flag to idenify surface atoms in config coordinate file
-	unsigned int surface_anisotropy_threshold=123456789; // global threshold for surface atoms
-	bool NativeSurfaceAnisotropyThreshold=false; // enables site-dependent surface threshold
-   double nearest_neighbour_distance=2.8; //1.e9; // Control surface anisotropy nearest neighbour distance
-
->>>>>>> ba27df9f
+   double nearest_neighbour_distance=2.8; //1.e9; /// Control surface anisotropy nearest neighbour distance
+
 	// Anisotropy control booleans
 	bool UniaxialScalarAnisotropy=false; /// Enables scalar uniaxial anisotropy
 	bool TensorAnisotropy=false; /// Overrides scalar uniaxial anisotropy
