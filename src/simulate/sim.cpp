//-----------------------------------------------------------------------------
//
//  Vampire - A code for atomistic simulation of magnetic materials
//
//  Copyright (C) 2009-2012 R.F.L.Evans
//
//  Email:richard.evans@york.ac.uk
//
//  This program is free software; you can redistribute it and/or modify
//  it under the terms of the GNU General Public License as published by
//  the Free Software Foundation; either version 2 of the License, or
//  (at your option) any later version.
//
//  This program is distributed in the hope that it will be useful, but
//  WITHOUT ANY WARRANTY; without even the implied warranty of
//  MERCHANTABILITY or FITNESS FOR A PARTICULAR PURPOSE. See the GNU
//  General Public License for more details.
//
//  You should have received a copy of the GNU General Public License
//  along with this program; if not, write to the Free Software Foundation,
//  Inc., 59 Temple Place, Suite 330, Boston, MA 02111-1307 USA.
//
// ----------------------------------------------------------------------------
//
///
/// @file
/// @brief Contains the sim namespace and wrapper functions for system integration
///
/// @section License
/// Use of this code, either in source or compiled form, is subject to license from the authors.
/// Copyright \htmlonly &copy \endhtmlonly Richard Evans, 2009-2010. All Rights Reserved.
///
/// @section info File Information
/// @author  Richard Evans, richard.evans@york.ac.uk
/// @version 1.0
/// @date    09/03/2011
/// @internal
///	Created:		09/03/2011
///	Revision:	  ---
///=====================================================================================
///

// Vampire Header files
#include "atoms.hpp"
#include "program.hpp"
#include "demag.hpp"
#include "errors.hpp"
#include "gpu.hpp"
#include "material.hpp"
#include "random.hpp"
#include "sim.hpp"
#include "stats.hpp"
#include "vio.hpp"
#include "vmpi.hpp"

// Standard Libraries
#include <iostream>

namespace sim{
	std::ofstream mag_file;
	uint64_t time=0;
	uint64_t total_time=10000;
	uint64_t loop_time=10000;
	int partial_time=1000;
	uint64_t equilibration_time=0;
	int runs=1; /// for certain repetitions in programs
    //Global definition of some parameters in order to store them in chekcpoint files
	int64_t parity=-1;
   uint64_t output_atoms_file_counter=0;
   uint64_t output_cells_file_counter=0;
   uint64_t output_rate_counter=0;

	bool ext_demag=false;

	double Tmax=300.0;
	double Tmin=0.0;
	double Teq=300.0;
	double temperature=300.0;
	double delta_temperature=10.0;
	double H_applied=0.0;
	double H_vec[3]={0.0,0.0,1.0};
	double Hmin=-1.0; // T
	double Hmax=+1.0; // T
	double Hinc= 0.1; // T
	double Heq=0.0;
	double applied_field_angle_phi=0.0;
	double applied_field_angle_theta=0.0;
	bool applied_field_set_by_angle=false;

	double fmr_field_strength = 0.0; // Oscillating field strength (Tesla)
	double fmr_field_frequency = 1.0; // Oscillating field frequency (GHz)
	std::vector<double> fmr_field_unit_vector; // Oscillating field direction
	double fmr_field = 0.0; // Instantaneous value of the oscillating field strength H sin(wt)
	bool enable_fmr = false; // Flag to enable fmr field calculation

	double H=Hmax; // T
	int64_t iH=1; // uT
//	uint64_t iH=-1*vmath::iround(double(Hmax)*1.0E6); // uT

	double demag_factor[3]={0.0,0.0,0.0};
	double head_position[2]={0.0,cs::system_dimensions[1]*0.5}; // A
	double head_speed=30.0; /// nm/ns
	bool   head_laser_on=false;
	bool   constraint_rotation=false; /// enables rotation of spins to new constraint direction
	bool   constraint_phi_changed=false; /// flag to note change in phi
	double constraint_phi=0.0; /// Constrained minimisation vector (azimuthal) [degrees]
	double constraint_phi_min=0.0; /// loop angle min [degrees]
	double constraint_phi_max=0.0; /// loop angle max [degrees]
	double constraint_phi_delta=5.0; /// loop angle delta [degrees]

	bool   constraint_theta_changed=false;
	double constraint_theta=0.0; /// Constrained minimisation vector (rotational) [degrees]
	double constraint_theta_min=0.0; /// loop angle min [degrees]
	double constraint_theta_max=0.0; // loop angle max [degrees]
	double constraint_theta_delta=5.0; /// loop angle delta [degrees]

	// LaGrange multiplier variables
	double lagrange_lambda_x=0.0;
   double lagrange_lambda_y=0.0;
   double lagrange_lambda_z=0.0;
   double lagrange_m=1.0;
   double lagrange_N=1000.0;
   bool   lagrange_multiplier=false;

	double cooling_time=100.0e-12; ///seconds
	int cooling_function_flag=0; /// 0 = exp, 1 = gaussian
	pump_functions_t pump_function=two_temperature;
	double pump_power=4.e21;
	double pump_time=50.0e-15;
	double double_pump_power=20.0; // mJ/cm^2;
	double double_pump_Tmax=500.0;
	double double_pump_time=50.0e-15;
	double double_pump_delay=10.0e-12;
	double HeatSinkCouplingConstant=0.0; ///1.1e12 ~ sensible value
	double TTCe = 222.0; ///electron specific heat (gamma)
	double TTCl = 2.3E06; ///phonon specific heat
	double TTG = 6.6E17 ;///electron coupling constant
	double TTTe = 0.0; /// electron temperature
	double TTTp = 0.0; /// phonon temperature

   double mc_delta_angle=0.1; /// Tuned angle for Monte Carlo trial move
   mc_algorithms mc_algorithm=hinzke_nowak;

	int system_simulation_flags;
	int hamiltonian_simulation_flags[10];
	int integrator=0; /// 0 = LLG Heun; 1= MC; 2 = LLG Midpoint; 3 = CMC
	int program=0;
	int AnisotropyType=2; /// Controls scalar (0) or tensor(1) anisotropy (off(2))

	bool surface_anisotropy=false; /// flag to enable surface anisotropy
	bool identify_surface_atoms=false; /// flag to idenify surface atoms in config coordinate file
	unsigned int surface_anisotropy_threshold=123456789; /// global threshold for surface atoms
	bool NativeSurfaceAnisotropyThreshold=false; /// enables site-dependent surface threshold
   double nearest_neighbour_distance=1.e9; /// Control surface anisotropy nearest neighbour distance

	// Anisotropy control booleans
	bool UniaxialScalarAnisotropy=false; /// Enables scalar uniaxial anisotropy
	bool TensorAnisotropy=false; /// Overrides scalar uniaxial anisotropy
	bool second_order_uniaxial_anisotropy=false; /// Enables second order uniaxial anisotropy
   bool sixth_order_uniaxial_anisotropy=false; /// Enables sixth order uniaxial anisotropy
   bool spherical_harmonics=false; // Enables calculation of higher order anistropy with spherical harmonics
	bool CubicScalarAnisotropy=false; /// Enables scalar cubic anisotropy
   bool lattice_anisotropy_flag=false; /// Enables lattice anisotropy
  	bool random_anisotropy = false; // Enables random anisotropy calculation

	bool local_temperature=false; /// flag to enable material specific temperature
	bool local_applied_field=false; /// flag to enable material specific applied field
	bool local_fmr_field=false; /// flag to enable material specific fmr field

   // Checkpoint flags and variables
   bool load_checkpoint_flag=false; // Load spin configurations
   bool load_checkpoint_continue_flag=true; // Continue simulation from checkpoint time
   bool save_checkpoint_flag=false; // Save checkpoint
   bool save_checkpoint_continuous_flag=false; // save checkpoints during simulations
   int save_checkpoint_rate=1; // Default increment between checkpoints

	// Local function declarations
   void integrate_serial(int);
	int integrate_mpi(int);

   // Monte Carlo statistics counters
   double mc_statistics_moves = 0.0;
   double mc_statistics_reject = 0.0;

/// @brief Function to increment time counter and associted variables
///
/// @section License
/// Use of this code, either in source or compiled form, is subject to license from the authors.
/// Copyright \htmlonly &copy \endhtmlonly Richard Evans, 2009-2011. All Rights Reserved.
///
/// @section Information
/// @author  Richard Evans, richard.evans@york.ac.uk
/// @version 1.1
/// @date    09/03/2011
///
/// @return EXIT_SUCCESS
///
/// @internal
///	Created:		02/10/2008
///	Revision:	1.1 09/03/2011
///=====================================================================================
///
	void increment_time(){

		sim::time++;
		sim::head_position[0]+=sim::head_speed*mp::dt_SI*1.0e10;
		if(sim::hamiltonian_simulation_flags[4]==1) demag::update();
		if(sim::lagrange_multiplier) update_lagrange_lambda();
	}

/// @brief Function to run one a single program
///
/// @callgraph
/// @callergraph
///
/// @section License
/// Use of this code, either in source or compiled form, is subject to license from the authors.
/// Copyright \htmlonly &copy \endhtmlonly Richard Evans, 2009-2011. All Rights Reserved.
///
/// @section Information
/// @author  Richard Evans, richard.evans@york.ac.uk
/// @version 1.1
/// @date    09/03/2011
///
/// @return EXIT_SUCCESS
///
/// @internal
///	Created:		02/10/2008
///	Revision:	1.1 09/03/2011
///=====================================================================================
///
int run(){
	// Check for calling of function
	if(err::check==true) std::cout << "sim::run has been called" << std::endl;

	// Initialise simulation data structures
	sim::initialize(mp::num_materials);

	// For MPI version, calculate initialisation time
	if(vmpi::my_rank==0){
		#ifdef MPICF
			std::cout << "Time for initialisation: " << MPI_Wtime()-vmpi::start_time << std::endl;
			zlog << zTs() << "Time for initialisation: " << MPI_Wtime()-vmpi::start_time << std::endl;
			vmpi::start_time=MPI_Wtime(); // reset timer
		#endif
		std::cout << "Starting Simulation with Program ";
		zlog << zTs() << "Starting Simulation with Program ";
	}

	// Now set initial compute time
	#ifdef MPICF
	vmpi::ComputeTime=MPI_Wtime();
	vmpi::WaitTime=MPI_Wtime();
	vmpi::TotalComputeTime=0.0;
	vmpi::TotalWaitTime=0.0;
	#endif

	// Initialise random number generator
	mtrandom::grnd.seed(mtrandom::integration_seed+vmpi::my_rank);

   // Seeds with single bit differences are not ideal and may be correlated for first few values - warming up integrator
   for(int i=0; i<1000; ++i) mtrandom::grnd();

   // Check for load spin configurations from checkpoint
   if(sim::load_checkpoint_flag) load_checkpoint();

   // Set up statistical data sets
   #ifdef MPICF
      int num_atoms_for_statistics = vmpi::num_core_atoms+vmpi::num_bdry_atoms;
   #else
      int num_atoms_for_statistics = atoms::num_atoms;
   #endif
   stats::initialize(num_atoms_for_statistics, mp::num_materials, atoms::m_spin_array, atoms::type_array, atoms::category_array);

   // Precalculate initial statistics
   stats::update(atoms::x_spin_array, atoms::y_spin_array, atoms::z_spin_array, atoms::m_spin_array);

   // Initialize GPU acceleration if enabled
   if(gpu::acceleration) gpu::initialize();

	// Select program to run
	switch(sim::program){
		case 0:
			if(vmpi::my_rank==0){
				std::cout << "Benchmark..." << std::endl;
				zlog << "Benchmark..." << std::endl;
			}
			program::bmark();
			break;

		case 1:
			if(vmpi::my_rank==0){
				std::cout << "Time-Series..." << std::endl;
				zlog << "Time-Series..." << std::endl;
			}
			program::time_series();
			break;

		case 2:
			if(vmpi::my_rank==0){
				std::cout << "Hysteresis-Loop..." << std::endl;
				zlog << "Hysteresis-Loop..." << std::endl;
			}
			program::hysteresis();
			break;

		case 3:
			if(vmpi::my_rank==0){
				std::cout << "Static-Hysteresis-Loop..." << std::endl;
				zlog << "Static-Hysteresis-Loop..." << std::endl;
			}
			program::static_hysteresis();
			break;

		case 4:
			if(vmpi::my_rank==0){
				std::cout << "Curie-Temperature..." << std::endl;
				zlog << "Curie-Temperature..." << std::endl;
			}
			program::curie_temperature();
			break;

		case 5:
			if(vmpi::my_rank==0){
				std::cout << "Field-Cool..." << std::endl;
				zlog << "Field-Cool..." << std::endl;
			}
			program::field_cool();
			break;

		case 6:
			if(vmpi::my_rank==0){
				std::cout << "Temperature-Pulse..." << std::endl;
				zlog << "Temperature-Pulse..." << std::endl;
			}
			program::temperature_pulse();
			break;

		case 7:
			if(vmpi::my_rank==0){
				std::cout << "HAMR-Simulation..." << std::endl;
				zlog << "HAMR-Simulation..." << std::endl;
			}
			program::hamr();
			break;

		case 8:
			if(vmpi::my_rank==0){
				std::cout << "CMC-Anisotropy..." << std::endl;
				zlog << "CMC-Anisotropy..." << std::endl;
			}
			program::cmc_anisotropy();
			break;

		case 9:
			if(vmpi::my_rank==0){
				std::cout << "Hybrid-CMC..." << std::endl;
				zlog << "Hybrid-CMC..." << std::endl;
			}
			program::hybrid_cmc();
			break;

      case 10:
         if(vmpi::my_rank==0){
            std::cout << "Reverse-Hybrid-CMC..." << std::endl;
            zlog << "Reverse-Hybrid-CMC..." << std::endl;
         }
         program::reverse_hybrid_cmc();
         break;

      case 11:
         if(vmpi::my_rank==0){
            std::cout << "LaGrange-Multiplier..." << std::endl;
            zlog << "LaGrange-Multiplier..." << std::endl;
         }
         program::lagrange_multiplier();
         break;

      case 12:
         if(vmpi::my_rank==0){
            std::cout << "partial-hysteresis-loop..." << std::endl;
            zlog << "partial-hysteresis-loop..." << std::endl;
         }
         program::partial_hysteresis_loop();
         break;

      case 13:
         if(vmpi::my_rank==0){
            std::cout << "localised-temperature-pulse..." << std::endl;
            zlog << "localised-temperature-pulse..." << std::endl;
         }
         program::localised_temperature_pulse();
         break;

      case 14:
         if(vmpi::my_rank==0){
            std::cout << "effective-damping..." << std::endl;
            zlog << "effective-damping..." << std::endl;
         }
         program::effective_damping();
         break;

		case 15:
	  		if(vmpi::my_rank==0){
	    		std::cout << "fmr..." << std::endl;
	    		zlog << "fmr..." << std::endl;
	  		}
	  		program::fmr();
	  		break;

		case 50:
			if(vmpi::my_rank==0){
				std::cout << "Diagnostic-Boltzmann..." << std::endl;
				zlog << "Diagnostic-Boltzmann..." << std::endl;
			}
			program::boltzmann_dist();
			break;
<<<<<<< HEAD
	        case 51:
		  if(vmpi::my_rank==0){
		    std::cout << "Setting..." << std::endl;
		    zlog << "Setting..." << std::endl;
		  }
		  program::setting_process();
		  break;		
=======

>>>>>>> c6f95b02
		default:{
			std::cerr << "Unknown Internal Program ID "<< sim::program << " requested, exiting" << std::endl;
			zlog << "Unknown Internal Program ID "<< sim::program << " requested, exiting" << std::endl;
			exit (EXIT_FAILURE);
			}
	}

   //------------------------------------------------
   // Output Monte Carlo statistics if applicable
   //------------------------------------------------
   if(sim::integrator==1){
      std::cout << "Monte Carlo statistics:" << std::endl;
      std::cout << "\tTotal moves: " << long(sim::mc_statistics_moves) << std::endl;
      std::cout << "\t" << ((sim::mc_statistics_moves - sim::mc_statistics_reject)/sim::mc_statistics_moves)*100.0 << "% Accepted" << std::endl;
      std::cout << "\t" << (sim::mc_statistics_reject/sim::mc_statistics_moves)*100.0                              << "% Rejected" << std::endl;
      zlog << zTs() << "Monte Carlo statistics:" << std::endl;
      zlog << zTs() << "\tTotal moves: " << sim::mc_statistics_moves << std::endl;
      zlog << zTs() << "\t" << ((sim::mc_statistics_moves - sim::mc_statistics_reject)/sim::mc_statistics_moves)*100.0 << "% Accepted" << std::endl;
      zlog << zTs() << "\t" << (sim::mc_statistics_reject/sim::mc_statistics_moves)*100.0                              << "% Rejected" << std::endl;
   }
   if(sim::integrator==3 || sim::integrator==4){
      std::cout << "Constrained Monte Carlo statistics:" << std::endl;
      std::cout << "\tTotal moves: " << cmc::mc_total << std::endl;
      std::cout << "\t" << (cmc::mc_success/cmc::mc_total)*100.0    << "% Accepted" << std::endl;
      std::cout << "\t" << (cmc::energy_reject/cmc::mc_total)*100.0 << "% Rejected (Energy)" << std::endl;
      std::cout << "\t" << (cmc::sphere_reject/cmc::mc_total)*100.0 << "% Rejected (Sphere)" << std::endl;
      zlog << zTs() << "Constrained Monte Carlo statistics:" << std::endl;
      zlog << zTs() << "\tTotal moves: " << cmc::mc_total << std::endl;
      zlog << zTs() << "\t" << (cmc::mc_success/cmc::mc_total)*100.0    << "% Accepted" << std::endl;
      zlog << zTs() << "\t" << (cmc::energy_reject/cmc::mc_total)*100.0 << "% Rejected (Energy)" << std::endl;
      zlog << zTs() << "\t" << (cmc::sphere_reject/cmc::mc_total)*100.0 << "% Rejected (Sphere)" << std::endl;
   }

	//program::LLB_Boltzmann();

   // De-initialize GPU
   gpu::finalize();

   // optionally save checkpoint file
   if(sim::save_checkpoint_flag && !sim::save_checkpoint_continuous_flag) save_checkpoint();

	return EXIT_SUCCESS;
}

/// @brief Wrapper function to call integrators
///
/// @callgraph
/// @callergraph
///
/// @details Calls serial or parallel integrator
///
/// @section License
/// Use of this code, either in source or compiled form, is subject to license from the authors.
/// Copyright \htmlonly &copy \endhtmlonly Richard Evans, 2009-2011. All Rights Reserved.
///
/// @section Information
/// @author  Richard Evans, richard.evans@york.ac.uk
/// @version 1.0
/// @date    05/02/2011
///
/// @return EXIT_SUCCESS
///
/// @internal
///	Created:		05/02/2011
///	Revision:	  ---
///=====================================================================================
///
int integrate(int n_steps){

	// Check for calling of function
	if(err::check==true) std::cout << "sim::integrate has been called" << std::endl;

	// Call serial or parallell depending at compile time
	#ifdef MPICF
		sim::integrate_mpi(n_steps);
	#else
		sim::integrate_serial(n_steps);
	#endif

	// return
	return EXIT_SUCCESS;
}

/// @brief Wrapper function to call serial integrators
///
/// @callgraph
/// @callergraph
///
/// @details Calls serial integrators based on sim::integrator
///
/// @section License
/// Use of this code, either in source or compiled form, is subject to license from the authors.
/// Copyright \htmlonly &copy \endhtmlonly Richard Evans, 2009-2011. All Rights Reserved.
///
/// @section Information
/// @author  Richard Evans, richard.evans@york.ac.uk
/// @version 1.1
/// @date    10/06/2015
///
/// @internal
///	Created:		05/02/2011
///	Revision:	  ---
///=====================================================================================
///
void integrate_serial(int n_steps){

   // Check for calling of function
   if(err::check==true) std::cout << "sim::integrate_serial has been called" << std::endl;

   // Case statement to call integrator
   switch(sim::integrator){

      case 0: // LLG Heun
         for(int ti=0;ti<n_steps;ti++){
            // Optionally select GPU accelerated version
            if(gpu::acceleration) gpu::llg_heun();
            // Otherwise use CPU version
            else sim::LLG_Heun();
            // Increment time
            increment_time();
         }
         break;

		case 1: // Montecarlo
			for(int ti=0;ti<n_steps;ti++){
				sim::MonteCarlo();
				// increment time
				increment_time();
			}
			break;

      case 2: // LLG Midpoint
         for(int ti=0;ti<n_steps;ti++){
            sim::LLG_Midpoint();
            // increment time
            increment_time();
         }
         break;

		case 3: // Constrained Monte Carlo
			for(int ti=0;ti<n_steps;ti++){
				sim::ConstrainedMonteCarlo();
				// increment time
				increment_time();
			}
			break;

		case 4: // Hybrid Constrained Monte Carlo
			for(int ti=0;ti<n_steps;ti++){
				sim::ConstrainedMonteCarloMonteCarlo();
				// increment time
				increment_time();
			}
			break;

		default:{
			std::cerr << "Unknown integrator type "<< sim::integrator << " requested, exiting" << std::endl;
         err::vexit();
		}
	}

   return;
}

/// @brief Wrapper function to call MPI parallel integrators
///
/// @callgraph
/// @callergraph
///
/// @details Calls parallel integrators based on sim::integrator
///
/// @section License
/// Use of this code, either in source or compiled form, is subject to license from the authors.
/// Copyright \htmlonly &copy \endhtmlonly Richard Evans, 2009-2011. All Rights Reserved.
///
/// @section Information
/// @author  Richard Evans, richard.evans@york.ac.uk
/// @version 1.0
/// @date    07/03/2011
///
/// @return EXIT_SUCCESS
///
/// @internal
///	Created:		07/03/2011
///	Revision:	  ---
///=====================================================================================
///
int integrate_mpi(int n_steps){

	// Check for calling of function
	if(err::check==true) std::cout << "sim::integrate_mpi has been called" << std::endl;

	// Case statement to call integrator
	switch(sim::integrator){
		case 0: // LLG Heun
			for(int ti=0;ti<n_steps;ti++){
			#ifdef MPICF
				// Select CUDA version if supported
				#ifdef CUDA
					//sim::LLG_Heun_cuda_mpi();
				#else
					sim::LLG_Heun_mpi();
				#endif
			#endif
				// increment time
				increment_time();
			}
			break;

		case 1: // Montecarlo
			for(int ti=0;ti<n_steps;ti++){
				terminaltextcolor(RED);
				std::cerr << "Error - Monte Carlo Integrator unavailable for parallel execution" << std::endl;
				terminaltextcolor(WHITE);
				err::vexit();
				// increment time
				increment_time();
			}
			break;

		case 2: // LLG Midpoint
			for(int ti=0;ti<n_steps;ti++){
			#ifdef MPICF
			// Select CUDA version if supported
				#ifdef CUDA
					//sim::LLG_Midpoint_cuda_mpi();
				#else
					sim::LLG_Midpoint_mpi();
				#endif
			#endif
				// increment time
				increment_time();
			}
			break;

		case 3: // Constrained Monte Carlo
			for(int ti=0;ti<n_steps;ti++){
				terminaltextcolor(RED);
				std::cerr << "Error - Constrained Monte Carlo Integrator unavailable for parallel execution" << std::endl;
				terminaltextcolor(WHITE);
				err::vexit();
				// increment time
				increment_time();
			}
			break;

		default:{
			terminaltextcolor(RED);
			std::cerr << "Unknown integrator type "<< sim::integrator << " requested, exiting" << std::endl;
			terminaltextcolor(WHITE);
			exit (EXIT_FAILURE);
			}
	}

	return EXIT_SUCCESS;
}

} // Namespace sim<|MERGE_RESOLUTION|>--- conflicted
+++ resolved
@@ -415,17 +415,15 @@
 			}
 			program::boltzmann_dist();
 			break;
-<<<<<<< HEAD
-	        case 51:
-		  if(vmpi::my_rank==0){
-		    std::cout << "Setting..." << std::endl;
-		    zlog << "Setting..." << std::endl;
-		  }
-		  program::setting_process();
-		  break;		
-=======
-
->>>>>>> c6f95b02
+
+	    case 51:
+		  	if(vmpi::my_rank==0){
+		       std::cout << "Setting..." << std::endl;
+		       zlog << "Setting..." << std::endl;
+	     	}
+		  	program::setting_process();
+		    break;
+
 		default:{
 			std::cerr << "Unknown Internal Program ID "<< sim::program << " requested, exiting" << std::endl;
 			zlog << "Unknown Internal Program ID "<< sim::program << " requested, exiting" << std::endl;
