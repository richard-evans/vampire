//-----------------------------------------------------------------------------
//
//  Vampire - A code for atomistic simulation of magnetic materials
//
//  Copyright (C) 2009-2012 R.F.L.Evans
//
//  Email:richard.evans@york.ac.uk
//
//  This program is free software; you can redistribute it and/or modify
//  it under the terms of the GNU General Public License as published by
//  the Free Software Foundation; either version 2 of the License, or
//  (at your option) any later version.
//
//  This program is distributed in the hope that it will be useful, but
//  WITHOUT ANY WARRANTY; without even the implied warranty of
//  MERCHANTABILITY or FITNESS FOR A PARTICULAR PURPOSE. See the GNU
//  General Public License for more details.
//
//  You should have received a copy of the GNU General Public License
//  along with this program; if not, write to the Free Software Foundation,
//  Inc., 59 Temple Place, Suite 330, Boston, MA 02111-1307 USA.
//
// ----------------------------------------------------------------------------
//
///
/// @file
/// @brief Contains the sim namespace and wrapper functions for system integration
///
/// @section License
/// Use of this code, either in source or compiled form, is subject to license from the authors.
/// Copyright \htmlonly &copy \endhtmlonly Richard Evans, 2009-2010. All Rights Reserved.
///
/// @section info File Information
/// @author  Richard Evans, richard.evans@york.ac.uk
/// @version 1.0
/// @date    09/03/2011
/// @internal
///	Created:		09/03/2011
///	Revision:	  ---
///=====================================================================================
///

// Standard Libraries
#include <iostream>

// Vampire Header files
#include "anisotropy.hpp"
#include "atoms.hpp"
#include "program.hpp"
#include "cells.hpp"
#include "../cells/internal.hpp"
#include "../micromagnetic/internal.hpp"
#include "dipole.hpp"
#include "errors.hpp"
#include "gpu.hpp"
#include "environment.hpp"
#include "material.hpp"
#include "montecarlo.hpp"
#include "random.hpp"
#include "sim.hpp"
#include "spintorque.hpp"
#include "stats.hpp"
#include "stopwatch.hpp"
#include "vio.hpp"
#include "vmpi.hpp"
#include "vutil.hpp"
#include "micromagnetic.hpp"

// sim module headers
#include "internal.hpp"

void multiscale_simulation_steps(int n_steps);

namespace sim{
	std::ofstream mag_file;

	int runs=1; /// for certain repetitions in programs

    //Global definition of some parameters in order to store them in chekcpoint files
	int64_t parity=-1;
   uint64_t output_atoms_file_counter=0;
   uint64_t output_cells_file_counter=0;
   uint64_t output_rate_counter=0;

	bool ext_demag=false;

	double Tmax=300.0;
	double Tmin=0.0;
	double Teq=300.0;
	double temperature=300.0;
	double delta_temperature=10.0;
	double H_applied=0.0;
	double H_vec[3]={0.0,0.0,1.0};
	double Hmin=-1.0; // T
	double Hmax=+1.0; // T
	double Hinc= 0.1; // T
	double Heq=0.0;
	double applied_field_angle_phi=0.0;
	double applied_field_angle_theta=0.0;
	bool applied_field_set_by_angle=false;

	double fmr_field_strength = 0.0; // Oscillating field strength (Tesla)
	double fmr_field_frequency = 1.0; // Oscillating field frequency (GHz)
	std::vector<double> fmr_field_unit_vector; // Oscillating field direction
	double fmr_field = 0.0; // Instantaneous value of the oscillating field strength H sin(wt)
	bool enable_fmr = false; // Flag to enable fmr field calculation

	double H=Hmax; // T
	int64_t iH=1; // uT
   //	uint64_t iH=-1*vmath::iround(double(Hmax)*1.0E6); // uT

	double demag_factor[3]={0.0,0.0,0.0};
	double head_position[2]={0.0,cs::system_dimensions[1]*0.5}; // A
	double head_speed=30.0; /// nm/ns
	bool   head_laser_on=false;
	bool   constraint_rotation=false; /// enables rotation of spins to new constraint direction
	bool   constraint_phi_changed=false; /// flag to note change in phi
	double constraint_phi=0.0; /// Constrained minimisation vector (azimuthal) [degrees]
	double constraint_phi_min=0.0; /// loop angle min [degrees]
	double constraint_phi_max=0.0; /// loop angle max [degrees]
	double constraint_phi_delta=5.0; /// loop angle delta [degrees]

	bool   constraint_theta_changed=false;
	double constraint_theta=0.0; /// Constrained minimisation vector (rotational) [degrees]
	double constraint_theta_min=0.0; /// loop angle min [degrees]
	double constraint_theta_max=0.0; // loop angle max [degrees]
	double constraint_theta_delta=5.0; /// loop angle delta [degrees]

	// LaGrange multiplier variables
	double lagrange_lambda_x=0.0;
   double lagrange_lambda_y=0.0;
   double lagrange_lambda_z=0.0;
   double lagrange_m=1.0;
   double lagrange_N=1000.0;
   bool   lagrange_multiplier=false;

	double cooling_time=100.0e-12; ///seconds
	int cooling_function_flag=0; /// 0 = exp, 1 = gaussian
	pump_functions_t pump_function=two_temperature;
	double pump_power=20.0; // mJ/cm^2;
	double pump_time=50.0e-15;
	double double_pump_power=20.0; // mJ/cm^2;
	double double_pump_Tmax=500.0;
	double double_pump_time=50.0e-15;
	double double_pump_delay=10.0e-12;
	double HeatSinkCouplingConstant=0.0; ///1.1e12 ~ sensible value
	double TTCe = 222.0; ///electron specific heat (gamma)
	double TTCl = 2.3E06; ///phonon specific heat
	double TTG = 6.6E17 ;///electron coupling constant
	double TTTe = 0.0; /// electron temperature
	double TTTp = 0.0; /// phonon temperature

	int system_simulation_flags;
	int hamiltonian_simulation_flags[10];
	int program=0;


	bool local_temperature=false; /// flag to enable material specific temperature
	bool local_applied_field=false; /// flag to enable material specific applied field
	bool local_fmr_field=false; /// flag to enable material specific fmr field

   // Checkpoint flags and variables
   bool checkpoint_loaded_flag=false;  // Flag to determine if it is first step after loading checkpoint (true).
   bool load_checkpoint_flag=false; // Load spin configurations
   bool load_checkpoint_continue_flag=true; // Continue simulation from checkpoint time
   bool save_checkpoint_flag=false; // Save checkpoint
   bool save_checkpoint_continuous_flag=false; // save checkpoints during simulations
   int save_checkpoint_rate=1; // Default increment between checkpoints

   // Local function declarations
   void integrate_serial(uint64_t);
   int integrate_mpi(uint64_t);

   // Monte Carlo statistics counters
   double mc_statistics_moves = 0.0;
   double mc_statistics_reject = 0.0;

/// @brief Function to run one a single program
///
/// @callgraph
/// @callergraph
///
/// @section License
/// Use of this code, either in source or compiled form, is subject to license from the authors.
/// Copyright \htmlonly &copy \endhtmlonly Richard Evans, 2009-2011. All Rights Reserved.
///
/// @section Information
/// @author  Richard Evans, richard.evans@york.ac.uk
/// @version 1.1
/// @date    09/03/2011
///
/// @return EXIT_SUCCESS
///
/// @internal
///	Created:		02/10/2008
///	Revision:	1.1 09/03/2011
///=====================================================================================
///
int run(){
	// Check for calling of function
	if(err::check==true) std::cout << "sim::run has been called" << std::endl;

	// Initialise simulation data structures
	sim::initialize(mp::num_materials);

   // Initialize vampire modules
   sim::internal::initialize_modules();

   montecarlo::initialize();

   anisotropy::initialize(atoms::num_atoms, atoms::type_array, mp::mu_s_array);

   // now seed generator
	mtrandom::grnd.seed(vmpi::parallel_rng_seed(mtrandom::integration_seed));

   // Check for load spin configurations from checkpoint
   if(sim::load_checkpoint_flag) load_checkpoint();

	// For continuous checkpoints inform user about I/O
	if(sim::save_checkpoint_continuous_flag) zlog << zTs() << "Continuously writing checkpoints to disk throughout simulation." << std::endl;

   {
      // Set up statistical data sets
      #ifdef MPICF
         int num_atoms_for_statistics = vmpi::num_core_atoms+vmpi::num_bdry_atoms;
      #else
         int num_atoms_for_statistics = atoms::num_atoms;
      #endif
      // unroll list of non-magnetic materials
      std::vector<bool> non_magnetic_materials_array(mp::num_materials, false);
      for(int m = 0; m < mp::num_materials; m++){
         if( mp::material[m].non_magnetic == 2 ) non_magnetic_materials_array[m] = true;
      }
      stats::initialize(num_atoms_for_statistics, mp::num_materials, atoms::m_spin_array, atoms::type_array, atoms::category_array, non_magnetic_materials_array);
   }

   // Precalculate initial statistics
   stats::update(atoms::x_spin_array, atoms::y_spin_array, atoms::z_spin_array, atoms::m_spin_array, atoms::type_array, sim::temperature);

   // Initialize GPU acceleration if enabled
   if(gpu::acceleration) gpu::initialize();

	if (micromagnetic::discretisation_type > 0 || micromagnetic::internal::bias_magnets == true)
	micromagnetic::initialize(cells::num_local_cells,
									  cells::num_cells,
									  stats::num_atoms,
									  mp::num_materials,
									  cells::atom_cell_id_array,
									  atoms::neighbour_list_array,
									  atoms::neighbour_list_start_index,
									  atoms::neighbour_list_end_index,
									  atoms::type_array,
									  mp::material,
									  atoms::x_coord_array,
									  atoms::y_coord_array,
									  atoms::z_coord_array,
									  cells::volume_array,
									  sim::temperature,
									  cells::num_atoms_in_unit_cell,
									  cs::system_dimensions[0],
									  cs::system_dimensions[1],
									  cs::system_dimensions[2],
									  cells::local_cell_array);

   // initialise dipole field calculation
   dipole::initialize(cells::num_atoms_in_unit_cell,
                     cells::num_cells,
                     cells::num_local_cells,
                     cells::macro_cell_size,
                     cells::local_cell_array,
                     cells::num_atoms_in_cell,
                     cells::num_atoms_in_cell_global, // <----
                     cells::index_atoms_array,
                     cells::volume_array,
                     cells::pos_and_mom_array,
                     cells::atom_in_cell_coords_array_x,
                     cells::atom_in_cell_coords_array_y,
                     cells::atom_in_cell_coords_array_z,
                     atoms::type_array,
                     cells::atom_cell_id_array,
                     atoms::x_coord_array,
                     atoms::y_coord_array,
                     atoms::z_coord_array,
                     atoms::x_spin_array,
                     atoms::y_spin_array,
                     atoms::z_spin_array,
                     atoms::m_spin_array,
                     atoms::magnetic,
                     atoms::num_atoms
   );




	if(environment::enabled) environment::initialize(cs::system_dimensions[0],cs::system_dimensions[1],cs::system_dimensions[2]);

   // For MPI version, calculate initialisation time
	if(vmpi::my_rank==0){
		#ifdef MPICF
			std::cout << "Time for initialisation: " << MPI_Wtime()-vmpi::start_time << std::endl;
			zlog << zTs() << "Time for initialisation: " << MPI_Wtime()-vmpi::start_time << std::endl;
			vmpi::start_time=MPI_Wtime(); // reset timer
		#endif
   }

   // Set timer for runtime
   stopwatch_t stopwatch;
   stopwatch.start();

   // Precondition spins at equilibration temperature
   montecarlo::monte_carlo_preconditioning();

   // For MPI version, calculate initialisation time
   if(vmpi::my_rank==0){
		std::cout << "Starting Simulation with Program ";
		zlog << zTs() << "Starting Simulation with Program ";
	}

	// Now set initial compute time
	#ifdef MPICF
	vmpi::ComputeTime=MPI_Wtime();
	vmpi::WaitTime=MPI_Wtime();
	vmpi::TotalComputeTime=0.0;
	vmpi::TotalWaitTime=0.0;
	#endif

	// Select program to run
	switch(sim::program){
		case 0:
			if(vmpi::my_rank==0){
				std::cout << "Benchmark..." << std::endl;
				zlog << "Benchmark..." << std::endl;
			}
			program::bmark();
			break;

		case 1:
			if(vmpi::my_rank==0){
				std::cout << "Time-Series..." << std::endl;
				zlog << "Time-Series..." << std::endl;
			}
			program::time_series();
			break;

		case 2:
			if(vmpi::my_rank==0){
				std::cout << "Hysteresis-Loop..." << std::endl;
				zlog << "Hysteresis-Loop..." << std::endl;
			}
			program::hysteresis();
			break;

		case 3:
			if(vmpi::my_rank==0){
				std::cout << "Static-Hysteresis-Loop..." << std::endl;
				zlog << "Static-Hysteresis-Loop..." << std::endl;
			}
			program::static_hysteresis();
			break;

		case 4:
			if(vmpi::my_rank==0){
				std::cout << "Curie-Temperature..." << std::endl;
				zlog << "Curie-Temperature..." << std::endl;
			}
			program::curie_temperature();
			break;

		case 5:
			if(vmpi::my_rank==0){
				std::cout << "Field-Cool..." << std::endl;
				zlog << "Field-Cool..." << std::endl;
			}
			program::field_cool();
			break;

		case 6:
			if(vmpi::my_rank==0){
				std::cout << "Temperature-Pulse..." << std::endl;
				zlog << "Temperature-Pulse..." << std::endl;
			}
			program::temperature_pulse();
			break;

		case 7:
			if(vmpi::my_rank==0){
				std::cout << "HAMR-Simulation..." << std::endl;
				zlog << "HAMR-Simulation..." << std::endl;
			}
			program::hamr();
			break;

		case 8:
			if(vmpi::my_rank==0){
				std::cout << "CMC-Anisotropy..." << std::endl;
				zlog << "CMC-Anisotropy..." << std::endl;
			}
			program::cmc_anisotropy();
			break;

		case 9:
			if(vmpi::my_rank==0){
				std::cout << "Hybrid-CMC..." << std::endl;
				zlog << "Hybrid-CMC..." << std::endl;
			}
			program::hybrid_cmc();
			break;

      case 10:
         if(vmpi::my_rank==0){
            std::cout << "Reverse-Hybrid-CMC..." << std::endl;
            zlog << "Reverse-Hybrid-CMC..." << std::endl;
         }
         program::reverse_hybrid_cmc();
         break;

      case 11:
         if(vmpi::my_rank==0){
            std::cout << "LaGrange-Multiplier..." << std::endl;
            zlog << "LaGrange-Multiplier..." << std::endl;
         }
         program::lagrange_multiplier();
         break;

      case 12:
         if(vmpi::my_rank==0){
            std::cout << "partial-hysteresis-loop..." << std::endl;
            zlog << "partial-hysteresis-loop..." << std::endl;
         }
         program::partial_hysteresis_loop();
         break;

      case 13:
         if(vmpi::my_rank==0){
            std::cout << "localised-temperature-pulse..." << std::endl;
            zlog << "localised-temperature-pulse..." << std::endl;
         }
         program::localised_temperature_pulse();
         break;

      case 14:
         if(vmpi::my_rank==0){
            std::cout << "effective-damping..." << std::endl;
            zlog << "effective-damping..." << std::endl;
         }
         program::effective_damping();
         break;

		case 15:
	  		if(vmpi::my_rank==0){
	    		std::cout << "fmr..." << std::endl;
	    		zlog << "fmr..." << std::endl;
	  		}
	  		program::fmr();
	  		break;

		case 16:
	  		if(vmpi::my_rank==0){
	    		std::cout << "localised-field-cool..." << std::endl;
	    		zlog << "localised-field-cool..." << std::endl;
	  		}
	  		program::local_field_cool();
	  		break;

		case 50:
			if(vmpi::my_rank==0){
				std::cout << "Diagnostic-Boltzmann..." << std::endl;
				zlog << "Diagnostic-Boltzmann..." << std::endl;
			}
			program::boltzmann_dist();
			break;
		case 51:
			if(vmpi::my_rank==0){
				std::cout << "Setting..." << std::endl;
				zlog << "Setting..." << std::endl;
			}
			program::setting_process();
			break;
		//------------------------------------------------------------------------
		case 52:
		 	if(vmpi::my_rank==0){
				std::cout << "Domain walls..." << std::endl;
				zlog << "Domain walls..." << std::endl;
			}
			program::domain_wall();
			break;
		//------------------------------------------------------------------------
		case 53:
		 	if(vmpi::my_rank==0){
				std::cout << "exchange stiffness..." << std::endl;
				zlog << "exchange stiffness..." << std::endl;
			}
			program::exchange_stiffness();
			break;
		//------------------------------------------------------------------------
<<<<<<< HEAD
		case 54:
			if(vmpi::my_rank==0){
				std::cout << "mm-A-calculation..." << std::endl;
				zlog << "mm-A-calculation..." << std::endl;
			}
			program::mm_A_calculation();
			break;
		//------------------------------------------------------------------------
=======
		case 70:
			if(vmpi::my_rank==0){
				std::cout << "field-sweep..." << std::endl;
				zlog << "field-sweep..." << std::endl;
			}
			program::field_sweep();
		break;
		//------------------------------------------------------------------------
		case 72:
			if(vmpi::my_rank==0){
				std::cout << "Tracks..." << std::endl;
				zlog << "Tracks..." << std::endl;
			}
			program::tracks();
			break;
		//------------------------------------------------------------------------
		case 73:
			if(vmpi::my_rank==0){
				std::cout << "diagnostic-boltzmann-micromganetic-llg..." << std::endl;
				zlog << "diagnostic-boltzmann-micromganetic-llg..." << std::endl;
			}
			program::boltzmann_dist_micromagnetic_llg();
			break;



>>>>>>> cfc29fee
		default:{
			std::cerr << "Unknown Internal Program ID "<< sim::program << " requested, exiting" << std::endl;
			zlog << "Unknown Internal Program ID "<< sim::program << " requested, exiting" << std::endl;
			exit (EXIT_FAILURE);
			}
	}

   std::cout <<     "Simulation run time [s]: " << stopwatch.elapsed_seconds() << std::endl;
   zlog << zTs() << "Simulation run time [s]: " << stopwatch.elapsed_seconds() << std::endl;

   //------------------------------------------------
   // Output Monte Carlo statistics if applicable
   //------------------------------------------------
   if(sim::integrator == sim::monte_carlo){
      std::cout << "Monte Carlo statistics:" << std::endl;
      std::cout << "\tTotal moves: " << long(sim::mc_statistics_moves) << std::endl;
      std::cout << "\t" << ((sim::mc_statistics_moves - sim::mc_statistics_reject)/sim::mc_statistics_moves)*100.0 << "% Accepted" << std::endl;
      std::cout << "\t" << (sim::mc_statistics_reject/sim::mc_statistics_moves)*100.0                              << "% Rejected" << std::endl;
      zlog << zTs() << "Monte Carlo statistics:" << std::endl;
      zlog << zTs() << "\tTotal moves: " << sim::mc_statistics_moves << std::endl;
      zlog << zTs() << "\t" << ((sim::mc_statistics_moves - sim::mc_statistics_reject)/sim::mc_statistics_moves)*100.0 << "% Accepted" << std::endl;
      zlog << zTs() << "\t" << (sim::mc_statistics_reject/sim::mc_statistics_moves)*100.0                              << "% Rejected" << std::endl;
   }
   if(sim::integrator == sim::cmc || sim::integrator == sim::hybrid_cmc){
      std::cout << "Constrained Monte Carlo statistics:" << std::endl;
      std::cout << "\tTotal moves: " << montecarlo::cmc::mc_total << std::endl;
      std::cout << "\t" << (montecarlo::cmc::mc_success/montecarlo::cmc::mc_total)*100.0    << "% Accepted" << std::endl;
      std::cout << "\t" << (montecarlo::cmc::energy_reject/montecarlo::cmc::mc_total)*100.0 << "% Rejected (Energy)" << std::endl;
      std::cout << "\t" << (montecarlo::cmc::sphere_reject/montecarlo::cmc::mc_total)*100.0 << "% Rejected (Sphere)" << std::endl;
      zlog << zTs() << "Constrained Monte Carlo statistics:" << std::endl;
      zlog << zTs() << "\tTotal moves: " << montecarlo::cmc::mc_total << std::endl;
      zlog << zTs() << "\t" << (montecarlo::cmc::mc_success/montecarlo::cmc::mc_total)*100.0    << "% Accepted" << std::endl;
      zlog << zTs() << "\t" << (montecarlo::cmc::energy_reject/montecarlo::cmc::mc_total)*100.0 << "% Rejected (Energy)" << std::endl;
      zlog << zTs() << "\t" << (montecarlo::cmc::sphere_reject/montecarlo::cmc::mc_total)*100.0 << "% Rejected (Sphere)" << std::endl;
   }

	//program::LLB_Boltzmann();

   // De-initialize GPU
   if(gpu::acceleration) gpu::finalize();

   // optionally save checkpoint file
   if(sim::save_checkpoint_flag && !sim::save_checkpoint_continuous_flag) save_checkpoint();

	return EXIT_SUCCESS;
}

/// @brief Wrapper function to call integrators
///
/// @callgraph
/// @callergraph
///
/// @details Calls serial or parallel integrator
///
/// @section License
/// Use of this code, either in source or compiled form, is subject to license from the authors.
/// Copyright \htmlonly &copy \endhtmlonly Richard Evans, 2009-2011. All Rights Reserved.
///
/// @section Information
/// @author  Richard Evans, richard.evans@york.ac.uk
/// @version 1.0
/// @date    05/02/2011
///
/// @return EXIT_SUCCESS
///
/// @internal
///	Created:		05/02/2011
///	Revision:	  ---
///=====================================================================================
///
int integrate(uint64_t n_steps){

	// Check for calling of function
	if(err::check==true) std::cout << "sim::integrate has been called" << std::endl;

	// Call serial or parallell depending at compile time
	#ifdef MPICF
		sim::integrate_mpi(n_steps);
	#else
		sim::integrate_serial(n_steps);
	#endif

	// return
	return EXIT_SUCCESS;
}

/// @brief Wrapper function to call serial integrators
///
/// @callgraph
/// @callergraph
///
/// @details Calls serial integrators based on sim::integrator
///
/// @section License
/// Use of this code, either in source or compiled form, is subject to license from the authors.
/// Copyright \htmlonly &copy \endhtmlonly Richard Evans, 2009-2011. All Rights Reserved.
///
/// @section Information
/// @author  Richard Evans, richard.evans@york.ac.uk
/// @version 1.1
/// @date    10/06/2015
///
/// @internal
///	Created:		05/02/2011
///	Revision:	  ---
///=====================================================================================
///
void integrate_serial(uint64_t n_steps){

   // Check for calling of function
   if(err::check==true) std::cout << "sim::integrate_serial has been called" << std::endl;

	// if simulation is micromagnetic
   if (micromagnetic::discretisation_type >0 ) multiscale_simulation_steps(n_steps);


   //else simulation is atomistic
   else{

   // Case statement to call integrator
   switch(sim::integrator){

      case 0: // LLG Heun
         for(uint64_t ti=0;ti<n_steps;ti++){
            // Optionally select GPU accelerated version
            if(gpu::acceleration) gpu::llg_heun();
            // Otherwise use CPU version
            else sim::LLG_Heun();
				if (environment::enabled && (sim::time)%environment::num_atomic_steps_env ==0){
					environment::LLB(sim::temperature, sim::H_applied,sim::H_vec[0],sim::H_vec[1],sim::H_vec[2],mp::dt);
				}
            // Increment time
            sim::internal::increment_time();
         }
         break;

		case 1: // Montecarlo
			for(uint64_t ti=0;ti<n_steps;ti++){
				montecarlo::mc_step(atoms::x_spin_array, atoms::y_spin_array, atoms::z_spin_array, atoms::num_atoms, atoms::type_array);
				// increment time
				sim::internal::increment_time();
			}
			break;

      case 2: // LLG Midpoint
         for(uint64_t ti=0;ti<n_steps;ti++){
            sim::LLG_Midpoint();
            // increment time
            sim::internal::increment_time();
         }
         break;

		case 3: // Constrained Monte Carlo
			for(uint64_t ti=0;ti<n_steps;ti++){
				montecarlo::cmc_step();
				// increment time
				sim::internal::increment_time();
			}
			break;

		case 4: // Hybrid Constrained Monte Carlo
			for(uint64_t ti=0;ti<n_steps;ti++){
				montecarlo::cmc_mc_step();
				// increment time
				sim::internal::increment_time();
			}
			break;

		case sim::llg_quantum: // LLG quantum noise
			for(uint64_t ti=0;ti<n_steps;ti++){
				sim::internal::llg_quantum_step();
				// increment time
				sim::internal::increment_time();
			}
			break;

		default:{
			std::cerr << "Unknown integrator type "<< sim::integrator << " requested, exiting" << std::endl;
         err::vexit();
		}
	}
}

   return;
}

/// @brief Wrapper function to call MPI parallel integrators
///
/// @callgraph
/// @callergraph
///
/// @details Calls parallel integrators based on sim::integrator
///
/// @section License
/// Use of this code, either in source or compiled form, is subject to license from the authors.
/// Copyright \htmlonly &copy \endhtmlonly Richard Evans, 2009-2011. All Rights Reserved.
///
/// @section Information
/// @author  Richard Evans, richard.evans@york.ac.uk
/// @version 1.0
/// @date    07/03/2011
///
/// @return EXIT_SUCCESS
///
/// @internal
///	Created:		07/03/2011
///	Revision:	  ---
///=====================================================================================
///
int integrate_mpi(uint64_t n_steps){

	// Check for calling of function
	if(err::check==true) std::cout << "sim::integrate_mpi has been called" << std::endl;


	if (micromagnetic::discretisation_type >0 ) multiscale_simulation_steps(n_steps);

		//else simulation is atomistic
	else{

	// Case statement to call integrator
	switch(sim::integrator){
		case 0: // LLG Heun
			for(uint64_t ti=0;ti<n_steps;ti++){
			#ifdef MPICF
				// Select CUDA version if supported
				#ifdef CUDA
					//sim::LLG_Heun_cuda_mpi();
				#else
					sim::LLG_Heun_mpi();
					//calcualte the field from the environment
					if (environment::enabled &&  (sim::time)%environment::num_atomic_steps_env ==0)
						environment::LLB(sim::temperature,
												sim::H_applied,
												sim::H_vec[0],
												sim::H_vec[1],
												sim::H_vec[2],
												mp::dt);
				#endif
			#endif
				// increment time
				sim::internal::increment_time();
			}
			break;

		case 1: // Montecarlo

			for(uint64_t ti=0;ti<n_steps;ti++){
				#ifdef MPICF
               if(montecarlo::mc_parallel_initialized == false) {
                  montecarlo::mc_parallel_init(atoms::x_coord_array, atoms::y_coord_array, atoms::z_coord_array,
                                               vmpi::min_dimensions, vmpi::max_dimensions);
               }
               montecarlo::mc_step_parallel(atoms::x_spin_array, atoms::y_spin_array, atoms::z_spin_array,
                                            atoms::type_array);
            #endif

				// increment time
				sim::internal::increment_time();
			}
			break;

		case 2: // LLG Midpoint
			for(uint64_t ti=0;ti<n_steps;ti++){
			#ifdef MPICF
			// Select CUDA version if supported
				#ifdef CUDA
					//sim::LLG_Midpoint_cuda_mpi();
				#else
					sim::LLG_Midpoint_mpi();
				#endif
			#endif
				// increment time
				sim::internal::increment_time();
			}
			break;

		case 3: // Constrained Monte Carlo
			for(uint64_t ti=0;ti<n_steps;ti++){
				terminaltextcolor(RED);
				std::cerr << "Error - Constrained Monte Carlo Integrator unavailable for parallel execution" << std::endl;
				terminaltextcolor(WHITE);
				err::vexit();
				// increment time
				sim::internal::increment_time();
			}
			break;

		default:{
			terminaltextcolor(RED);
			std::cerr << "Unknown integrator type "<< sim::integrator << " requested, exiting" << std::endl;
			terminaltextcolor(WHITE);
			exit (EXIT_FAILURE);
			}
		}
	}

	return EXIT_SUCCESS;
}

} // Namespace sim


void multiscale_simulation_steps(int n_steps){

	if (environment::enabled && (sim::time)%environment::num_atomic_steps_env ==0)
		environment::LLB(sim::temperature,
						   	sim::H_applied,
						   	sim::H_vec[0],
						   	sim::H_vec[1],
						   	sim::H_vec[2],
						   	mp::dt);

   for(int ti=0;ti<n_steps;ti++){
      //calcaulte the field from the environment
      // if (environment::enabled && (sim::time)%environment::num_atomic_steps_env ==0)
		//	environment::LLB(sim::temperature,
      //    sim::H_applied,
      //    sim::H_vec[0],
      //    sim::H_vec[1],
      //    sim::H_vec[2],
      //    mp::dt);

   //if  there are micromagnetic cells run a micromagnetic step
   if (micromagnetic::number_of_micromagnetic_cells > 0 &&  (sim::time)% micromagnetic::num_atomic_steps_mm == 0) {


      //if LLb run an LLG steps
      if (micromagnetic::integrator == 0) micromagnetic::LLG(cells::local_cell_array,
         n_steps,
         cells::num_cells,
         cells::num_local_cells,
         sim::temperature,
         cells::mag_array_x,
         cells::mag_array_y,
         cells::mag_array_z,
         sim::H_vec[0],
         sim::H_vec[1],
         sim::H_vec[2],
         sim::H_applied,
         mp::dt,
         cells::volume_array);

         //if LLB run an LLB step

         else micromagnetic::LLB(cells::local_cell_array,
            n_steps,
            cells::num_cells,
            cells::num_local_cells,
            sim::temperature,
            cells::mag_array_x,
            cells::mag_array_y,
            cells::mag_array_z,
            sim::H_vec[0],
            sim::H_vec[1],
            sim::H_vec[2],
            sim::H_applied,
            mp::dt,
            cells::volume_array);
         }
         //run an atomistic step if there are atomistic atoms
         if (micromagnetic::number_of_atomistic_atoms > 0) micromagnetic::atomistic_LLG_Heun();

         //incremenet time
         sim::internal::increment_time();
      }

   }<|MERGE_RESOLUTION|>--- conflicted
+++ resolved
@@ -493,7 +493,6 @@
 			program::exchange_stiffness();
 			break;
 		//------------------------------------------------------------------------
-<<<<<<< HEAD
 		case 54:
 			if(vmpi::my_rank==0){
 				std::cout << "mm-A-calculation..." << std::endl;
@@ -502,7 +501,6 @@
 			program::mm_A_calculation();
 			break;
 		//------------------------------------------------------------------------
-=======
 		case 70:
 			if(vmpi::my_rank==0){
 				std::cout << "field-sweep..." << std::endl;
@@ -526,10 +524,6 @@
 			}
 			program::boltzmann_dist_micromagnetic_llg();
 			break;
-
-
-
->>>>>>> cfc29fee
 		default:{
 			std::cerr << "Unknown Internal Program ID "<< sim::program << " requested, exiting" << std::endl;
 			zlog << "Unknown Internal Program ID "<< sim::program << " requested, exiting" << std::endl;
