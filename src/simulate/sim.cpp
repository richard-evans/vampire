//-----------------------------------------------------------------------------
//
//  Vampire - A code for atomistic simulation of magnetic materials
//
//  Copyright (C) 2009-2012 R.F.L.Evans
//
//  Email:richard.evans@york.ac.uk
//
//  This program is free software; you can redistribute it and/or modify
//  it under the terms of the GNU General Public License as published by
//  the Free Software Foundation; either version 2 of the License, or
//  (at your option) any later version.
//
//  This program is distributed in the hope that it will be useful, but
//  WITHOUT ANY WARRANTY; without even the implied warranty of
//  MERCHANTABILITY or FITNESS FOR A PARTICULAR PURPOSE. See the GNU
//  General Public License for more details.
//
//  You should have received a copy of the GNU General Public License
//  along with this program; if not, write to the Free Software Foundation,
//  Inc., 59 Temple Place, Suite 330, Boston, MA 02111-1307 USA.
//
// ----------------------------------------------------------------------------
//
///
/// @file
/// @brief Contains the sim namespace and wrapper functions for system integration
///
/// @section License
/// Use of this code, either in source or compiled form, is subject to license from the authors.
/// Copyright \htmlonly &copy \endhtmlonly Richard Evans, 2009-2010. All Rights Reserved.
///
/// @section info File Information
/// @author  Richard Evans, richard.evans@york.ac.uk
/// @version 1.0
/// @date    09/03/2011
/// @internal
///	Created:		09/03/2011
///	Revision:	  ---
///=====================================================================================
///

// Vampire Header files
#include "atoms.hpp"
#include "program.hpp"
#include "cells.hpp"
#include "dipole.hpp"
#include "errors.hpp"
#include "gpu.hpp"
#include "material.hpp"
#include "random.hpp"
#include "sim.hpp"
#include "spintorque.hpp"
#include "stats.hpp"
#include "vio.hpp"
#include "vmpi.hpp"

// Standard Libraries
#include <iostream>

namespace sim{
	std::ofstream mag_file;
	uint64_t time=0;
	uint64_t total_time=10000;
	uint64_t loop_time=10000;
	int partial_time=1000;
	uint64_t equilibration_time=0;
	int runs=1; /// for certain repetitions in programs
    //Global definition of some parameters in order to store them in chekcpoint files
	int64_t parity=-1;
   uint64_t output_atoms_file_counter=0;
   uint64_t output_cells_file_counter=0;
   uint64_t output_rate_counter=0;

	bool ext_demag=false;

	double Tmax=300.0;
	double Tmin=0.0;
	double Teq=300.0;
	double temperature=300.0;
	double delta_temperature=10.0;
	double H_applied=0.0;
	double H_vec[3]={0.0,0.0,1.0};
	double Hmin=-1.0; // T
	double Hmax=+1.0; // T
	double Hinc= 0.1; // T
	double Heq=0.0;
	double applied_field_angle_phi=0.0;
	double applied_field_angle_theta=0.0;
	bool applied_field_set_by_angle=false;

	double fmr_field_strength = 0.0; // Oscillating field strength (Tesla)
	double fmr_field_frequency = 1.0; // Oscillating field frequency (GHz)
	std::vector<double> fmr_field_unit_vector; // Oscillating field direction
	double fmr_field = 0.0; // Instantaneous value of the oscillating field strength H sin(wt)
	bool enable_fmr = false; // Flag to enable fmr field calculation

	double H=Hmax; // T
	int64_t iH=1; // uT
//	uint64_t iH=-1*vmath::iround(double(Hmax)*1.0E6); // uT

	double demag_factor[3]={0.0,0.0,0.0};
	double head_position[2]={0.0,cs::system_dimensions[1]*0.5}; // A
	double head_speed=30.0; /// nm/ns
	bool   head_laser_on=false;
	bool   constraint_rotation=false; /// enables rotation of spins to new constraint direction
	bool   constraint_phi_changed=false; /// flag to note change in phi
	double constraint_phi=0.0; /// Constrained minimisation vector (azimuthal) [degrees]
	double constraint_phi_min=0.0; /// loop angle min [degrees]
	double constraint_phi_max=0.0; /// loop angle max [degrees]
	double constraint_phi_delta=5.0; /// loop angle delta [degrees]

	bool   constraint_theta_changed=false;
	double constraint_theta=0.0; /// Constrained minimisation vector (rotational) [degrees]
	double constraint_theta_min=0.0; /// loop angle min [degrees]
	double constraint_theta_max=0.0; // loop angle max [degrees]
	double constraint_theta_delta=5.0; /// loop angle delta [degrees]

	// LaGrange multiplier variables
	double lagrange_lambda_x=0.0;
   double lagrange_lambda_y=0.0;
   double lagrange_lambda_z=0.0;
   double lagrange_m=1.0;
   double lagrange_N=1000.0;
   bool   lagrange_multiplier=false;

	double cooling_time=100.0e-12; ///seconds
	int cooling_function_flag=0; /// 0 = exp, 1 = gaussian
	pump_functions_t pump_function=two_temperature;
	double pump_power=4.e21;
	double pump_time=50.0e-15;
	double double_pump_power=20.0; // mJ/cm^2;
	double double_pump_Tmax=500.0;
	double double_pump_time=50.0e-15;
	double double_pump_delay=10.0e-12;
	double HeatSinkCouplingConstant=0.0; ///1.1e12 ~ sensible value
	double TTCe = 222.0; ///electron specific heat (gamma)
	double TTCl = 2.3E06; ///phonon specific heat
	double TTG = 6.6E17 ;///electron coupling constant
	double TTTe = 0.0; /// electron temperature
	double TTTp = 0.0; /// phonon temperature

   double mc_delta_angle=0.1; /// Tuned angle for Monte Carlo trial move
   mc_algorithms mc_algorithm=hinzke_nowak;

	int system_simulation_flags;
	int hamiltonian_simulation_flags[10];
	int integrator=0; /// 0 = LLG Heun; 1= MC; 2 = LLG Midpoint; 3 = CMC
	int program=0;
	int AnisotropyType=2; /// Controls scalar (0) or tensor(1) anisotropy (off(2))

	bool surface_anisotropy=false; /// flag to enable surface anisotropy
	bool identify_surface_atoms=false; /// flag to idenify surface atoms in config coordinate file
	unsigned int surface_anisotropy_threshold=123456789; /// global threshold for surface atoms
	bool NativeSurfaceAnisotropyThreshold=false; /// enables site-dependent surface threshold
   double nearest_neighbour_distance=1.e9; /// Control surface anisotropy nearest neighbour distance

	// Anisotropy control booleans
	bool UniaxialScalarAnisotropy=false; /// Enables scalar uniaxial anisotropy
	bool TensorAnisotropy=false; /// Overrides scalar uniaxial anisotropy
	bool second_order_uniaxial_anisotropy=false; /// Enables second order uniaxial anisotropy
   bool sixth_order_uniaxial_anisotropy=false; /// Enables sixth order uniaxial anisotropy
   bool spherical_harmonics=false; // Enables calculation of higher order anistropy with spherical harmonics
	bool CubicScalarAnisotropy=false; /// Enables scalar cubic anisotropy
   bool lattice_anisotropy_flag=false; /// Enables lattice anisotropy
  	bool random_anisotropy = false; // Enables random anisotropy calculation

	bool local_temperature=false; /// flag to enable material specific temperature
	bool local_applied_field=false; /// flag to enable material specific applied field
	bool local_fmr_field=false; /// flag to enable material specific fmr field

   // Checkpoint flags and variables
   bool load_checkpoint_flag=false; // Load spin configurations
   bool load_checkpoint_continue_flag=true; // Continue simulation from checkpoint time
   bool save_checkpoint_flag=false; // Save checkpoint
   bool save_checkpoint_continuous_flag=false; // save checkpoints during simulations
   int save_checkpoint_rate=1; // Default increment between checkpoints

	// Local function declarations
   void integrate_serial(int);
	int integrate_mpi(int);

   // Monte Carlo statistics counters
   double mc_statistics_moves = 0.0;
   double mc_statistics_reject = 0.0;

/// @brief Function to increment time counter and associted variables
///
/// @section License
/// Use of this code, either in source or compiled form, is subject to license from the authors.
/// Copyright \htmlonly &copy \endhtmlonly Richard Evans, 2009-2011. All Rights Reserved.
///
/// @section Information
/// @author  Richard Evans, richard.evans@york.ac.uk
/// @version 1.1
/// @date    09/03/2011
///
/// @return EXIT_SUCCESS
///
/// @internal
///	Created:		02/10/2008
///	Revision:	1.1 09/03/2011
///=====================================================================================
///
	void increment_time(){

		sim::time++;
		sim::head_position[0]+=sim::head_speed*mp::dt_SI*1.0e10;
<<<<<<< HEAD
		//if(sim::hamiltonian_simulation_flags[4]==1) dipole::calculate_field();
=======
>>>>>>> 582c83bb
		dipole::calculate_field();
		if(sim::lagrange_multiplier) update_lagrange_lambda();
      st::update_spin_torque_fields(atoms::x_spin_array,
                                  atoms::y_spin_array,
                                  atoms::z_spin_array,
                                  atoms::type_array,
                                  mp::mu_s_array);
	}

/// @brief Function to run one a single program
///
/// @callgraph
/// @callergraph
///
/// @section License
/// Use of this code, either in source or compiled form, is subject to license from the authors.
/// Copyright \htmlonly &copy \endhtmlonly Richard Evans, 2009-2011. All Rights Reserved.
///
/// @section Information
/// @author  Richard Evans, richard.evans@york.ac.uk
/// @version 1.1
/// @date    09/03/2011
///
/// @return EXIT_SUCCESS
///
/// @internal
///	Created:		02/10/2008
///	Revision:	1.1 09/03/2011
///=====================================================================================
///
int run(){
	// Check for calling of function
	if(err::check==true) std::cout << "sim::run has been called" << std::endl;

	// Initialise simulation data structures
	sim::initialize(mp::num_materials);

	// For MPI version, calculate initialisation time
	if(vmpi::my_rank==0){
		#ifdef MPICF
			std::cout << "Time for initialisation: " << MPI_Wtime()-vmpi::start_time << std::endl;
			zlog << zTs() << "Time for initialisation: " << MPI_Wtime()-vmpi::start_time << std::endl;
			vmpi::start_time=MPI_Wtime(); // reset timer
		#endif
		std::cout << "Starting Simulation with Program ";
		zlog << zTs() << "Starting Simulation with Program ";
	}

	// Now set initial compute time
	#ifdef MPICF
	vmpi::ComputeTime=MPI_Wtime();
	vmpi::WaitTime=MPI_Wtime();
	vmpi::TotalComputeTime=0.0;
	vmpi::TotalWaitTime=0.0;
	#endif

	// Initialise random number generator
	mtrandom::grnd.seed(mtrandom::integration_seed+vmpi::my_rank);

   // Seeds with single bit differences are not ideal and may be correlated for first few values - warming up integrator
   for(int i=0; i<1000; ++i) mtrandom::grnd();

   // Check for load spin configurations from checkpoint
   if(sim::load_checkpoint_flag) load_checkpoint();

   // Set up statistical data sets
   #ifdef MPICF
      int num_atoms_for_statistics = vmpi::num_core_atoms+vmpi::num_bdry_atoms;
   #else
      int num_atoms_for_statistics = atoms::num_atoms;
   #endif
   stats::initialize(num_atoms_for_statistics, mp::num_materials, atoms::m_spin_array, atoms::type_array, atoms::category_array);

   // Precalculate initial statistics
   stats::update(atoms::x_spin_array, atoms::y_spin_array, atoms::z_spin_array, atoms::m_spin_array);

   // initialise dipole field calculation
   dipole::initialize(cells::num_atoms_in_unit_cell,
                     cells::num_cells,
                     cells::num_local_cells,
                     cells::macro_cell_size,
                     cells::local_cell_array,
                     cells::num_atoms_in_cell,
<<<<<<< HEAD
                     cells::num_atoms_in_cell_global, // <----
                     cells::index_atoms_array,
                     cells::volume_array,
                     cells::pos_and_mom_array,
=======
                     cells::index_atoms_array,
                     cells::volume_array,
                     cells::cell_coords_array_x,
                     cells::cell_coords_array_y,
                     cells::cell_coords_array_z,
>>>>>>> 582c83bb
                     cells::atom_in_cell_coords_array_x,
                     cells::atom_in_cell_coords_array_y,
                     cells::atom_in_cell_coords_array_z,
                     atoms::type_array,
<<<<<<< HEAD
                     cells::atom_cell_id_array,
                     atoms::x_coord_array,
                     atoms::y_coord_array,
                     atoms::z_coord_array,
=======
                     cells::atom_cell_array,
>>>>>>> 582c83bb
                     atoms::num_atoms
   );

   // Initialize GPU acceleration if enabled
   if(gpu::acceleration) gpu::initialize();

	// Select program to run
	switch(sim::program){
		case 0:
			if(vmpi::my_rank==0){
				std::cout << "Benchmark..." << std::endl;
				zlog << "Benchmark..." << std::endl;
			}
			program::bmark();
			break;

		case 1:
			if(vmpi::my_rank==0){
				std::cout << "Time-Series..." << std::endl;
				zlog << "Time-Series..." << std::endl;
			}
			program::time_series();
			break;

		case 2:
			if(vmpi::my_rank==0){
				std::cout << "Hysteresis-Loop..." << std::endl;
				zlog << "Hysteresis-Loop..." << std::endl;
			}
			program::hysteresis();
			break;

		case 3:
			if(vmpi::my_rank==0){
				std::cout << "Static-Hysteresis-Loop..." << std::endl;
				zlog << "Static-Hysteresis-Loop..." << std::endl;
			}
			program::static_hysteresis();
			break;

		case 4:
			if(vmpi::my_rank==0){
				std::cout << "Curie-Temperature..." << std::endl;
				zlog << "Curie-Temperature..." << std::endl;
			}
			program::curie_temperature();
			break;

		case 5:
			if(vmpi::my_rank==0){
				std::cout << "Field-Cool..." << std::endl;
				zlog << "Field-Cool..." << std::endl;
			}
			program::field_cool();
			break;

		case 6:
			if(vmpi::my_rank==0){
				std::cout << "Temperature-Pulse..." << std::endl;
				zlog << "Temperature-Pulse..." << std::endl;
			}
			program::temperature_pulse();
			break;

		case 7:
			if(vmpi::my_rank==0){
				std::cout << "HAMR-Simulation..." << std::endl;
				zlog << "HAMR-Simulation..." << std::endl;
			}
			program::hamr();
			break;

		case 8:
			if(vmpi::my_rank==0){
				std::cout << "CMC-Anisotropy..." << std::endl;
				zlog << "CMC-Anisotropy..." << std::endl;
			}
			program::cmc_anisotropy();
			break;

		case 9:
			if(vmpi::my_rank==0){
				std::cout << "Hybrid-CMC..." << std::endl;
				zlog << "Hybrid-CMC..." << std::endl;
			}
			program::hybrid_cmc();
			break;

      case 10:
         if(vmpi::my_rank==0){
            std::cout << "Reverse-Hybrid-CMC..." << std::endl;
            zlog << "Reverse-Hybrid-CMC..." << std::endl;
         }
         program::reverse_hybrid_cmc();
         break;

      case 11:
         if(vmpi::my_rank==0){
            std::cout << "LaGrange-Multiplier..." << std::endl;
            zlog << "LaGrange-Multiplier..." << std::endl;
         }
         program::lagrange_multiplier();
         break;

      case 12:
         if(vmpi::my_rank==0){
            std::cout << "partial-hysteresis-loop..." << std::endl;
            zlog << "partial-hysteresis-loop..." << std::endl;
         }
         program::partial_hysteresis_loop();
         break;

      case 13:
         if(vmpi::my_rank==0){
            std::cout << "localised-temperature-pulse..." << std::endl;
            zlog << "localised-temperature-pulse..." << std::endl;
         }
         program::localised_temperature_pulse();
         break;

      case 14:
         if(vmpi::my_rank==0){
            std::cout << "effective-damping..." << std::endl;
            zlog << "effective-damping..." << std::endl;
         }
         program::effective_damping();
         break;

		case 15:
	  		if(vmpi::my_rank==0){
	    		std::cout << "fmr..." << std::endl;
	    		zlog << "fmr..." << std::endl;
	  		}
	  		program::fmr();
	  		break;

		case 50:
			if(vmpi::my_rank==0){
				std::cout << "Diagnostic-Boltzmann..." << std::endl;
				zlog << "Diagnostic-Boltzmann..." << std::endl;
			}
			program::boltzmann_dist();
			break;

		default:{
			std::cerr << "Unknown Internal Program ID "<< sim::program << " requested, exiting" << std::endl;
			zlog << "Unknown Internal Program ID "<< sim::program << " requested, exiting" << std::endl;
			exit (EXIT_FAILURE);
			}
	}

   //------------------------------------------------
   // Output Monte Carlo statistics if applicable
   //------------------------------------------------
   if(sim::integrator==1){
      std::cout << "Monte Carlo statistics:" << std::endl;
      std::cout << "\tTotal moves: " << long(sim::mc_statistics_moves) << std::endl;
      std::cout << "\t" << ((sim::mc_statistics_moves - sim::mc_statistics_reject)/sim::mc_statistics_moves)*100.0 << "% Accepted" << std::endl;
      std::cout << "\t" << (sim::mc_statistics_reject/sim::mc_statistics_moves)*100.0                              << "% Rejected" << std::endl;
      zlog << zTs() << "Monte Carlo statistics:" << std::endl;
      zlog << zTs() << "\tTotal moves: " << sim::mc_statistics_moves << std::endl;
      zlog << zTs() << "\t" << ((sim::mc_statistics_moves - sim::mc_statistics_reject)/sim::mc_statistics_moves)*100.0 << "% Accepted" << std::endl;
      zlog << zTs() << "\t" << (sim::mc_statistics_reject/sim::mc_statistics_moves)*100.0                              << "% Rejected" << std::endl;
   }
   if(sim::integrator==3 || sim::integrator==4){
      std::cout << "Constrained Monte Carlo statistics:" << std::endl;
      std::cout << "\tTotal moves: " << cmc::mc_total << std::endl;
      std::cout << "\t" << (cmc::mc_success/cmc::mc_total)*100.0    << "% Accepted" << std::endl;
      std::cout << "\t" << (cmc::energy_reject/cmc::mc_total)*100.0 << "% Rejected (Energy)" << std::endl;
      std::cout << "\t" << (cmc::sphere_reject/cmc::mc_total)*100.0 << "% Rejected (Sphere)" << std::endl;
      zlog << zTs() << "Constrained Monte Carlo statistics:" << std::endl;
      zlog << zTs() << "\tTotal moves: " << cmc::mc_total << std::endl;
      zlog << zTs() << "\t" << (cmc::mc_success/cmc::mc_total)*100.0    << "% Accepted" << std::endl;
      zlog << zTs() << "\t" << (cmc::energy_reject/cmc::mc_total)*100.0 << "% Rejected (Energy)" << std::endl;
      zlog << zTs() << "\t" << (cmc::sphere_reject/cmc::mc_total)*100.0 << "% Rejected (Sphere)" << std::endl;
   }

	//program::LLB_Boltzmann();

   // De-initialize GPU
   gpu::finalize();

   // optionally save checkpoint file
   if(sim::save_checkpoint_flag && !sim::save_checkpoint_continuous_flag) save_checkpoint();

	return EXIT_SUCCESS;
}

/// @brief Wrapper function to call integrators
///
/// @callgraph
/// @callergraph
///
/// @details Calls serial or parallel integrator
///
/// @section License
/// Use of this code, either in source or compiled form, is subject to license from the authors.
/// Copyright \htmlonly &copy \endhtmlonly Richard Evans, 2009-2011. All Rights Reserved.
///
/// @section Information
/// @author  Richard Evans, richard.evans@york.ac.uk
/// @version 1.0
/// @date    05/02/2011
///
/// @return EXIT_SUCCESS
///
/// @internal
///	Created:		05/02/2011
///	Revision:	  ---
///=====================================================================================
///
int integrate(int n_steps){

	// Check for calling of function
	if(err::check==true) std::cout << "sim::integrate has been called" << std::endl;

	// Call serial or parallell depending at compile time
	#ifdef MPICF
		sim::integrate_mpi(n_steps);
	#else
		sim::integrate_serial(n_steps);
	#endif

	// return
	return EXIT_SUCCESS;
}

/// @brief Wrapper function to call serial integrators
///
/// @callgraph
/// @callergraph
///
/// @details Calls serial integrators based on sim::integrator
///
/// @section License
/// Use of this code, either in source or compiled form, is subject to license from the authors.
/// Copyright \htmlonly &copy \endhtmlonly Richard Evans, 2009-2011. All Rights Reserved.
///
/// @section Information
/// @author  Richard Evans, richard.evans@york.ac.uk
/// @version 1.1
/// @date    10/06/2015
///
/// @internal
///	Created:		05/02/2011
///	Revision:	  ---
///=====================================================================================
///
void integrate_serial(int n_steps){

   // Check for calling of function
   if(err::check==true) std::cout << "sim::integrate_serial has been called" << std::endl;

   // Case statement to call integrator
   switch(sim::integrator){

      case 0: // LLG Heun
         for(int ti=0;ti<n_steps;ti++){
            // Optionally select GPU accelerated version
            if(gpu::acceleration) gpu::llg_heun();
            // Otherwise use CPU version
            else sim::LLG_Heun();
            // Increment time
            increment_time();
         }
         break;

		case 1: // Montecarlo
			for(int ti=0;ti<n_steps;ti++){
				sim::MonteCarlo();
				// increment time
				increment_time();
			}
			break;

      case 2: // LLG Midpoint
         for(int ti=0;ti<n_steps;ti++){
            sim::LLG_Midpoint();
            // increment time
            increment_time();
         }
         break;

		case 3: // Constrained Monte Carlo
			for(int ti=0;ti<n_steps;ti++){
				sim::ConstrainedMonteCarlo();
				// increment time
				increment_time();
			}
			break;

		case 4: // Hybrid Constrained Monte Carlo
			for(int ti=0;ti<n_steps;ti++){
				sim::ConstrainedMonteCarloMonteCarlo();
				// increment time
				increment_time();
			}
			break;

		default:{
			std::cerr << "Unknown integrator type "<< sim::integrator << " requested, exiting" << std::endl;
         err::vexit();
		}
	}

   return;
}

/// @brief Wrapper function to call MPI parallel integrators
///
/// @callgraph
/// @callergraph
///
/// @details Calls parallel integrators based on sim::integrator
///
/// @section License
/// Use of this code, either in source or compiled form, is subject to license from the authors.
/// Copyright \htmlonly &copy \endhtmlonly Richard Evans, 2009-2011. All Rights Reserved.
///
/// @section Information
/// @author  Richard Evans, richard.evans@york.ac.uk
/// @version 1.0
/// @date    07/03/2011
///
/// @return EXIT_SUCCESS
///
/// @internal
///	Created:		07/03/2011
///	Revision:	  ---
///=====================================================================================
///
int integrate_mpi(int n_steps){

	// Check for calling of function
	if(err::check==true) std::cout << "sim::integrate_mpi has been called" << std::endl;

	// Case statement to call integrator
	switch(sim::integrator){
		case 0: // LLG Heun
			for(int ti=0;ti<n_steps;ti++){
			#ifdef MPICF
				// Select CUDA version if supported
				#ifdef CUDA
					//sim::LLG_Heun_cuda_mpi();
				#else
					sim::LLG_Heun_mpi();
				#endif
			#endif
				// increment time
				increment_time();
			}
			break;

		case 1: // Montecarlo
			for(int ti=0;ti<n_steps;ti++){
				terminaltextcolor(RED);
				std::cerr << "Error - Monte Carlo Integrator unavailable for parallel execution" << std::endl;
				terminaltextcolor(WHITE);
				err::vexit();
				// increment time
				increment_time();
			}
			break;

		case 2: // LLG Midpoint
			for(int ti=0;ti<n_steps;ti++){
			#ifdef MPICF
			// Select CUDA version if supported
				#ifdef CUDA
					//sim::LLG_Midpoint_cuda_mpi();
				#else
					sim::LLG_Midpoint_mpi();
				#endif
			#endif
				// increment time
				increment_time();
			}
			break;

		case 3: // Constrained Monte Carlo
			for(int ti=0;ti<n_steps;ti++){
				terminaltextcolor(RED);
				std::cerr << "Error - Constrained Monte Carlo Integrator unavailable for parallel execution" << std::endl;
				terminaltextcolor(WHITE);
				err::vexit();
				// increment time
				increment_time();
			}
			break;

		default:{
			terminaltextcolor(RED);
			std::cerr << "Unknown integrator type "<< sim::integrator << " requested, exiting" << std::endl;
			terminaltextcolor(WHITE);
			exit (EXIT_FAILURE);
			}
	}

	return EXIT_SUCCESS;
}

} // Namespace sim<|MERGE_RESOLUTION|>--- conflicted
+++ resolved
@@ -206,10 +206,6 @@
 
 		sim::time++;
 		sim::head_position[0]+=sim::head_speed*mp::dt_SI*1.0e10;
-<<<<<<< HEAD
-		//if(sim::hamiltonian_simulation_flags[4]==1) dipole::calculate_field();
-=======
->>>>>>> 582c83bb
 		dipole::calculate_field();
 		if(sim::lagrange_multiplier) update_lagrange_lambda();
       st::update_spin_torque_fields(atoms::x_spin_array,
@@ -293,30 +289,18 @@
                      cells::macro_cell_size,
                      cells::local_cell_array,
                      cells::num_atoms_in_cell,
-<<<<<<< HEAD
                      cells::num_atoms_in_cell_global, // <----
                      cells::index_atoms_array,
                      cells::volume_array,
                      cells::pos_and_mom_array,
-=======
-                     cells::index_atoms_array,
-                     cells::volume_array,
-                     cells::cell_coords_array_x,
-                     cells::cell_coords_array_y,
-                     cells::cell_coords_array_z,
->>>>>>> 582c83bb
                      cells::atom_in_cell_coords_array_x,
                      cells::atom_in_cell_coords_array_y,
                      cells::atom_in_cell_coords_array_z,
                      atoms::type_array,
-<<<<<<< HEAD
                      cells::atom_cell_id_array,
                      atoms::x_coord_array,
                      atoms::y_coord_array,
                      atoms::z_coord_array,
-=======
-                     cells::atom_cell_array,
->>>>>>> 582c83bb
                      atoms::num_atoms
    );
 
