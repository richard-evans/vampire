//-----------------------------------------------------------------------------
//
//  Vampire - A code for atomistic simulation of magnetic materials
//
//  Copyright (C) 2009-2012 R.F.L.Evans
//
//  Email:richard.evans@york.ac.uk
//
//  This program is free software; you can redistribute it and/or modify
//  it under the terms of the GNU General Public License as published by
//  the Free Software Foundation; either version 2 of the License, or
//  (at your option) any later version.
//
//  This program is distributed in the hope that it will be useful, but
//  WITHOUT ANY WARRANTY; without even the implied warranty of
//  MERCHANTABILITY or FITNESS FOR A PARTICULAR PURPOSE. See the GNU
//  General Public License for more details.
//
//  You should have received a copy of the GNU General Public License
//  along with this program; if not, write to the Free Software Foundation,
//  Inc., 59 Temple Place, Suite 330, Boston, MA 02111-1307 USA.
//
// ----------------------------------------------------------------------------
//
///
/// @file
/// @brief Contains the sim namespace and wrapper functions for system integration
///
/// @section License
/// Use of this code, either in source or compiled form, is subject to license from the authors.
/// Copyright \htmlonly &copy \endhtmlonly Richard Evans, 2009-2010. All Rights Reserved.
///
/// @section info File Information
/// @author  Richard Evans, richard.evans@york.ac.uk
/// @version 1.0
/// @date    09/03/2011
/// @internal
///	Created:		09/03/2011
///	Revision:	  ---
///=====================================================================================
///

// Standard Libraries
#include <iostream>

// Vampire Header files
#include "anisotropy.hpp"
#include "atoms.hpp"
#include "program.hpp"
#include "environment.hpp"
#include "cells.hpp"
#include "../cells/internal.hpp"
#include "dipole.hpp"
#include "errors.hpp"
#include "gpu.hpp"
#include "micromagnetic.hpp"
#include "material.hpp"
#include "montecarlo.hpp"
#include "random.hpp"
#include "sim.hpp"
#include "spintorque.hpp"
#include "stats.hpp"
#include "stopwatch.hpp"
#include "vio.hpp"
#include "vmpi.hpp"
#include "vutil.hpp"

// sim module headers
#include "internal.hpp"

void multiscale_simulation_steps(int n_steps);

namespace sim{
	std::ofstream mag_file;

	int runs=1; /// for certain repetitions in programs

    //Global definition of some parameters in order to store them in chekcpoint files
	int64_t parity=-1;
   uint64_t output_atoms_file_counter=0;
   uint64_t output_cells_file_counter=0;
   uint64_t output_rate_counter=0;

	bool ext_demag=false;

	double Tmax=300.0;
	double Tmin=0.0;
	double Teq=300.0;
	double temperature=300.0;
	double delta_temperature=10.0;
	double H_applied=0.0;
	double H_vec[3]={0.0,0.0,1.0};
	double Hmin=-1.0; // T
	double Hmax=+1.0; // T
	double Hinc= 0.1; // T
	double Heq=0.0;
	double applied_field_angle_phi=0.0;
	double applied_field_angle_theta=0.0;
	bool applied_field_set_by_angle=false;

	double fmr_field_strength = 0.0; // Oscillating field strength (Tesla)
	double fmr_field_frequency = 1.0; // Oscillating field frequency (GHz)
	std::vector<double> fmr_field_unit_vector; // Oscillating field direction
	double fmr_field = 0.0; // Instantaneous value of the oscillating field strength H sin(wt)
	bool enable_fmr = false; // Flag to enable fmr field calculation

	double H=Hmax; // T
	int64_t iH=1; // uT
   //	uint64_t iH=-1*vmath::iround(double(Hmax)*1.0E6); // uT

	double demag_factor[3]={0.0,0.0,0.0};
	double head_position[2]={0.0,cs::system_dimensions[1]*0.5}; // A
	double head_speed=30.0; /// nm/ns
	bool   head_laser_on=false;
	bool   constraint_rotation=false; /// enables rotation of spins to new constraint direction
	bool   constraint_phi_changed=false; /// flag to note change in phi
	double constraint_phi=0.0; /// Constrained minimisation vector (azimuthal) [degrees]
	double constraint_phi_min=0.0; /// loop angle min [degrees]
	double constraint_phi_max=0.0; /// loop angle max [degrees]
	double constraint_phi_delta=5.0; /// loop angle delta [degrees]

	bool   constraint_theta_changed=false;
	double constraint_theta=0.0; /// Constrained minimisation vector (rotational) [degrees]
	double constraint_theta_min=0.0; /// loop angle min [degrees]
	double constraint_theta_max=0.0; // loop angle max [degrees]
	double constraint_theta_delta=5.0; /// loop angle delta [degrees]

	// LaGrange multiplier variables
	double lagrange_lambda_x=0.0;
   double lagrange_lambda_y=0.0;
   double lagrange_lambda_z=0.0;
   double lagrange_m=1.0;
   double lagrange_N=1000.0;
   bool   lagrange_multiplier=false;

	double cooling_time=100.0e-12; ///seconds
	int cooling_function_flag=0; /// 0 = exp, 1 = gaussian
	pump_functions_t pump_function=two_temperature;
	double pump_power=20.0; // mJ/cm^2;
	double pump_time=50.0e-15;
	double double_pump_power=20.0; // mJ/cm^2;
	double double_pump_Tmax=500.0;
	double double_pump_time=50.0e-15;
	double double_pump_delay=10.0e-12;
	double HeatSinkCouplingConstant=0.0; ///1.1e12 ~ sensible value
	double TTCe = 222.0; ///electron specific heat (gamma)
	double TTCl = 2.3E06; ///phonon specific heat
	double TTG = 6.6E17 ;///electron coupling constant
	double TTTe = 0.0; /// electron temperature
	double TTTp = 0.0; /// phonon temperature

<<<<<<< HEAD
=======


   double mc_delta_angle=0.1; /// Tuned angle for Monte Carlo trial move
   mc_algorithms mc_algorithm=hinzke_nowak;

>>>>>>> 6833f2d4
	int system_simulation_flags;
	int hamiltonian_simulation_flags[10];
	int integrator=0; /// 0 = LLG Heun; 1= MC; 2 = LLG Midpoint; 3 = CMC
	int program=0;


	bool local_temperature=false; /// flag to enable material specific temperature
	bool local_applied_field=false; /// flag to enable material specific applied field
	bool local_fmr_field=false; /// flag to enable material specific fmr field

   // Checkpoint flags and variables
   bool checkpoint_loaded_flag=false;  // Flag to determine if it is first step after loading checkpoint (true).
   bool load_checkpoint_flag=false; // Load spin configurations
   bool load_checkpoint_continue_flag=true; // Continue simulation from checkpoint time
   bool save_checkpoint_flag=false; // Save checkpoint
   bool save_checkpoint_continuous_flag=false; // save checkpoints during simulations
   int save_checkpoint_rate=1; // Default increment between checkpoints

   // Local function declarations
   void integrate_serial(uint64_t);
   int integrate_mpi(uint64_t);

   // Monte Carlo statistics counters
   double mc_statistics_moves = 0.0;
   double mc_statistics_reject = 0.0;

/// @brief Function to increment time counter and associted variables
///
/// @section License
/// Use of this code, either in source or compiled form, is subject to license from the authors.
/// Copyright \htmlonly &copy \endhtmlonly Richard Evans, 2009-2011. All Rights Reserved.
///
/// @section Information
/// @author  Richard Evans, richard.evans@york.ac.uk
/// @version 1.1
/// @date    09/03/2011
///
/// @return EXIT_SUCCESS
///
/// @internal
///	Created:		02/10/2008
///	Revision:	1.1 09/03/2011
///=====================================================================================
///
	void increment_time(){

      // set flag checkpoint_loaded_flag to false since first step of simulations was performed
      sim::checkpoint_loaded_flag=false;

		sim::time++;
		sim::head_position[0]+=sim::head_speed*mp::dt_SI*1.0e10;

      // Update dipole fields
		dipole::calculate_field(sim::time);

		if(sim::lagrange_multiplier) update_lagrange_lambda();
      st::update_spin_torque_fields(atoms::x_spin_array,
                                  atoms::y_spin_array,
                                  atoms::z_spin_array,
                                  atoms::type_array,
                                  mp::mu_s_array);
	}

/// @brief Function to run one a single program
///
/// @callgraph
/// @callergraph
///
/// @section License
/// Use of this code, either in source or compiled form, is subject to license from the authors.
/// Copyright \htmlonly &copy \endhtmlonly Richard Evans, 2009-2011. All Rights Reserved.
///
/// @section Information
/// @author  Richard Evans, richard.evans@york.ac.uk
/// @version 1.1
/// @date    09/03/2011
///
/// @return EXIT_SUCCESS
///
/// @internal
///	Created:		02/10/2008
///	Revision:	1.1 09/03/2011
///=====================================================================================
///
int run(){
	// Check for calling of function
	if(err::check==true) std::cout << "sim::run has been called" << std::endl;

	// Initialise simulation data structures
	sim::initialize(mp::num_materials);

   montecarlo::initialize();

   anisotropy::initialize(atoms::num_atoms, atoms::type_array, mp::mu_s_array);

   // now seed generator
	mtrandom::grnd.seed(vmpi::parallel_rng_seed(mtrandom::integration_seed));

   // Check for load spin configurations from checkpoint
   if(sim::load_checkpoint_flag) load_checkpoint();

   {
      // Set up statistical data sets
      #ifdef MPICF
         int num_atoms_for_statistics = vmpi::num_core_atoms+vmpi::num_bdry_atoms;
      #else
         int num_atoms_for_statistics = atoms::num_atoms;
      #endif
      // unroll list of non-magnetic materials
      std::vector<bool> non_magnetic_materials_array(mp::num_materials, false);
      for(int m = 0; m < mp::num_materials; m++){
         if( mp::material[m].non_magnetic == 2 ) non_magnetic_materials_array[m] = true;
      }
      stats::initialize(num_atoms_for_statistics, mp::num_materials, atoms::m_spin_array, atoms::type_array, atoms::category_array, non_magnetic_materials_array);
   }

   // Precalculate initial statistics
   stats::update(atoms::x_spin_array, atoms::y_spin_array, atoms::z_spin_array, atoms::m_spin_array, atoms::type_array, sim::temperature);

   // initialise dipole field calculation
   dipole::initialize(cells::num_atoms_in_unit_cell,
                     cells::num_cells,
                     cells::num_local_cells,
                     cells::macro_cell_size[0],
							cells::macro_cell_size[1],
							cells::macro_cell_size[2],
                     cells::local_cell_array,
                     cells::num_atoms_in_cell,
                     cells::num_atoms_in_cell_global, // <----
                     cells::index_atoms_array,
                     cells::volume_array,
                     cells::pos_and_mom_array,
                     cells::atom_in_cell_coords_array_x,
                     cells::atom_in_cell_coords_array_y,
                     cells::atom_in_cell_coords_array_z,
                     atoms::type_array,
                     cells::atom_cell_id_array,
                     atoms::x_coord_array,
                     atoms::y_coord_array,
                     atoms::z_coord_array,
                     atoms::num_atoms);

   // Initialize GPU acceleration if enabled
   if(gpu::acceleration) gpu::initialize();

	 //initialize the micromagnetic calculation
	// if (micromagnetic::discretisation_type > 0)
	micromagnetic::initialize(cells::num_local_cells,
		 																																					cells::num_cells,
		 																																					stats::num_atoms,
		 																																					mp::num_materials,
																																							cells::atom_cell_id_array,
																																							atoms::neighbour_list_array,
																																							atoms::neighbour_list_start_index,
																																							atoms::neighbour_list_end_index,
																																							atoms::type_array,
																																							mp::material,
																																							atoms::x_coord_array,
																																							atoms::y_coord_array,
																																							atoms::z_coord_array,
																																							cells::volume_array,
																																							sim::temperature,
																																							cells::num_atoms_in_unit_cell,
																																							cs::system_dimensions[0],
																																							cs::system_dimensions[1],
																																							cs::system_dimensions[2],
																																							cells::local_cell_array);



	 if(environment::enabled) environment::initialize(cs::system_dimensions[0],cs::system_dimensions[1],cs::system_dimensions[2]);

	 // For MPI version, calculate initialisation time
	if(vmpi::my_rank==0){
		#ifdef MPICF
			std::cout << "Time for initialisation: " << MPI_Wtime()-vmpi::start_time << std::endl;
			zlog << zTs() << "Time for initialisation: " << MPI_Wtime()-vmpi::start_time << std::endl;
			vmpi::start_time=MPI_Wtime(); // reset timer
		#endif
   }

<<<<<<< HEAD
   // Set timer for runtime
   stopwatch_t stopwatch;
   stopwatch.start();
=======
   // Instantiate timer
   vutil::vtimer_t timer;

   // start timer
   timer.start();
>>>>>>> 6833f2d4

   // Precondition spins at equilibration temperature
   montecarlo::monte_carlo_preconditioning();

   // For MPI version, calculate initialisation time
   if(vmpi::my_rank==0){
		std::cout << "Starting Simulation with Program ";
		zlog << zTs() << "Starting Simulation with Program ";
	}

	// Now set initial compute time
	#ifdef MPICF
	vmpi::ComputeTime=MPI_Wtime();
	vmpi::WaitTime=MPI_Wtime();
	vmpi::TotalComputeTime=0.0;
	vmpi::TotalWaitTime=0.0;
	#endif

	// Select program to run
	switch(sim::program){
		case 0:
			if(vmpi::my_rank==0){
				std::cout << "Benchmark..." << std::endl;
				zlog << "Benchmark..." << std::endl;
			}
			program::bmark();
			break;

		case 1:
			if(vmpi::my_rank==0){
				std::cout << "Time-Series..." << std::endl;
				zlog << "Time-Series..." << std::endl;
			}
			program::time_series();
			break;

		case 2:
			if(vmpi::my_rank==0){
				std::cout << "Hysteresis-Loop..." << std::endl;
				zlog << "Hysteresis-Loop..." << std::endl;
			}
			program::hysteresis();
			break;

		case 3:
			if(vmpi::my_rank==0){
				std::cout << "Static-Hysteresis-Loop..." << std::endl;
				zlog << "Static-Hysteresis-Loop..." << std::endl;
			}
			program::static_hysteresis();
			break;

		case 4:
			if(vmpi::my_rank==0){
				std::cout << "Curie-Temperature..." << std::endl;
				zlog << "Curie-Temperature..." << std::endl;
			}
			program::curie_temperature();
			break;

		case 5:
			if(vmpi::my_rank==0){
				std::cout << "Field-Cool..." << std::endl;
				zlog << "Field-Cool..." << std::endl;
			}
			program::field_cool();
			break;

		case 6:
			if(vmpi::my_rank==0){
				std::cout << "Temperature-Pulse..." << std::endl;
				zlog << "Temperature-Pulse..." << std::endl;
			}
			program::temperature_pulse();
			break;

		case 7:
			if(vmpi::my_rank==0){
				std::cout << "HAMR-Simulation..." << std::endl;
				zlog << "HAMR-Simulation..." << std::endl;
			}
			program::hamr();
			break;

		case 8:
			if(vmpi::my_rank==0){
				std::cout << "CMC-Anisotropy..." << std::endl;
				zlog << "CMC-Anisotropy..." << std::endl;
			}
			program::cmc_anisotropy();
			break;

		case 9:
			if(vmpi::my_rank==0){
				std::cout << "Hybrid-CMC..." << std::endl;
				zlog << "Hybrid-CMC..." << std::endl;
			}
			program::hybrid_cmc();
			break;

      case 10:
         if(vmpi::my_rank==0){
            std::cout << "Reverse-Hybrid-CMC..." << std::endl;
            zlog << "Reverse-Hybrid-CMC..." << std::endl;
         }
         program::reverse_hybrid_cmc();
         break;

      case 11:
         if(vmpi::my_rank==0){
            std::cout << "LaGrange-Multiplier..." << std::endl;
            zlog << "LaGrange-Multiplier..." << std::endl;
         }
         program::lagrange_multiplier();
         break;

      case 12:
         if(vmpi::my_rank==0){
            std::cout << "partial-hysteresis-loop..." << std::endl;
            zlog << "partial-hysteresis-loop..." << std::endl;
         }
         program::partial_hysteresis_loop();
         break;

      case 13:
         if(vmpi::my_rank==0){
            std::cout << "localised-temperature-pulse..." << std::endl;
            zlog << "localised-temperature-pulse..." << std::endl;
         }
         program::localised_temperature_pulse();
         break;

      case 14:
         if(vmpi::my_rank==0){
            std::cout << "effective-damping..." << std::endl;
            zlog << "effective-damping..." << std::endl;
         }
         program::effective_damping();
         break;

		case 15:
	  		if(vmpi::my_rank==0){
	    		std::cout << "fmr..." << std::endl;
	    		zlog << "fmr..." << std::endl;
	  		}
	  		program::fmr();
	  		break;

		case 16:
	  		if(vmpi::my_rank==0){
	    		std::cout << "localised-field-cool..." << std::endl;
	    		zlog << "localised-field-cool..." << std::endl;
	  		}
	  		program::local_field_cool();
	  		break;

		case 50:
			if(vmpi::my_rank==0){
				std::cout << "Diagnostic-Boltzmann..." << std::endl;
				zlog << "Diagnostic-Boltzmann..." << std::endl;
			}
			program::boltzmann_dist();
			break;

	    case 51:
		  	if(vmpi::my_rank==0){
		       std::cout << "Setting..." << std::endl;
		       zlog << "Setting..." << std::endl;
	     	}
		  	program::setting_process();
		    break;

		 case 52:
			if(vmpi::my_rank==0){
				 std::cout << "Tracks..." << std::endl;
				 zlog << "Tracks..." << std::endl;
			}
			program::tracks();
			 break;

		default:{
			std::cerr << "Unknown Internal Program ID "<< sim::program << " requested, exiting" << std::endl;
			zlog << "Unknown Internal Program ID "<< sim::program << " requested, exiting" << std::endl;
			exit (EXIT_FAILURE);
			}
	}

<<<<<<< HEAD
   std::cout <<     "Simulation run time [s]: " << stopwatch.elapsed_seconds() << std::endl;
   zlog << zTs() << "Simulation run time [s]: " << stopwatch.elapsed_seconds() << std::endl;
=======
   // end timer
   timer.stop();

   // return elapsed time for io
   std::cout << "Simulation time" << '\t' << timer.elapsed_time() <<std::endl;
   zlog << zTs() << "Simulation time" << '\t' << timer.elapsed_time() <<std::endl;
>>>>>>> 6833f2d4

   //------------------------------------------------
   // Output Monte Carlo statistics if applicable
   //------------------------------------------------
   if(sim::integrator==1){
      std::cout << "Monte Carlo statistics:" << std::endl;
      std::cout << "\tTotal moves: " << long(sim::mc_statistics_moves) << std::endl;
      std::cout << "\t" << ((sim::mc_statistics_moves - sim::mc_statistics_reject)/sim::mc_statistics_moves)*100.0 << "% Accepted" << std::endl;
      std::cout << "\t" << (sim::mc_statistics_reject/sim::mc_statistics_moves)*100.0                              << "% Rejected" << std::endl;
      zlog << zTs() << "Monte Carlo statistics:" << std::endl;
      zlog << zTs() << "\tTotal moves: " << sim::mc_statistics_moves << std::endl;
      zlog << zTs() << "\t" << ((sim::mc_statistics_moves - sim::mc_statistics_reject)/sim::mc_statistics_moves)*100.0 << "% Accepted" << std::endl;
      zlog << zTs() << "\t" << (sim::mc_statistics_reject/sim::mc_statistics_moves)*100.0                              << "% Rejected" << std::endl;
   }
   if(sim::integrator==3 || sim::integrator==4){
      std::cout << "Constrained Monte Carlo statistics:" << std::endl;
      std::cout << "\tTotal moves: " << montecarlo::cmc::mc_total << std::endl;
      std::cout << "\t" << (montecarlo::cmc::mc_success/montecarlo::cmc::mc_total)*100.0    << "% Accepted" << std::endl;
      std::cout << "\t" << (montecarlo::cmc::energy_reject/montecarlo::cmc::mc_total)*100.0 << "% Rejected (Energy)" << std::endl;
      std::cout << "\t" << (montecarlo::cmc::sphere_reject/montecarlo::cmc::mc_total)*100.0 << "% Rejected (Sphere)" << std::endl;
      zlog << zTs() << "Constrained Monte Carlo statistics:" << std::endl;
      zlog << zTs() << "\tTotal moves: " << montecarlo::cmc::mc_total << std::endl;
      zlog << zTs() << "\t" << (montecarlo::cmc::mc_success/montecarlo::cmc::mc_total)*100.0    << "% Accepted" << std::endl;
      zlog << zTs() << "\t" << (montecarlo::cmc::energy_reject/montecarlo::cmc::mc_total)*100.0 << "% Rejected (Energy)" << std::endl;
      zlog << zTs() << "\t" << (montecarlo::cmc::sphere_reject/montecarlo::cmc::mc_total)*100.0 << "% Rejected (Sphere)" << std::endl;
   }

	//program::LLB_Boltzmann();

   // De-initialize GPU
   if(gpu::acceleration) gpu::finalize();

   // optionally save checkpoint file
   if(sim::save_checkpoint_flag && !sim::save_checkpoint_continuous_flag) save_checkpoint();

	return EXIT_SUCCESS;
}

/// @brief Wrapper function to call integrators
///
/// @callgraph
/// @callergraph
///
/// @details Calls serial or parallel integrator
///
/// @section License
/// Use of this code, either in source or compiled form, is subject to license from the authors.
/// Copyright \htmlonly &copy \endhtmlonly Richard Evans, 2009-2011. All Rights Reserved.
///
/// @section Information
/// @author  Richard Evans, richard.evans@york.ac.uk
/// @version 1.0
/// @date    05/02/2011
///
/// @return EXIT_SUCCESS
///
/// @internal
///	Created:		05/02/2011
///	Revision:	  ---
///=====================================================================================
///
int integrate(uint64_t n_steps){

	// Check for calling of function
	if(err::check==true) std::cout << "sim::integrate has been called" << std::endl;

	// Call serial or parallell depending at compile time
	#ifdef MPICF
		sim::integrate_mpi(n_steps);
	#else
		sim::integrate_serial(n_steps);
	#endif

	// return
	return EXIT_SUCCESS;
}

/// @brief Wrapper function to call serial integrators
///
/// @callgraph
/// @callergraph
///
/// @details Calls serial integrators based on sim::integrator
///
/// @section License
/// Use of this code, either in source or compiled form, is subject to license from the authors.
/// Copyright \htmlonly &copy \endhtmlonly Richard Evans, 2009-2011. All Rights Reserved.
///
/// @section Information
/// @author  Richard Evans, richard.evans@york.ac.uk
/// @version 1.1
/// @date    10/06/2015
///
/// @internal
///	Created:		05/02/2011
///	Revision:	  ---
///=====================================================================================
///
void integrate_serial(uint64_t n_steps){

   // Check for calling of function
   if(err::check==true) std::cout << "sim::integrate_serial has been called" << std::endl;

   // if simulation is micromagnetic
   if (micromagnetic::discretisation_type >0 ) multiscale_simulation_steps(n_steps);

   //else simulation is atomistic
   else{

   // Case statement to call integrator
   switch(sim::integrator){

      case 0: // LLG Heun
         for(uint64_t ti=0;ti<n_steps;ti++){
            // Optionally select GPU accelerated version
            if(gpu::acceleration) gpu::llg_heun();
            // Otherwise use CPU version
            else sim::LLG_Heun();

				if (environment::enabled && (sim::time)%environment::num_atomic_steps_env ==0){
               environment::LLB(sim::temperature, sim::H_applied,sim::H_vec[0],sim::H_vec[1],sim::H_vec[2],mp::dt);
            }
            // Increment time
            increment_time();
         }
         break;

		case 1: // Montecarlo
			for(uint64_t ti=0;ti<n_steps;ti++){
				montecarlo::mc_step(atoms::x_spin_array, atoms::y_spin_array, atoms::z_spin_array, atoms::num_atoms, atoms::type_array);
				// increment time
				increment_time();
			}
			break;

      case 2: // LLG Midpoint
         for(uint64_t ti=0;ti<n_steps;ti++){
            sim::LLG_Midpoint();
            // increment time
            increment_time();
         }
         break;

		case 3: // Constrained Monte Carlo
			for(uint64_t ti=0;ti<n_steps;ti++){
				montecarlo::cmc_step();
				// increment time
				increment_time();
			}
			break;

		case 4: // Hybrid Constrained Monte Carlo
			for(uint64_t ti=0;ti<n_steps;ti++){
				montecarlo::cmc_mc_step();
				// increment time
				increment_time();
			}
			break;

		default:{
			std::cerr << "Unknown integrator type "<< sim::integrator << " requested, exiting" << std::endl;
         err::vexit();
		}
	}
}

   return;
}

/// @brief Wrapper function to call MPI parallel integrators
///
/// @callgraph
/// @callergraph
///
/// @details Calls parallel integrators based on sim::integrator
///
/// @section License
/// Use of this code, either in source or compiled form, is subject to license from the authors.
/// Copyright \htmlonly &copy \endhtmlonly Richard Evans, 2009-2011. All Rights Reserved.
///
/// @section Information
/// @author  Richard Evans, richard.evans@york.ac.uk
/// @version 1.0
/// @date    07/03/2011
///
/// @return EXIT_SUCCESS
///
/// @internal
///	Created:		07/03/2011
///	Revision:	  ---
///=====================================================================================
///
int integrate_mpi(uint64_t n_steps){

	// Check for calling of function
	if(err::check==true) std::cout << "sim::integrate_mpi has been called" << std::endl;
		//multiscale simulation
	  if (micromagnetic::discretisation_type >0 ) multiscale_simulation_steps(n_steps);

	//else simulation is atomistic
	else{
	// Case statement to call integrator
	switch(sim::integrator){
		case 0: // LLG Heun
			for(uint64_t ti=0;ti<n_steps;ti++){
			#ifdef MPICF
				// Select CUDA version if supported
				#ifdef CUDA
					sim::LLG_Heun_cuda_mpi();
				#else
					sim::LLG_Heun_mpi();
				//calcualte the field from the environment
					if (environment::enabled &&  (sim::time)%environment::num_atomic_steps_env ==0) environment::LLB(sim::temperature,
																																																						sim::H_applied,
																																																						sim::H_vec[0],
																																																						sim::H_vec[1],
																																																						sim::H_vec[2],
																																																						mp::dt);
				#endif
			#endif
				// increment time
				increment_time();
			}
			break;

		case 1: // Montecarlo

			for(uint64_t ti=0;ti<n_steps;ti++){
				#ifdef MPICF
               if(montecarlo::mc_parallel_initialized == false) {
                  montecarlo::mc_parallel_init(atoms::x_coord_array, atoms::y_coord_array, atoms::z_coord_array,
                                               vmpi::min_dimensions, vmpi::max_dimensions);
               }
               montecarlo::mc_step_parallel(atoms::x_spin_array, atoms::y_spin_array, atoms::z_spin_array,
                                            atoms::type_array);
            #endif

				// increment time
				increment_time();
			}
			break;

		case 2: // LLG Midpoint
			for(uint64_t ti=0;ti<n_steps;ti++){
			#ifdef MPICF
			// Select CUDA version if supported
				#ifdef CUDA
					//sim::LLG_Midpoint_cuda_mpi();
				#else
					sim::LLG_Midpoint_mpi();
				#endif
			#endif
				// increment time
				increment_time();
			}
			break;

		case 3: // Constrained Monte Carlo
			for(uint64_t ti=0;ti<n_steps;ti++){
				terminaltextcolor(RED);
				std::cerr << "Error - Constrained Monte Carlo Integrator unavailable for parallel execution" << std::endl;
				terminaltextcolor(WHITE);
				err::vexit();
				// increment time
				increment_time();
			}
			break;

		default:{
			terminaltextcolor(RED);
			std::cerr << "Unknown integrator type "<< sim::integrator << " requested, exiting" << std::endl;
			terminaltextcolor(WHITE);
			exit (EXIT_FAILURE);
			}
	}
	}
	return EXIT_SUCCESS;
}

} // Namespace sim

void multiscale_simulation_steps(int n_steps){

	if (environment::enabled && (sim::time)%environment::num_atomic_steps_env ==0) environment::LLB(sim::temperature,
	   sim::H_applied,
	   sim::H_vec[0],
	   sim::H_vec[1],
	   sim::H_vec[2],
	   mp::dt);

   for(int ti=0;ti<n_steps;ti++){
      //calcaulte the field from the environment
      // if (environment::enabled && (sim::time)%environment::num_atomic_steps_env ==0) environment::LLB(sim::temperature,
      //    sim::H_applied,
      //    sim::H_vec[0],
      //    sim::H_vec[1],
      //    sim::H_vec[2],
      //    mp::dt);

         //if  there are micromagnetic cells run a micromagnetic step
         if (micromagnetic::number_of_micromagnetic_cells > 0 &&  (sim::time)% micromagnetic::num_atomic_steps_mm == 0) {


            //if LLb run an LLG steps
            if (micromagnetic::integrator == 0) micromagnetic::LLG(cells::local_cell_array,
               n_steps,
               cells::num_cells,
               cells::num_local_cells,
               sim::temperature,
               cells::mag_array_x,
               cells::mag_array_y,
               cells::mag_array_z,
               sim::H_vec[0],
               sim::H_vec[1],
               sim::H_vec[2],
               sim::H_applied,
               mp::dt,
               cells::volume_array);
               //if LLB run an LLB step
               else micromagnetic::LLB(cells::local_cell_array,
                  n_steps,
                  cells::num_cells,
                  cells::num_local_cells,
                  sim::temperature,
                  cells::mag_array_x,
                  cells::mag_array_y,
                  cells::mag_array_z,
                  sim::H_vec[0],
                  sim::H_vec[1],
                  sim::H_vec[2],
                  sim::H_applied,
                  mp::dt,
                  cells::volume_array);
               }
               //run an atomistic step if there are atomistic atoms
               if (micromagnetic::number_of_atomistic_atoms > 0) micromagnetic::atomistic_LLG_Heun();

               //incremenet time
               sim::increment_time();
            }

         }<|MERGE_RESOLUTION|>--- conflicted
+++ resolved
@@ -149,14 +149,6 @@
 	double TTTe = 0.0; /// electron temperature
 	double TTTp = 0.0; /// phonon temperature
 
-<<<<<<< HEAD
-=======
-
-
-   double mc_delta_angle=0.1; /// Tuned angle for Monte Carlo trial move
-   mc_algorithms mc_algorithm=hinzke_nowak;
-
->>>>>>> 6833f2d4
 	int system_simulation_flags;
 	int hamiltonian_simulation_flags[10];
 	int integrator=0; /// 0 = LLG Heun; 1= MC; 2 = LLG Midpoint; 3 = CMC
@@ -304,28 +296,26 @@
 
 	 //initialize the micromagnetic calculation
 	// if (micromagnetic::discretisation_type > 0)
-	micromagnetic::initialize(cells::num_local_cells,
-		 																																					cells::num_cells,
-		 																																					stats::num_atoms,
-		 																																					mp::num_materials,
-																																							cells::atom_cell_id_array,
-																																							atoms::neighbour_list_array,
-																																							atoms::neighbour_list_start_index,
-																																							atoms::neighbour_list_end_index,
-																																							atoms::type_array,
-																																							mp::material,
-																																							atoms::x_coord_array,
-																																							atoms::y_coord_array,
-																																							atoms::z_coord_array,
-																																							cells::volume_array,
-																																							sim::temperature,
-																																							cells::num_atoms_in_unit_cell,
-																																							cs::system_dimensions[0],
-																																							cs::system_dimensions[1],
-																																							cs::system_dimensions[2],
-																																							cells::local_cell_array);
-
-
+	micromagnetic::initialize( cells::num_local_cells,
+                              cells::num_cells,
+                              stats::num_atoms,
+                              mp::num_materials,
+                              cells::atom_cell_id_array,
+                              atoms::neighbour_list_array,
+                              atoms::neighbour_list_start_index,
+                              atoms::neighbour_list_end_index,
+                              atoms::type_array,
+                              mp::material,
+                              atoms::x_coord_array,
+                              atoms::y_coord_array,
+                              atoms::z_coord_array,
+                              cells::volume_array,
+                              sim::temperature,
+                              cells::num_atoms_in_unit_cell,
+                              cs::system_dimensions[0],
+                              cs::system_dimensions[1],
+                              cs::system_dimensions[2],
+                              cells::local_cell_array);
 
 	 if(environment::enabled) environment::initialize(cs::system_dimensions[0],cs::system_dimensions[1],cs::system_dimensions[2]);
 
@@ -338,17 +328,9 @@
 		#endif
    }
 
-<<<<<<< HEAD
    // Set timer for runtime
    stopwatch_t stopwatch;
    stopwatch.start();
-=======
-   // Instantiate timer
-   vutil::vtimer_t timer;
-
-   // start timer
-   timer.start();
->>>>>>> 6833f2d4
 
    // Precondition spins at equilibration temperature
    montecarlo::monte_carlo_preconditioning();
@@ -536,17 +518,8 @@
 			}
 	}
 
-<<<<<<< HEAD
    std::cout <<     "Simulation run time [s]: " << stopwatch.elapsed_seconds() << std::endl;
    zlog << zTs() << "Simulation run time [s]: " << stopwatch.elapsed_seconds() << std::endl;
-=======
-   // end timer
-   timer.stop();
-
-   // return elapsed time for io
-   std::cout << "Simulation time" << '\t' << timer.elapsed_time() <<std::endl;
-   zlog << zTs() << "Simulation time" << '\t' << timer.elapsed_time() <<std::endl;
->>>>>>> 6833f2d4
 
    //------------------------------------------------
    // Output Monte Carlo statistics if applicable
@@ -759,12 +732,9 @@
 				#else
 					sim::LLG_Heun_mpi();
 				//calcualte the field from the environment
-					if (environment::enabled &&  (sim::time)%environment::num_atomic_steps_env ==0) environment::LLB(sim::temperature,
-																																																						sim::H_applied,
-																																																						sim::H_vec[0],
-																																																						sim::H_vec[1],
-																																																						sim::H_vec[2],
-																																																						mp::dt);
+					if (environment::enabled &&  (sim::time)%environment::num_atomic_steps_env ==0){
+                   environment::LLB(sim::temperature, sim::H_applied,
+                   sim::H_vec[0], sim::H_vec[1],sim::H_vec[2], mp::dt);
 				#endif
 			#endif
 				// increment time
