--- conflicted
+++ resolved
@@ -175,46 +175,6 @@
    double mc_statistics_moves = 0.0;
    double mc_statistics_reject = 0.0;
 
-<<<<<<< HEAD
-/// @brief Function to increment time counter and associted variables
-///
-/// @section License
-/// Use of this code, either in source or compiled form, is subject to license from the authors.
-/// Copyright \htmlonly &copy \endhtmlonly Richard Evans, 2009-2011. All Rights Reserved.
-///
-/// @section Information
-/// @author  Richard Evans, richard.evans@york.ac.uk
-/// @version 1.1
-/// @date    09/03/2011
-///
-/// @return EXIT_SUCCESS
-///
-/// @internal
-///	Created:		02/10/2008
-///	Revision:	1.1 09/03/2011
-///=====================================================================================
-///
-	void increment_time(){
-
-      // set flag checkpoint_loaded_flag to false since first step of simulations was performed
-      sim::checkpoint_loaded_flag=false;
-
-		sim::time++;
-		sim::head_position[0]+=sim::head_speed*mp::dt_SI*1.0e10;
-
-      // Update dipole fields
-		dipole::calculate_field(sim::time, atoms::x_spin_array, atoms::y_spin_array, atoms::z_spin_array, atoms::m_spin_array, atoms::magnetic);
-
-		if(sim::lagrange_multiplier) update_lagrange_lambda();
-      st::update_spin_torque_fields(atoms::x_spin_array,
-                                  atoms::y_spin_array,
-                                  atoms::z_spin_array,
-                                  atoms::type_array,
-                                  mp::mu_s_array);
-	}
-
-=======
->>>>>>> 1f298f8d
 /// @brief Function to run one a single program
 ///
 /// @callgraph
@@ -509,38 +469,37 @@
 			program::boltzmann_dist();
 			break;
 
-	    case 51:
-		  	if(vmpi::my_rank==0){
-		       std::cout << "Setting..." << std::endl;
-		       zlog << "Setting..." << std::endl;
-	     	}
-		  	program::setting_process();
-		    break;
-<<<<<<< HEAD
+		case 51:
+			if(vmpi::my_rank==0){
+				std::cout << "Setting..." << std::endl;
+				zlog << "Setting..." << std::endl;
+			}
+			program::setting_process();
+			break;
+
 		case 52:
-			 if(vmpi::my_rank==0){
-		 	 std::cout << "Tracks..." << std::endl;
-		 	zlog << "Tracks..." << std::endl;
-		}
-		program::tracks();
-	 	break;
+			if(vmpi::my_rank==0){
+				std::cout << "Tracks..." << std::endl;
+				zlog << "Tracks..." << std::endl;
+			}
+			program::tracks();
+			break;
 
 		case 60:
-			 if(vmpi::my_rank==0){
-			 std::cout << "field-sweep..." << std::endl;
-			zlog << "field-sweep..." << std::endl;
-		}
-		program::field_sweep();
-		break;
-=======
-		 case 52:
-			if(vmpi::my_rank==0){
-				 std::cout << "Domain walls..." << std::endl;
-				 zlog << "Domain walls..." << std::endl;
+			if(vmpi::my_rank==0){
+				std::cout << "field-sweep..." << std::endl;
+				zlog << "field-sweep..." << std::endl;
+			}
+			program::field_sweep();
+			break;
+
+		case 61:
+			if(vmpi::my_rank==0){
+				std::cout << "Domain walls..." << std::endl;
+				zlog << "Domain walls..." << std::endl;
 			}
 			program::domain_wall();
-			 break;
->>>>>>> 1f298f8d
+			break;
 
 		default:{
 			std::cerr << "Unknown Internal Program ID "<< sim::program << " requested, exiting" << std::endl;
@@ -906,7 +865,7 @@
          if (micromagnetic::number_of_atomistic_atoms > 0) micromagnetic::atomistic_LLG_Heun();
 
          //incremenet time
-         sim::increment_time();
+         sim::internal::increment_time();
       }
 
    }