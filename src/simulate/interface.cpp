--- conflicted
+++ resolved
@@ -183,50 +183,34 @@
       if((unsigned int) super_index + 1 > sim::internal::mp.size() && super_index + 1 < 101) sim::internal::mp.resize(super_index + 1);
 
       //------------------------------------------------------------
-<<<<<<< HEAD
       std::string test="domain-wall-second-magnetisation-vector";
       if(word==test){
-       std::vector<double> u(3);
-       u=vin::doubles_from_string(value);
-        vin::check_for_valid_unit_vector(u, word, line, prefix, "input");
-        std::cout << sim::domain_wall_second_vector_x.size() << "\t" << super_index << "\t" << u[0] << '\t' << u[1] << '\t' << u[2] <<std::endl;
-        sim::domain_wall_second_vector_x[super_index] = u[0];
-        sim::domain_wall_second_vector_y[super_index] = u[1];
-        sim::domain_wall_second_vector_z[super_index] = u[2];
-         return true;
-      }
-      //------------------------------------------------------------
-      test  = "slonczewski-adiabatic-spin-torque";
-      std::string test2 = "spin-transfer-torque";
-      std::string test3 = "antidamping-torque";
-      std::string test4 = "slonczewski-relaxation-spin-torque";
-=======
-      std::string test  = "spin-transfer-relaxation-torque";
+         std::vector<double> u(3);
+         u=vin::doubles_from_string(value);
+         vin::check_for_valid_unit_vector(u, word, line, prefix, "input");
+         std::cout << sim::domain_wall_second_vector_x.size() << "\t" << super_index << "\t" << u[0] << '\t' << u[1] << '\t' << u[2] <<std::endl;
+         sim::domain_wall_second_vector_x[super_index] = u[0];
+         sim::domain_wall_second_vector_y[super_index] = u[1];
+         sim::domain_wall_second_vector_z[super_index] = u[2];
+         return true;
+      }
+      //------------------------------------------------------------
+      test  = "spin-transfer-relaxation-torque";
       std::string test2 = "slonczewski-adiabatic-spin-torque";
       std::string test3 = "spin-transfer-torque";
       std::string test4 = "antidamping-torque";
->>>>>>> 31eb00bd
       // aj parameter for material in slonczewski torque calculation
       if( word==test || word==test2 || word==test3 || word==test4){
          double aj=atof(value.c_str());
          // Test for valid range
          vin::check_for_valid_value(aj, word, line, prefix, unit, "field", 0.0, 1.0e2,"input","0 - 100T");
-<<<<<<< HEAD
-         sim::internal::mp[super_index].slonczewski_aj.set(aj);
-=======
          sim::internal::mp[super_index].stt_rj.set(aj);
->>>>>>> 31eb00bd
-         sim::internal::enable_spin_torque_fields = true;
-         return true;
-      }
-      //------------------------------------------------------------
-<<<<<<< HEAD
-      test  = "slonczewski-non-adiabatic-spin-torque";
-      test2 = "precession-torque";
-=======
+         sim::internal::enable_spin_torque_fields = true;
+         return true;
+      }
+      //------------------------------------------------------------
       test2 = "spin-transfer-precession-torque";
       test  = "slonczewski-non-adiabatic-spin-torque";
->>>>>>> 31eb00bd
       test3 = "field-like-torque";
       test4 = "slonczewski-precession-spin-torque";
       // bj parameter for material in slonczewski torque calculation
@@ -234,54 +218,32 @@
          double bj=atof(value.c_str());
          // Test for valid range
          vin::check_for_valid_value(bj, word, line, prefix, unit, "field", 0.0, 1.0e2,"input","0 - 100T");
-<<<<<<< HEAD
-         sim::internal::mp[super_index].slonczewski_bj.set(bj);
-=======
          sim::internal::mp[super_index].stt_pj.set(bj);
->>>>>>> 31eb00bd
          sim::internal::enable_spin_torque_fields = true;
          return true;
       }
       //------------------------------------------------------------
       // field-like parameter for material in spin orbit torque calculation
-<<<<<<< HEAD
-      test  = "spin-orbit-anti-damping-torque";
-      test2 = "spin-orbit-relaxation-torque";
-=======
       test = "spin-orbit-relaxation-torque";
       test2 = "spin-orbit-anti-damping-torque";
->>>>>>> 31eb00bd
       if( word==test || word==test2 ){
          double aj=atof(value.c_str());
          // Test for valid range
          vin::check_for_valid_value(aj, word, line, prefix, unit, "field", -1.0e2, 1.0e2,"input","-100 - 100T");
-<<<<<<< HEAD
-         sim::internal::mp[super_index].SOT_DL.set(aj);
-=======
          sim::internal::mp[super_index].sot_rj.set(aj);
->>>>>>> 31eb00bd
-         sim::internal::enable_spin_torque_fields = true;
-         return true;
-      }
-      //------------------------------------------------------------
-<<<<<<< HEAD
-      test  = "spin-orbit-torque";
-      test2 = "spin-orbit-precession-torque";
-=======
+         sim::internal::enable_spin_torque_fields = true;
+         return true;
+      }
+      //------------------------------------------------------------
       test = "spin-orbit-precession-torque";
       test2 = "spin-orbit-torque";
->>>>>>> 31eb00bd
       test3 = "spin-orbit-field-like-torque";
       // damping-like parameter for material in spin orbit torque calculation
       if( word==test || word==test2 || word==test3 ){
          double bj=atof(value.c_str());
          // Test for valid range
          vin::check_for_valid_value(bj, word, line, prefix, unit, "field", -1.0e2, 1.0e2,"input","-100 - 100T");
-<<<<<<< HEAD
-         sim::internal::mp[super_index].SOT_FL.set(bj);
-=======
          sim::internal::mp[super_index].sot_pj.set(bj);
->>>>>>> 31eb00bd
          sim::internal::enable_spin_torque_fields = true;
          return true;
       }
