--- conflicted
+++ resolved
@@ -106,7 +106,6 @@
          sim::partial_time = tt;
          return true;
       }
-<<<<<<< HEAD
       test = "integrator";
       if( word == test ){
          //--------------------------------------------------------------------
@@ -145,6 +144,7 @@
             sim::integrator = sim::llg_quantum;
             return true;
          }
+         //--------------------------------------------------------------------
          else{
             terminaltextcolor(RED);
                std::cerr << "Error - value for \'sim:" << word << "\' must be one of:" << std::endl;
@@ -157,7 +157,7 @@
             err::vexit();
           }
       }
-=======
+      //--------------------------------------------------------------------
       test="domain-wall-axis";
       if(word==test){
          //vin::check_for_valid_int(tt, word, line, prefix, 0, max_time,"input","0 - "+max_time_str);
@@ -176,6 +176,7 @@
          }
          return true;
       }
+      //--------------------------------------------------------------------
       test="domain-wall-discretisation";
       if(word==test){
          double tt = atof(value.c_str()); // convert string to uint64_t
@@ -183,25 +184,28 @@
          sim::domain_wall_discretisation = tt;
          return true;
       }
+      //--------------------------------------------------------------------
       test="domain-wall-anti-pbc-x";
       if(word==test){
          sim::anti_PBC[0] = true;
          cs::pbc[0]=true;
          return true;
       }
+      //--------------------------------------------------------------------
       test="domain-wall-anti-pbc-y";
       if(word==test){
          sim::anti_PBC[1] = true;
          cs::pbc[1]=true;
          return true;
       }
+      //--------------------------------------------------------------------
       test="domain-wall-anti-pbc-z";
       if(word==test){
          sim::anti_PBC[2] = true;
          cs::pbc[2]=true;
          return true;
       }
-
+      //--------------------------------------------------------------------
       test="domain-wall-position";
       if(word==test){
          double tt = atof(value.c_str()); // convert string to uint64_t
@@ -209,6 +213,7 @@
          sim::domain_wall_position = tt;
          return true;
       }
+      //--------------------------------------------------------------------
       test="domain-wall-width";
       if(word==test){
          double tt = atof(value.c_str()); // convert string to uint64_t
@@ -216,9 +221,6 @@
          sim::domain_wall_width = tt;
          return true;
       }
-
-
->>>>>>> 8d4c42b5
       //--------------------------------------------------------------------
       // input parameter not found here
       return false;
