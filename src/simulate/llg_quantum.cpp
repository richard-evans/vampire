//------------------------------------------------------------------------------
//
//   This file is part of the VAMPIRE open source package under the
//   Free BSD licence (see licence file for details).
//
//   (c) Richard F L Evans 2020. All rights reserved.
//
//   Email: richard.evans@york.ac.uk
//
//------------------------------------------------------------------------------
//

// Standard Libraries
#include <cmath>
#include <cstdlib>
#include <iostream>

// Vampire Header files
#include "atoms.hpp"
#include "errors.hpp"
#include "LLG.hpp"
#include "material.hpp"
#include "sim.hpp"
<<<<<<< HEAD

//Function prototypes
int calculate_spin_fields(const int,const int);
int calculate_external_fields(const int,const int);
=======
>>>>>>> e2778c22

namespace LLGQ_arrays{

	// Local arrays for LLG integration
	std::vector <double> x_euler_array;
	std::vector <double> y_euler_array;
	std::vector <double> z_euler_array;

	std::vector <double> x_heun_array;
	std::vector <double> y_heun_array;
	std::vector <double> z_heun_array;

	std::vector <double> x_spin_storage_array;
	std::vector <double> y_spin_storage_array;
	std::vector <double> z_spin_storage_array;

	std::vector <double> x_initial_spin_array;
	std::vector <double> y_initial_spin_array;
	std::vector <double> z_initial_spin_array;

	bool LLG_set=false; ///< Flag to define state of LLG arrays (initialised/uninitialised)

}

namespace sim{

/// @brief LLG Initialisation function
///
/// @details Resizes arrays used for Heun integration
///
/// @section License
/// Use of this code, either in source or compiled form, is subject to license from the authors.
/// Copyright \htmlonly &copy \endhtmlonly Richard Evans, 2009-2011. All Rights Reserved.
///
/// @section Information
/// @author  Richard Evans, richard.evans@york.ac.uk
/// @version 1.0
/// @date    07/02/2011
///
/// @return EXIT_SUCCESS
///
/// @internal
///	Created:		07/02/2011
///	Revision:	  ---
///=====================================================================================
///
int LLGQinit(){

	// check calling of routine if error checking is activated
	if(err::check==true){std::cout << "sim::LLG_init has been called" << std::endl;}

	using namespace LLGQ_arrays;

	x_spin_storage_array.resize(atoms::num_atoms,0.0);
	y_spin_storage_array.resize(atoms::num_atoms,0.0);
	z_spin_storage_array.resize(atoms::num_atoms,0.0);

	x_initial_spin_array.resize(atoms::num_atoms,0.0);
	y_initial_spin_array.resize(atoms::num_atoms,0.0);
	z_initial_spin_array.resize(atoms::num_atoms,0.0);

	x_euler_array.resize(atoms::num_atoms,0.0);
	y_euler_array.resize(atoms::num_atoms,0.0);
	z_euler_array.resize(atoms::num_atoms,0.0);

	x_heun_array.resize(atoms::num_atoms,0.0);
	y_heun_array.resize(atoms::num_atoms,0.0);
	z_heun_array.resize(atoms::num_atoms,0.0);

	LLG_set=true;

  	return EXIT_SUCCESS;
}

namespace internal{

/// @brief LLG Heun Integrator Corrector
///
/// @callgraph
/// @callergraph
///
/// @details Integrates the system using the LLG and Heun solver
///
/// @section License
/// Use of this code, either in source or compiled form, is subject to license from the authors.
/// Copyright \htmlonly &copy \endhtmlonly Richard Evans, 2009-2011. All Rights Reserved.
///
/// @section Information
/// @author  Richard Evans, richard.evans@york.ac.uk
/// @version 1.0
/// @date    07/02/2011
///
/// @return EXIT_SUCCESS
///
/// @internal
///	Created:		05/02/2011
///	Revision:	  ---
///=====================================================================================
///
void llg_quantum_step(){

	// check calling of routine if error checking is activated
	if(err::check==true){std::cout << "sim::LLG_Heun has been called" << std::endl;}

	using namespace LLGQ_arrays;

	// Check for initialisation of LLG integration arrays
	if(LLG_set==false) sim::LLGQinit();

	// Local variables for system integration
	const int num_atoms=atoms::num_atoms;
	double xyz[3];		// Local Delta Spin Components
	double S_new[3];	// New Local Spin Moment
	double mod_S;		// magnitude of spin moment

	// Store initial spin positions
	for(int atom=0;atom<num_atoms;atom++){
		x_initial_spin_array[atom] = atoms::x_spin_array[atom];
		y_initial_spin_array[atom] = atoms::y_spin_array[atom];
		z_initial_spin_array[atom] = atoms::z_spin_array[atom];
	}

	// Calculate fields
	sim::calculate_spin_fields(0,num_atoms);
	sim::calculate_external_fields(0,num_atoms);

	// Calculate Euler Step
	for(int atom=0;atom<num_atoms;atom++){

		const int imaterial=atoms::type_array[atom];
		const double one_oneplusalpha_sq = mp::material[imaterial].one_oneplusalpha_sq; // material specific alpha and gamma
		const double alpha_oneplusalpha_sq = mp::material[imaterial].alpha_oneplusalpha_sq;

		// Store local spin in Sand local field in H
		const double S[3] = {atoms::x_spin_array[atom],atoms::y_spin_array[atom],atoms::z_spin_array[atom]};
		const double H[3] = {atoms::x_total_spin_field_array[atom]+atoms::x_total_external_field_array[atom],
									atoms::y_total_spin_field_array[atom]+atoms::y_total_external_field_array[atom],
									atoms::z_total_spin_field_array[atom]+atoms::z_total_external_field_array[atom]};

		// Calculate Delta S
		xyz[0]=(one_oneplusalpha_sq)*(S[1]*H[2]-S[2]*H[1]) + (alpha_oneplusalpha_sq)*(S[1]*(S[0]*H[1]-S[1]*H[0])-S[2]*(S[2]*H[0]-S[0]*H[2]));
		xyz[1]=(one_oneplusalpha_sq)*(S[2]*H[0]-S[0]*H[2]) + (alpha_oneplusalpha_sq)*(S[2]*(S[1]*H[2]-S[2]*H[1])-S[0]*(S[0]*H[1]-S[1]*H[0]));
		xyz[2]=(one_oneplusalpha_sq)*(S[0]*H[1]-S[1]*H[0]) + (alpha_oneplusalpha_sq)*(S[0]*(S[2]*H[0]-S[0]*H[2])-S[1]*(S[1]*H[2]-S[2]*H[1]));

		// Store dS in euler array
		x_euler_array[atom]=xyz[0];
		y_euler_array[atom]=xyz[1];
		z_euler_array[atom]=xyz[2];

		// Calculate Euler Step
		S_new[0]=S[0]+xyz[0]*mp::dt;
		S_new[1]=S[1]+xyz[1]*mp::dt;
		S_new[2]=S[2]+xyz[2]*mp::dt;

		// Normalise Spin Length
		mod_S = 1.0/sqrt(S_new[0]*S_new[0] + S_new[1]*S_new[1] + S_new[2]*S_new[2]);

		S_new[0]=S_new[0]*mod_S;
		S_new[1]=S_new[1]*mod_S;
		S_new[2]=S_new[2]*mod_S;

		//Writing of Spin Values to Storage Array
		x_spin_storage_array[atom]=S_new[0];
		y_spin_storage_array[atom]=S_new[1];
		z_spin_storage_array[atom]=S_new[2];
 	}

	// Copy new spins to spin array
	for(int atom=0;atom<num_atoms;atom++){
		atoms::x_spin_array[atom]=x_spin_storage_array[atom];
		atoms::y_spin_array[atom]=y_spin_storage_array[atom];
		atoms::z_spin_array[atom]=z_spin_storage_array[atom];
	}

	// Recalculate spin dependent fields
	sim::calculate_spin_fields(0,num_atoms);

	// Calculate Heun Gradients
	for(int atom=0;atom<num_atoms;atom++){

		const int imaterial=atoms::type_array[atom];;
		const double one_oneplusalpha_sq = mp::material[imaterial].one_oneplusalpha_sq;
		const double alpha_oneplusalpha_sq = mp::material[imaterial].alpha_oneplusalpha_sq;

		// Store local spin in Sand local field in H
		const double S[3] = {atoms::x_spin_array[atom],atoms::y_spin_array[atom],atoms::z_spin_array[atom]};
		const double H[3] = {atoms::x_total_spin_field_array[atom]+atoms::x_total_external_field_array[atom],
									atoms::y_total_spin_field_array[atom]+atoms::y_total_external_field_array[atom],
									atoms::z_total_spin_field_array[atom]+atoms::z_total_external_field_array[atom]};

		// Calculate Delta S
		xyz[0]=(one_oneplusalpha_sq)*(S[1]*H[2]-S[2]*H[1]) + (alpha_oneplusalpha_sq)*(S[1]*(S[0]*H[1]-S[1]*H[0])-S[2]*(S[2]*H[0]-S[0]*H[2]));
		xyz[1]=(one_oneplusalpha_sq)*(S[2]*H[0]-S[0]*H[2]) + (alpha_oneplusalpha_sq)*(S[2]*(S[1]*H[2]-S[2]*H[1])-S[0]*(S[0]*H[1]-S[1]*H[0]));
		xyz[2]=(one_oneplusalpha_sq)*(S[0]*H[1]-S[1]*H[0]) + (alpha_oneplusalpha_sq)*(S[0]*(S[2]*H[0]-S[0]*H[2])-S[1]*(S[1]*H[2]-S[2]*H[1]));

		// Store dS in heun array
		x_heun_array[atom]=xyz[0];
		y_heun_array[atom]=xyz[1];
		z_heun_array[atom]=xyz[2];
	}

	// Calculate Heun Step
	for(int atom=0;atom<num_atoms;atom++){
		S_new[0]=x_initial_spin_array[atom]+mp::half_dt*(x_euler_array[atom]+x_heun_array[atom]);
		S_new[1]=y_initial_spin_array[atom]+mp::half_dt*(y_euler_array[atom]+y_heun_array[atom]);
		S_new[2]=z_initial_spin_array[atom]+mp::half_dt*(z_euler_array[atom]+z_heun_array[atom]);

		// Normalise Spin Length
		mod_S = 1.0/sqrt(S_new[0]*S_new[0] + S_new[1]*S_new[1] + S_new[2]*S_new[2]);

		S_new[0]=S_new[0]*mod_S;
		S_new[1]=S_new[1]*mod_S;
		S_new[2]=S_new[2]*mod_S;

		// Copy new spins to spin array
		atoms::x_spin_array[atom]=S_new[0];
		atoms::y_spin_array[atom]=S_new[1];
		atoms::z_spin_array[atom]=S_new[2];
	}

	return;
}

} // end of intental namespace

} // end of sim namespace<|MERGE_RESOLUTION|>--- conflicted
+++ resolved
@@ -21,13 +21,6 @@
 #include "LLG.hpp"
 #include "material.hpp"
 #include "sim.hpp"
-<<<<<<< HEAD
-
-//Function prototypes
-int calculate_spin_fields(const int,const int);
-int calculate_external_fields(const int,const int);
-=======
->>>>>>> e2778c22
 
 namespace LLGQ_arrays{
 
