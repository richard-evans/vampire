--- conflicted
+++ resolved
@@ -56,20 +56,13 @@
          set_double_t sot_pj;  // spin orbit precession torque
       };
 
-<<<<<<< HEAD
       //-----------------------------------------------------------------------------
       // Internal shared variables used for the simulation
       //-----------------------------------------------------------------------------
-=======
       extern bool enable_spin_torque_fields; // flag to enable spin torque fields
 
->>>>>>> 3f982431
       extern std::vector<sim::internal::mp_t> mp; // array of material properties
 
-<<<<<<< HEAD
-      // shared Functions
-      void llg_quantum_step();
-=======
       extern std::vector<double> stt_asm; // array of spin transfer torque asymmetry
       extern std::vector<double> stt_rj; // array of adiabatic spin torques
       extern std::vector<double> stt_pj; // array of non-adiabatic spin torques
@@ -79,14 +72,16 @@
       extern std::vector<double> sot_rj; // array of adiabatic spin torques
       extern std::vector<double> sot_pj; // array of non-adiabatic spin torques
       extern std::vector<double> sot_polarization_unit_vector; // sot spin polarization direction
->>>>>>> 3f982431
+
+      // shared Functions
+      void llg_quantum_step();
 
       //-------------------------------------------------------------------------
       // Internal function declarations
       //-------------------------------------------------------------------------
       extern void initialize_modules();
       extern void increment_time();
-      
+
    } // end of internal namespace
 } // end of sim namespace
 
