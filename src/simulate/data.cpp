//-----------------------------------------------------------------------------
//
// This source file is part of the VAMPIRE open source package under the
// GNU GPL (version 2) licence (see licence file for details).
//
// (c) R F L Evans 2016. All rights reserved.
//
//-----------------------------------------------------------------------------

// C++ standard library headers

// Vampire headers
#include "sim.hpp"

// Internal sim header
#include "internal.hpp"

namespace sim{
   //----------------------------------------------------------------------------
   // Shared variables used with main vampire code
   //---------------------------------------------------------------------------
<<<<<<< HEAD
   int num_monte_carlo_preconditioning_steps(0);
=======
   uint64_t time         = 0; // time step counter
   uint64_t total_time   = 10000; // total time steps (non-loop code)
   uint64_t loop_time    = 10000; // loop time steps (hysteresis/temperature loops)
   uint64_t partial_time = 1000; // same as time-step-increment
   uint64_t equilibration_time = 0; // equilibration time steps
>>>>>>> 4aac725f

   namespace internal{
      //----------------------------------------------------------------------------
      // Shared variables used within sim module
      //---------------------------------------------------------------------------
      std::vector<sim::internal::mp_t> mp; // array of material properties
      std::vector<double> slonczewski_aj; // array of adiabatic spin torques
      std::vector<double> slonczewski_bj; // array of non-adiabatic spin torques
      std::vector<double> slonczewski_spin_polarization_unit_vector(3,0.0); // spin polarization direction


   } // end of internal namespace

} // end of sim namespace<|MERGE_RESOLUTION|>--- conflicted
+++ resolved
@@ -19,15 +19,14 @@
    //----------------------------------------------------------------------------
    // Shared variables used with main vampire code
    //---------------------------------------------------------------------------
-<<<<<<< HEAD
+
    int num_monte_carlo_preconditioning_steps(0);
-=======
+
    uint64_t time         = 0; // time step counter
    uint64_t total_time   = 10000; // total time steps (non-loop code)
    uint64_t loop_time    = 10000; // loop time steps (hysteresis/temperature loops)
    uint64_t partial_time = 1000; // same as time-step-increment
    uint64_t equilibration_time = 0; // equilibration time steps
->>>>>>> 4aac725f
 
    namespace internal{
       //----------------------------------------------------------------------------
