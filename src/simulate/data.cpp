--- conflicted
+++ resolved
@@ -41,11 +41,7 @@
    namespace internal{
       //----------------------------------------------------------------------------
       // Shared variables used within sim module
-<<<<<<< HEAD
-      //---------------------------------------------------------------------------
-=======
       //----------------------------------------------------------------------------
->>>>>>> 31eb00bd
       bool enable_spin_torque_fields = false; // flag to enable spin torque fields
 
       std::vector<sim::internal::mp_t> mp; // array of material properties
