--- conflicted
+++ resolved
@@ -525,12 +525,6 @@
 		const double strj = stt_rj[material];
 		const double stpj = stt_pj[material];
 
-<<<<<<< HEAD
-		// calculate field
-		hx += (staj-alpha*stbj)*(sy*stpz - sz*stpy) + (stbj+alpha*staj)*stpx;
-		hy += (staj-alpha*stbj)*(sz*stpx - sx*stpz) + (stbj+alpha*staj)*stpy;
-		hz += (staj-alpha*stbj)*(sx*stpy - sy*stpx) + (stbj+alpha*staj)*stpz;
-=======
 		const double lambda = 0.0;
 		const double factor = 1.0 / (1.0 + lambda*(sx*stpx + sy*stpy + sz*stpz) );
 
@@ -538,7 +532,6 @@
 		hx += factor * ( (strj-alpha*stpj)*(sy*stpz - sz*stpy) + (stpj+alpha*strj)*stpx );
 		hy += factor * ( (strj-alpha*stpj)*(sz*stpx - sx*stpz) + (stpj+alpha*strj)*stpy );
 		hz += factor * ( (strj-alpha*stpj)*(sx*stpy - sy*stpx) + (stpj+alpha*strj)*stpz );
->>>>>>> 31eb00bd
 
 		//----------------------------------------------------------------------------------
 		// Spin orbit torque (SOT) field
@@ -553,15 +546,9 @@
 		const double sotpj = sot_pj[material];
 
 		// calculate field
-<<<<<<< HEAD
-		hx += (sotaj+alpha*sotbj)*(sy*sotpz - sz*sotpy) + (sotbj-alpha*sotaj)*sotpx;
-		hy += (sotaj+alpha*sotbj)*(sz*sotpx - sx*sotpz) + (sotbj-alpha*sotaj)*sotpy;
-		hz += (sotaj+alpha*sotbj)*(sx*sotpy - sy*sotpx) + (sotbj-alpha*sotaj)*sotpz;
-=======
 		hx += (sotrj-alpha*sotpj)*(sy*sotpz - sz*sotpy) + (sotpj+alpha*sotrj)*sotpx;
 		hy += (sotrj-alpha*sotpj)*(sz*sotpx - sx*sotpz) + (sotpj+alpha*sotrj)*sotpy;
 		hz += (sotrj-alpha*sotpj)*(sx*sotpy - sy*sotpx) + (sotpj+alpha*sotrj)*sotpz;
->>>>>>> 31eb00bd
 
 		//----------------------------------------------------------------------------------
 		// save field to spin field array
