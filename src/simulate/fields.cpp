//-----------------------------------------------------------------------------
//
//  Vampire - A code for atomistic simulation of magnetic materials
//
//  Copyright (C) 2009-2012 R.F.L.Evans
//
//  Email:richard.evans@york.ac.uk
//
//  This program is free software; you can redistribute it and/or modify
//  it under the terms of the GNU General Public License as published by
//  the Free Software Foundation; either version 2 of the License, or
//  (at your option) any later version.
//
//  This program is distributed in the hope that it will be useful, but
//  WITHOUT ANY WARRANTY; without even the implied warranty of
//  MERCHANTABILITY or FITNESS FOR A PARTICULAR PURPOSE. See the GNU
//  General Public License for more details.
//
//  You should have received a copy of the GNU General Public License
//  along with this program; if not, write to the Free Software Foundation,
//  Inc., 59 Temple Place, Suite 330, Boston, MA 02111-1307 USA.
//
// ----------------------------------------------------------------------------
//
//=============================================================================
//
//                                     Fields
//
//              Subroutines to calculate fields for the hamiltonian
//
//                         Version 1.0 R Evans 20/10/2008
//
<<<<<<< HEAD
//==============================================================================

=======
//====================================================================================================
#include "anisotropy.hpp"
>>>>>>> b221c464
#include "atoms.hpp"
#include "material.hpp"
#include "errors.hpp"
#include "exchange.hpp"
#include "dipole.hpp"
#include "ltmp.hpp"
#include "random.hpp"
#include "sim.hpp"
#include "spintorque.hpp"
#include "stats.hpp"
#include "vmpi.hpp"

// sim module header
#include "internal.hpp"

#include <algorithm>
#include <cmath>
#include <iostream>

//========================
//function prototypes
//========================

int calculate_exchange_fields(const int,const int);
int calculate_applied_fields(const int,const int);
int calculate_thermal_fields(const int,const int);
int calculate_dipolar_fields(const int,const int);
void calculate_hamr_fields(const int,const int);
void calculate_fmr_fields(const int,const int);
void calculate_lagrange_fields(const int,const int);
void calculate_full_spin_fields(const int start_index,const int end_index);

int calculate_spin_fields(const int start_index,const int end_index){

	///======================================================
	/// 		Subroutine to calculate spin dependent fields
	///
	///			Version 1.0 R Evans 20/10/2008
	///======================================================

	// check calling of routine if error checking is activated
	if(err::check==true){std::cout << "calculate_spin_fields has been called" << std::endl;}

	// Initialise Total Spin Fields to zero
	fill (atoms::x_total_spin_field_array.begin()+start_index,atoms::x_total_spin_field_array.begin()+end_index,0.0);
	fill (atoms::y_total_spin_field_array.begin()+start_index,atoms::y_total_spin_field_array.begin()+end_index,0.0);
	fill (atoms::z_total_spin_field_array.begin()+start_index,atoms::z_total_spin_field_array.begin()+end_index,0.0);

<<<<<<< HEAD
	// Exchange Fields
	if(sim::hamiltonian_simulation_flags[0]==1) calculate_exchange_fields(start_index,end_index);

	// Anisotropy Fields
	if(sim::UniaxialScalarAnisotropy || sim::TensorAnisotropy) calculate_anisotropy_fields(start_index,end_index);
   if(sim::second_order_uniaxial_anisotropy) calculate_second_order_uniaxial_anisotropy_fields(start_index,end_index);
   if(sim::sixth_order_uniaxial_anisotropy) calculate_sixth_order_uniaxial_anisotropy_fields(start_index,end_index);
   if(sim::spherical_harmonics && sim::random_anisotropy==false) calculate_spherical_harmonic_fields(start_index,end_index);
   if(sim::random_anisotropy && sim::spherical_harmonics) calculate_random_spherical_harmonic_fields(start_index,end_index);
   if(sim::lattice_anisotropy_flag) calculate_lattice_anisotropy_fields(start_index,end_index);
   if(sim::CubicScalarAnisotropy) calculate_cubic_anisotropy_fields(start_index,end_index);

	//if(sim::hamiltonian_simulation_flags[1]==3) calculate_local_anis_fields();
	if(sim::surface_anisotropy==true) calculate_surface_anisotropy_fields(start_index,end_index);
=======
   //-----------------------------------------
	// Calculate exchange Fields
   //-----------------------------------------
   exchange::fields(start_index, // first atom for exchange interactions to be calculated
                    end_index, // last +1 atom to be calculated
                    atoms::neighbour_list_start_index,
                    atoms::neighbour_list_end_index,
                    atoms::type_array, // type for atom
                    atoms::neighbour_list_array, // list of interactions between atoms
                    atoms::neighbour_interaction_type_array, // list of interaction type for each pair of atoms with value given in exchange list
                    atoms::i_exchange_list, // list of isotropic exchange constants
                    atoms::v_exchange_list, // list of vectorial exchange constants
                    atoms::t_exchange_list, // list of tensorial exchange constants
                    atoms::x_spin_array,
                    atoms::y_spin_array,
                    atoms::z_spin_array,
                    atoms::x_total_spin_field_array,
                    atoms::y_total_spin_field_array,
                    atoms::z_total_spin_field_array);

   //-----------------------------------------
   // calculate anistropy fields
   //-----------------------------------------
   anisotropy::fields(atoms::x_spin_array, atoms::y_spin_array, atoms::z_spin_array, atoms::type_array,
                      atoms::x_total_spin_field_array, atoms::y_total_spin_field_array, atoms::z_total_spin_field_array,
                      start_index, end_index, sim::temperature);

>>>>>>> b221c464
	// Spin Dependent Extra Fields
	if(sim::lagrange_multiplier==true) calculate_lagrange_fields(start_index,end_index);

	calculate_full_spin_fields(start_index,end_index);

	return 0;
}

int calculate_external_fields(const int start_index,const int end_index){
	///======================================================
	/// 		Subroutine to calculate external fields
	///
	///			Version 1.0 R Evans 20/10/2008
	///======================================================
	//const int num_atoms = atoms::num_atoms;

	//----------------------------------------------------------
	// check calling of routine if error checking is activated
	//----------------------------------------------------------
	if(err::check==true){std::cout << "calculate_external_fields has been called" << std::endl;}

	// Initialise Total External Fields to zero
	fill (atoms::x_total_external_field_array.begin()+start_index,atoms::x_total_external_field_array.begin()+end_index,0.0);
	fill (atoms::y_total_external_field_array.begin()+start_index,atoms::y_total_external_field_array.begin()+end_index,0.0);
	fill (atoms::z_total_external_field_array.begin()+start_index,atoms::z_total_external_field_array.begin()+end_index,0.0);

	if(sim::program==7) calculate_hamr_fields(start_index,end_index);
   else if(sim::program==13){

      // Local thermal Fields
      ltmp::get_localised_thermal_fields(atoms::x_total_external_field_array,atoms::y_total_external_field_array,
            atoms::z_total_external_field_array, start_index, end_index);

      // Applied Fields
      if(sim::hamiltonian_simulation_flags[2]==1) calculate_applied_fields(start_index,end_index);

   }
	else{

		// Thermal Fields
		if(sim::hamiltonian_simulation_flags[3]==1) calculate_thermal_fields(start_index,end_index);

		// Applied Fields
		if(sim::hamiltonian_simulation_flags[2]==1) calculate_applied_fields(start_index,end_index);

	}

   // Get updated spin torque fields
   st::get_spin_torque_fields(atoms::x_total_external_field_array, atoms::y_total_external_field_array, atoms::z_total_external_field_array, start_index, end_index);

	// FMR Fields only for fmr program
	if(sim::enable_fmr) calculate_fmr_fields(start_index,end_index);

	// Dipolar Fields
	calculate_dipolar_fields(start_index,end_index);

	return 0;
}

<<<<<<< HEAD
int calculate_exchange_fields(const int start_index,const int end_index){
	///======================================================
	/// 		Subroutine to calculate exchange fields
	///
	///			Version 2.0 Richard Evans 08/09/2011
	///======================================================

	// check calling of routine if error checking is activated
	if(err::check==true){std::cout << "calculate_exchange_fields has been called" << std::endl;}

	// Use appropriate function for exchange calculation
	switch(atoms::exchange_type){
		case 0: // isotropic
			for(int atom=start_index;atom<end_index;atom++){
				double Hx=0.0;
				double Hy=0.0;
				double Hz=0.0;
				const int start=atoms::neighbour_list_start_index[atom];
				const int end=atoms::neighbour_list_end_index[atom]+1;
				for(int nn=start;nn<end;nn++){
					const int natom = atoms::neighbour_list_array[nn];
					const double Jij=atoms::i_exchange_list[atoms::neighbour_interaction_type_array[nn]].Jij;
					Hx -= Jij*atoms::x_spin_array[natom];
					Hy -= Jij*atoms::y_spin_array[natom];
					Hz -= Jij*atoms::z_spin_array[natom];
				}
				atoms::x_total_spin_field_array[atom] += Hx;
				atoms::y_total_spin_field_array[atom] += Hy;
				atoms::z_total_spin_field_array[atom] += Hz;
			}
			break;
		case 1: // vector
			for(int atom=start_index;atom<end_index;atom++){
				double Hx=0.0;
				double Hy=0.0;
				double Hz=0.0;
				const int start=atoms::neighbour_list_start_index[atom];
				const int end=atoms::neighbour_list_end_index[atom]+1;
				for(int nn=start;nn<end;nn++){
					const int natom = atoms::neighbour_list_array[nn];
					const int iid = atoms::neighbour_interaction_type_array[nn]; // interaction id
					const double Jij[3]={atoms::v_exchange_list[iid].Jij[0],
												atoms::v_exchange_list[iid].Jij[1],
												atoms::v_exchange_list[iid].Jij[2]};

					Hx -= Jij[0]*atoms::x_spin_array[natom];
					Hy -= Jij[1]*atoms::y_spin_array[natom];
					Hz -= Jij[2]*atoms::z_spin_array[natom];
				}
				atoms::x_total_spin_field_array[atom] += Hx;
				atoms::y_total_spin_field_array[atom] += Hy;
				atoms::z_total_spin_field_array[atom] += Hz;
			}
			break;
		case 2: // tensor
			for(int atom=start_index;atom<end_index;atom++){
				double Hx=0.0;
				double Hy=0.0;
				double Hz=0.0;
				const int start=atoms::neighbour_list_start_index[atom];
				const int end=atoms::neighbour_list_end_index[atom]+1;
				for(int nn=start;nn<end;nn++){
					const int natom = atoms::neighbour_list_array[nn];
					const int iid = atoms::neighbour_interaction_type_array[nn]; // interaction id
					const double Jij[3][3]={{atoms::t_exchange_list[iid].Jij[0][0],
													 atoms::t_exchange_list[iid].Jij[0][1],
													 atoms::t_exchange_list[iid].Jij[0][2]},

													{atoms::t_exchange_list[iid].Jij[1][0],
													 atoms::t_exchange_list[iid].Jij[1][1],
													 atoms::t_exchange_list[iid].Jij[1][2]},

													{atoms::t_exchange_list[iid].Jij[2][0],
													 atoms::t_exchange_list[iid].Jij[2][1],
													 atoms::t_exchange_list[iid].Jij[2][2]}};

					const double S[3]={atoms::x_spin_array[natom],atoms::y_spin_array[natom],atoms::z_spin_array[natom]};

					Hx -= (Jij[0][0]*S[0] + Jij[0][1]*S[1] +Jij[0][2]*S[2]);
					Hy -= (Jij[1][0]*S[0] + Jij[1][1]*S[1] +Jij[1][2]*S[2]);
					Hz -= (Jij[2][0]*S[0] + Jij[2][1]*S[1] +Jij[2][2]*S[2]);
				}
				atoms::x_total_spin_field_array[atom] += Hx;
				atoms::y_total_spin_field_array[atom] += Hy;
				atoms::z_total_spin_field_array[atom] += Hz;
			}
			break;
		}

		return EXIT_SUCCESS;
	}

int calculate_anisotropy_fields(const int start_index,const int end_index){
	///======================================================
	/// 	Subroutine to calculate uniaxial anisotropy fields
	///
	///			Version 1.0 R Evans 20/10/2008
	///======================================================

	// check calling of routine if error checking is activated
	if(err::check==true){std::cout << "calculate_anisotropy_fields has been called" << std::endl;}

		// Use appropriate function for anisotropy calculation
	switch(sim::AnisotropyType){
		case 0: // scalar
			for(int atom=start_index;atom<end_index;atom++){
				const int imaterial=atoms::type_array[atom];
				atoms::z_total_spin_field_array[atom] -= 2.0*mp::MaterialScalarAnisotropyArray[imaterial].K*atoms::z_spin_array[atom];
			}
			break;
		case 1: // tensor
			for(int atom=start_index;atom<end_index;atom++){
				const int imaterial=atoms::type_array[atom];

				const double K[3][3]={{2.0*mp::MaterialTensorAnisotropyArray[imaterial].K[0][0],
											  2.0*mp::MaterialTensorAnisotropyArray[imaterial].K[0][1],
											  2.0*mp::MaterialTensorAnisotropyArray[imaterial].K[0][2]},

											 {2.0*mp::MaterialTensorAnisotropyArray[imaterial].K[1][0],
											  2.0*mp::MaterialTensorAnisotropyArray[imaterial].K[1][1],
											  2.0*mp::MaterialTensorAnisotropyArray[imaterial].K[1][2]},

										    {2.0*mp::MaterialTensorAnisotropyArray[imaterial].K[2][0],
											  2.0*mp::MaterialTensorAnisotropyArray[imaterial].K[2][1],
											  2.0*mp::MaterialTensorAnisotropyArray[imaterial].K[2][2]}};

				const double S[3]={atoms::x_spin_array[atom],atoms::y_spin_array[atom],atoms::z_spin_array[atom]};

				atoms::x_total_spin_field_array[atom] -= (K[0][0]*S[0] + K[0][1]*S[1] +K[0][2]*S[2]);
				atoms::y_total_spin_field_array[atom] -= (K[1][0]*S[0] + K[1][1]*S[1] +K[1][2]*S[2]);
				atoms::z_total_spin_field_array[atom] -= (K[2][0]*S[0] + K[2][1]*S[1] +K[2][2]*S[2]);
			}
			break;

   }
   return EXIT_SUCCESS;
}

///------------------------------------------------------
///  Function to calculate second order uniaxial
///  anisotropy fields
///
///  (c) R F L Evans 2013
///
///  E = k4*(S . e)^4
///  Hx = -4*k4*(S . e)^3 e_x
///  Hy = -4*k4*(S . e)^3 e_y
///  Hz = -4*k4*(S . e)^3 e_z
///
///------------------------------------------------------
void calculate_second_order_uniaxial_anisotropy_fields(const int start_index,const int end_index){
   for(int atom=start_index;atom<end_index;atom++){
      const int imaterial=atoms::type_array[atom];
      const double ex = mp::material.at(imaterial).UniaxialAnisotropyUnitVector.at(0);
      const double ey = mp::material.at(imaterial).UniaxialAnisotropyUnitVector.at(1);
      const double ez = mp::material.at(imaterial).UniaxialAnisotropyUnitVector.at(2);
      const double Sx = atoms::x_spin_array[atom];
      const double Sy = atoms::y_spin_array[atom];
      const double Sz = atoms::z_spin_array[atom];
      const double Ku2 = 4.0*mp::material_second_order_anisotropy_constant_array[imaterial];
      const double Sdote = (Sx*ex + Sy*ey + Sz*ez);
      const double Sdote3 = Sdote*Sdote*Sdote;

      atoms::x_total_spin_field_array[atom] -= Ku2*ex*Sdote3;
      atoms::y_total_spin_field_array[atom] -= Ku2*ey*Sdote3;
      atoms::z_total_spin_field_array[atom] -= Ku2*ez*Sdote3;
   }
   return;
}

///------------------------------------------------------
///  Function to calculate sixth order uniaxial
///  anisotropy fields
///
///  (c) R F L Evans 2013
///
///  E = k6*(S . e)^6
///  Hx = -6*k6*(S . e)^5 e_x
///  Hy = -6*k6*(S . e)^5 e_y
///  Hz = -6*k6*(S . e)^5 e_z
///
///------------------------------------------------------
void calculate_sixth_order_uniaxial_anisotropy_fields(const int start_index,const int end_index){
   for(int atom=start_index;atom<end_index;atom++){
      const int imaterial=atoms::type_array[atom];
      const double ex = mp::material.at(imaterial).UniaxialAnisotropyUnitVector.at(0);
      const double ey = mp::material.at(imaterial).UniaxialAnisotropyUnitVector.at(1);
      const double ez = mp::material.at(imaterial).UniaxialAnisotropyUnitVector.at(2);
      const double Sx = atoms::x_spin_array[atom];
      const double Sy = atoms::y_spin_array[atom];
      const double Sz = atoms::z_spin_array[atom];
      const double Ku3 = 6.0*mp::material_sixth_order_anisotropy_constant_array[imaterial];
      const double Sdote = (Sx*ex + Sy*ey + Sz*ez);
      const double Sdote5 = Sdote*Sdote*Sdote*Sdote*Sdote;

      atoms::x_total_spin_field_array[atom] -= Ku3*ex*Sdote5;
      atoms::y_total_spin_field_array[atom] -= Ku3*ey*Sdote5;
      atoms::z_total_spin_field_array[atom] -= Ku3*ez*Sdote5;
   }
   return;
}

///--------------------------------------------------------------------------------------------------------------
///  Function to calculate spherical harmonic anisotropy fields
///
///  (c) R F L Evans 2015
///
///  Higher order anisotropies generally need to be described using spherical harmonics. The usual form (a
///  series in S leads to cross pollution of terms, giving strange temperature dependencies.
///
///  The harmonics are described with Legendre polynomials with even order, which for 2nd, 4th and 6th are:
///  ( http://en.wikipedia.org/wiki/Legendre_polynomials )
///
///  k_2(sz) = (1/2) *(3sz^2 - 1)
///  k_4(sz) = (1/8) *(35sz^4 - 30sz^2 + 3)
///  k_6(sz) = (1/16)*(231sz^6 - 315*sz^4 + 105sz^2 - 5)
///
///  The harmonics feature an arbritrary 2/3 factor compared with the usual form, and so in VAMPIRE these are
///  renormalised to maintain consistency for the 2nd order terms.
///
///  The field induced by the harmonics is given by the first derivative w.r.t. sz. This can be projected onto
///  any arbritrary direction ex,ey,ez allowing higher order anisotropy terms along any direction. This
///  direction is shared with the other uniaxial anisotropy coefficients since they should not be used
///  simultaneously.
///
///--------------------------------------------------------------------------------------------------------------
void calculate_spherical_harmonic_fields(const int start_index,const int end_index){

   // rescaling prefactor
   const double scale = 2.0/3.0; // Factor to rescale anisotropies to usual scale

   // constant factors
   const double oneo8 = 1.0/8.0;
   const double oneo16 = 1.0/16.0;

   // loop over all atoms
   for(int atom=start_index; atom<end_index; atom++){

      // Determine atom type
      const int imaterial=atoms::type_array[atom];

      // determine harmonic constants for material
      const double k2 = mp::material_spherical_harmonic_constants_array[3*imaterial + 0];
      const double k4 = mp::material_spherical_harmonic_constants_array[3*imaterial + 1];
      const double k6 = mp::material_spherical_harmonic_constants_array[3*imaterial + 2];

      // determine anisotropy direction and dot product
      const double ex = mp::material[imaterial].UniaxialAnisotropyUnitVector[0];
      const double ey = mp::material[imaterial].UniaxialAnisotropyUnitVector[1];
      const double ez = mp::material[imaterial].UniaxialAnisotropyUnitVector[2];
      const double sx = atoms::x_spin_array[atom];
      const double sy = atoms::y_spin_array[atom];
      const double sz = atoms::z_spin_array[atom];

      const double sdote = (sx*ex + sy*ey + sz*ez);
      const double sdote3 = sdote*sdote*sdote;
      const double sdote5 = sdote3*sdote*sdote;

      // calculate field (double negative from scale factor and negative derivative)
      atoms::x_total_spin_field_array[atom] += scale*ex*(k2*3.0*sdote + k4*oneo8*(140.0*sdote3 - 60.0*sdote) + k6*oneo16*(1386.0*sdote5 - 1260.0*sdote3 + 210.0*sdote));
      atoms::y_total_spin_field_array[atom] += scale*ey*(k2*3.0*sdote + k4*oneo8*(140.0*sdote3 - 60.0*sdote) + k6*oneo16*(1386.0*sdote5 - 1260.0*sdote3 + 210.0*sdote));
      atoms::z_total_spin_field_array[atom] += scale*ez*(k2*3.0*sdote + k4*oneo8*(140.0*sdote3 - 60.0*sdote) + k6*oneo16*(1386.0*sdote5 - 1260.0*sdote3 + 210.0*sdote));

   }

   return;

}

///--------------------------------------------------------------------------------------------------------------
///  Function to calculate random spherical harmonic anisotropy fields
///
///  (c) R F L Evans 2015
///
///  In this function uniaxial anisotropy is calculated using spherical harmonics,
///  except each atom is allowed a locally defined anisotropy axis. This comes with
///  a performance cost, and so this version is only caled if needed (defined by the
///  sim::random_anisotropy flag).
///
///--------------------------------------------------------------------------------------------------------------
void calculate_random_spherical_harmonic_fields(const int start_index,const int end_index){

  // rescaling prefactor
  const double scale = 2.0/3.0; // Factor to rescale anisotropies to usual scale

  // constant factors
  const double oneo8 = 1.0/8.0;
  const double oneo16 = 1.0/16.0;

  // loop over all atoms
  for(int atom=start_index; atom<end_index; atom++){

    // Determine atom type
    const int imaterial=atoms::type_array[atom];

    // determine harmonic constants for material
    const double k2 = mp::material_spherical_harmonic_constants_array[3*imaterial + 0];
    const double k4 = mp::material_spherical_harmonic_constants_array[3*imaterial + 1];
    const double k6 = mp::material_spherical_harmonic_constants_array[3*imaterial + 2];

    // determine anisotropy direction and dot product
    const double ex = atoms::uniaxial_anisotropy_vector_x[atom];
    const double ey = atoms::uniaxial_anisotropy_vector_y[atom];
    const double ez = atoms::uniaxial_anisotropy_vector_z[atom];
    const double sx = atoms::x_spin_array[atom];
    const double sy = atoms::y_spin_array[atom];
    const double sz = atoms::z_spin_array[atom];

    const double sdote = (sx*ex + sy*ey + sz*ez);
    const double sdote3 = sdote*sdote*sdote;
    const double sdote5 = sdote3*sdote*sdote;

    // calculate field (double negative from scale factor and negative derivative)
    atoms::x_total_spin_field_array[atom] += scale*ex*(k2*3.0*sdote + k4*oneo8*(140.0*sdote3 - 60.0*sdote) + k6*oneo16*(1386.0*sdote5 - 1260.0*sdote3 + 210.0*sdote));
    atoms::y_total_spin_field_array[atom] += scale*ey*(k2*3.0*sdote + k4*oneo8*(140.0*sdote3 - 60.0*sdote) + k6*oneo16*(1386.0*sdote5 - 1260.0*sdote3 + 210.0*sdote));
    atoms::z_total_spin_field_array[atom] += scale*ez*(k2*3.0*sdote + k4*oneo8*(140.0*sdote3 - 60.0*sdote) + k6*oneo16*(1386.0*sdote5 - 1260.0*sdote3 + 210.0*sdote));

  }

  return;

}

//------------------------------------------------------
///  Function to calculate lattice anisotropy fields
//
///  (c) R F L Evans 2013
//
//------------------------------------------------------
void calculate_lattice_anisotropy_fields(const int start_index,const int end_index){

   // Precalculate material lattice anisotropy constants
   std::vector<double> klatt_array(0);
   klatt_array.reserve(mp::num_materials);
   for(int imat=0; imat<mp::num_materials; imat++) klatt_array.push_back(2.0*mp::material[imat].Klatt*mp::material[imat].lattice_anisotropy.get_lattice_anisotropy_constant(sim::temperature));

   // Precalculate unit vectors
   std::vector<double> ex(0);
   std::vector<double> ey(0);
   std::vector<double> ez(0);

   ex.reserve(mp::num_materials);
   ey.reserve(mp::num_materials);
   ez.reserve(mp::num_materials);

   for(int imat=0; imat<mp::num_materials; imat++) ex.push_back(mp::material.at(imat).UniaxialAnisotropyUnitVector.at(0));
   for(int imat=0; imat<mp::num_materials; imat++) ey.push_back(mp::material.at(imat).UniaxialAnisotropyUnitVector.at(1));
   for(int imat=0; imat<mp::num_materials; imat++) ez.push_back(mp::material.at(imat).UniaxialAnisotropyUnitVector.at(2));

   // Now calculate fields
   for(int atom=start_index;atom<end_index;atom++){
      const int imaterial=atoms::type_array[atom];
      const double Sx = atoms::x_spin_array[atom];
      const double Sy = atoms::y_spin_array[atom];
      const double Sz = atoms::z_spin_array[atom];
      const double Sdote = (Sx*ex[imaterial] + Sy*ey[imaterial] + Sz*ez[imaterial]);

      atoms::x_total_spin_field_array[atom] -= klatt_array[imaterial]*ex[imaterial]*Sdote;
      atoms::y_total_spin_field_array[atom] -= klatt_array[imaterial]*ey[imaterial]*Sdote;
      atoms::z_total_spin_field_array[atom] -= klatt_array[imaterial]*ez[imaterial]*Sdote;

   }

   return;

}

int calculate_cubic_anisotropy_fields(const int start_index,const int end_index){
	///------------------------------------------------------
	/// 	Function to calculate cubic anisotropy fields
	///
	///			Version 1.0 R Evans 28/07/2012
	///
	///		E = -0.5 Kc (Sx^4 + Sy^4 + Sz^4)
	///		Hx = +2 Kc*(Sx^3)
	///		Hy = +2 Kc*(Sy^3)
	///		Hz = +2 Kc*(Sz^3)
	///
	///------------------------------------------------------
	//std::cout << "here" << std::endl;
	for(int atom=start_index;atom<end_index;atom++){
		const int imaterial=atoms::type_array[atom];
		const double Kc=2.0*mp::MaterialCubicAnisotropyArray[imaterial];

		const double Sx=atoms::x_spin_array[atom];
		atoms::x_total_spin_field_array[atom] -= Kc*Sx*Sx*Sx;

		const double Sy=atoms::y_spin_array[atom];
		atoms::y_total_spin_field_array[atom] -= Kc*Sy*Sy*Sy;

		const double Sz=atoms::z_spin_array[atom];
		atoms::z_total_spin_field_array[atom] -= Kc*Sz*Sz*Sz;

	}
	return EXIT_SUCCESS;
}

void calculate_surface_anisotropy_fields(const int start_index,const int end_index){
	///======================================================
	/// 		Subroutine to calculate surface anisotropy fields
	///
	///			Version 1.0 Richard Evans 13/09/2011
	///======================================================

	// check calling of routine if error checking is activated
	if(err::check==true){std::cout << "calculate_surface_anisotropy_fields has been called" << std::endl;}

	for(int atom=start_index;atom<end_index;atom++){
		// only calculate for surface atoms
		if(atoms::surface_array[atom]==true){
			const int imaterial=atoms::type_array[atom];
			const double Ks=0.5*2.0*mp::material[imaterial].Ks; // note factor two here from differentiation
			const double S[3]={atoms::x_spin_array[atom],atoms::y_spin_array[atom],atoms::z_spin_array[atom]};

			for(int nn=atoms::nearest_neighbour_list_si[atom];nn<atoms::nearest_neighbour_list_ei[atom];nn++){
				const double si_dot_eij=(S[0]*atoms::eijx[nn]+S[1]*atoms::eijy[nn]+S[2]*atoms::eijz[nn]);
				atoms::x_total_spin_field_array[atom]-=Ks*si_dot_eij*atoms::eijx[nn];
				atoms::y_total_spin_field_array[atom]-=Ks*si_dot_eij*atoms::eijy[nn];
				atoms::z_total_spin_field_array[atom]-=Ks*si_dot_eij*atoms::eijz[nn];
			}
		}
	}

	return;
}

=======
>>>>>>> b221c464
int calculate_applied_fields(const int start_index,const int end_index){
	///==========================================================================
	///
	/// 	Function to calculate applied fields
	///
	///		Version 1.0 R Evans 20/10/2008
	///		Version 2.0 R F L Evans 18/11/2012
	///
	///==========================================================================

	// check calling of routine if error checking is activated
	if(err::check==true){std::cout << "calculate_applied_fields has been called" << std::endl;}

	// Declare constant temporaries for global field
	const double Hx=sim::H_vec[0]*sim::H_applied;
	const double Hy=sim::H_vec[1]*sim::H_applied;
	const double Hz=sim::H_vec[2]*sim::H_applied;

	// Declare array for local (material specific) applied field
	std::vector<double> Hlocal(0);

	// Check for local applied field
	if(sim::local_applied_field==true){
		Hlocal.reserve(3*mp::material.size());

		// Loop over all materials
		for(unsigned int mat=0;mat<mp::material.size();mat++){
			Hlocal.push_back(mp::material[mat].applied_field_strength*mp::material[mat].applied_field_unit_vector[0]);
			Hlocal.push_back(mp::material[mat].applied_field_strength*mp::material[mat].applied_field_unit_vector[1]);
			Hlocal.push_back(mp::material[mat].applied_field_strength*mp::material[mat].applied_field_unit_vector[2]);
		}

		// Add local field AND global field
		for(int atom=start_index;atom<end_index;atom++){
			const int imaterial=atoms::type_array[atom];
			atoms::x_total_external_field_array[atom] += Hx + Hlocal[3*imaterial + 0];
			atoms::y_total_external_field_array[atom] += Hy + Hlocal[3*imaterial + 1];
			atoms::z_total_external_field_array[atom] += Hz + Hlocal[3*imaterial + 2];
		}
	}
	else{
		// Calculate global field
		for(int atom=start_index;atom<end_index;atom++){
			atoms::x_total_external_field_array[atom] += Hx;
			atoms::y_total_external_field_array[atom] += Hy;
			atoms::z_total_external_field_array[atom] += Hz;
		}

	}

	// Add external field from thin film sample
	if(sim::ext_demag==true){

      const std::vector<double> m_l = stats::system_magnetization.get_magnetization();

		// calculate global demag field -mu_0 M D, M = m/V
		const double mu_0= -4.0*M_PI*1.0e-7/(cs::system_dimensions[0]*cs::system_dimensions[1]*cs::system_dimensions[2]*1.0e-30);
      const double HD[3]={	mu_0*sim::demag_factor[0]*m_l[0],
                           mu_0*sim::demag_factor[1]*m_l[1],
                           mu_0*sim::demag_factor[2]*m_l[2]};

		//std::cout << "mu_0" << "\t" << mu_0 << std::endl;
		//std::cout << "Magnetisation " << stats::total_mag_actual[0] << "\t" << stats::total_mag_actual[1] << "\t" << stats::total_mag_actual[2] << std::endl;
		//std::cout << "External Demag Field " << HD[0] << "\t" << HD[1] << "\t" << HD[2] << std::endl;
		for(int atom=start_index;atom<end_index;atom++){
			atoms::x_total_external_field_array[atom] += HD[0];
			atoms::y_total_external_field_array[atom] += HD[1];
			atoms::z_total_external_field_array[atom] += HD[2];
		}
	}

	return 0;

}

int calculate_thermal_fields(const int start_index,const int end_index){
   ///======================================================
   /// 		Subroutine to calculate thermal fields
   ///
   ///      Version 1.2 R Evans 12/08/2014
   ///======================================================

   // check calling of routine if error checking is activated
   if(err::check==true){std::cout << "calculate_thermal_fields has been called" << std::endl;}

   // unroll sigma for speed
   std::vector<double> sigma_prefactor(0);
   sigma_prefactor.reserve(mp::material.size());

   // Calculate material temperature (with optional rescaling)
   for(unsigned int mat=0;mat<mp::material.size();mat++){
      double temperature = sim::temperature;
      // Check for localised temperature
      if(sim::local_temperature) temperature = mp::material[mat].temperature;
      // Calculate temperature rescaling
      double alpha = mp::material[mat].temperature_rescaling_alpha;
      double Tc = mp::material[mat].temperature_rescaling_Tc;
      // if T<Tc T/Tc = (T/Tc)^alpha else T = T
      double rescaled_temperature = temperature < Tc ? Tc*pow(temperature/Tc,alpha) : temperature;
      double sqrt_T=sqrt(rescaled_temperature);
      sigma_prefactor.push_back(sqrt_T*mp::material[mat].H_th_sigma);
   }

   generate (atoms::x_total_external_field_array.begin()+start_index,atoms::x_total_external_field_array.begin()+end_index, mtrandom::gaussian);
   generate (atoms::y_total_external_field_array.begin()+start_index,atoms::y_total_external_field_array.begin()+end_index, mtrandom::gaussian);
   generate (atoms::z_total_external_field_array.begin()+start_index,atoms::z_total_external_field_array.begin()+end_index, mtrandom::gaussian);

   for(int atom=start_index;atom<end_index;atom++){

      const int imaterial=atoms::type_array[atom];
      const double H_th_sigma = sigma_prefactor[imaterial];

      atoms::x_total_external_field_array[atom] *= H_th_sigma;
		atoms::y_total_external_field_array[atom] *= H_th_sigma;
		atoms::z_total_external_field_array[atom] *= H_th_sigma;
	}

   return EXIT_SUCCESS;
}

int calculate_dipolar_fields(const int start_index,const int end_index){

	///======================================================
	/// 		Subroutine to calculate dipolar fields
	///
	///			Version 1.0 R Evans 02/11/2009
	///======================================================
	//----------------------------------------------------------
	// check calling of routine if error checking is activated
	//----------------------------------------------------------
   if(err::check==true){std::cout << "calculate_dipolar_fields has been called" << std::endl;}

   // Add dipolar fields
   if(dipole::activated){
      for(int atom=start_index;atom<end_index;atom++){
         atoms::x_total_external_field_array[atom] += dipole::atom_dipolar_field_array_x[atom];
         atoms::y_total_external_field_array[atom] += dipole::atom_dipolar_field_array_y[atom];
         atoms::z_total_external_field_array[atom] += dipole::atom_dipolar_field_array_z[atom];
         /*std::cout << atoms::x_total_external_field_array[atom] << "\t" <<  dipole::atom_dipolar_field_array_x[atom] << "\t";
         std::cout << atoms::y_total_external_field_array[atom] << "\t" <<  dipole::atom_dipolar_field_array_y[atom] << "\t";
         std::cout << atoms::z_total_external_field_array[atom] << "\t" <<  dipole::atom_dipolar_field_array_z[atom] << std::endl;*/
      }
   }

   return 0;
}

void calculate_hamr_fields(const int start_index,const int end_index){

	if(err::check==true){std::cout << "calculate_hamr_fields has been called" << std::endl;}

	// Declare hamr variables
	const double fwhm=200.0; // A
	const double fwhm2=fwhm*fwhm;
	const double px = sim::head_position[0];
	const double py = sim::head_position[1];
	const double DeltaT=sim::Tmax-sim::Tmin;

	// declare head-field variables
	const double H_bounds_min[2]={-400.0,-250.0}; // A
	const double H_bounds_max[2]={-100.0,+250.0}; // A
	const double H_osc_freq=200.0; // A
	const double Hloc_min_x=sim::head_position[0]+H_bounds_min[0];
	const double Hloc_min_y=sim::head_position[1]+H_bounds_min[1];
	const double Hloc_max_x=sim::head_position[0]+H_bounds_max[0];
	const double Hloc_max_y=sim::head_position[1]+H_bounds_max[1];
	const double Hloc_parity_field=sim::H_applied*double(2*(int(sim::head_position[0]/H_osc_freq)%2)-1);
	const double Hvecx=sim::H_vec[0];
	const double Hvecy=sim::H_vec[1];
	const double Hvecz=sim::H_vec[2];

	// Add localised thermal field
	generate (atoms::x_total_external_field_array.begin()+start_index,atoms::x_total_external_field_array.begin()+end_index, mtrandom::gaussian);
	generate (atoms::y_total_external_field_array.begin()+start_index,atoms::y_total_external_field_array.begin()+end_index, mtrandom::gaussian);
	generate (atoms::z_total_external_field_array.begin()+start_index,atoms::z_total_external_field_array.begin()+end_index, mtrandom::gaussian);

	if(sim::head_laser_on){
		for(int atom=start_index;atom<end_index;atom++){
			const int imaterial=atoms::type_array[atom];
			const double cx = atoms::x_coord_array[atom];
			const double cy = atoms::y_coord_array[atom];
			const double r2 = (cx-px)*(cx-px)+(cy-py)*(cy-py);
			const double sqrt_T = sqrt(sim::Tmin+DeltaT*exp(-r2/fwhm2));
			const double H_th_sigma = sqrt_T*mp::material[imaterial].H_th_sigma;
			atoms::x_total_external_field_array[atom] *= H_th_sigma; //*mtrandom::gaussian();
			atoms::y_total_external_field_array[atom] *= H_th_sigma; //*mtrandom::gaussian();
			atoms::z_total_external_field_array[atom] *= H_th_sigma; //*mtrandom::gaussian();
		}

		// Add localised applied field
		for(int atom=start_index;atom<end_index;atom++){
			const double cx = atoms::x_coord_array[atom];
			const double cy = atoms::y_coord_array[atom];
			double Hx=0.0;
			double Hy=0.0;
			double Hz=0.0;
			if((cx >= Hloc_min_x) && (cx <= Hloc_max_x) && (cy >= Hloc_min_y) && (cy <= Hloc_max_y)){
				Hx=Hvecx*Hloc_parity_field;
				Hy=Hvecy*Hloc_parity_field;
				Hz=Hvecz*Hloc_parity_field;
			}
			atoms::x_total_external_field_array[atom] += Hx;
			atoms::y_total_external_field_array[atom] += Hy;
			atoms::z_total_external_field_array[atom] += Hz;
		}
	}
	else{
		// Otherwise just use global temperature
		double sqrt_T=sqrt(sim::temperature);
		for(int atom=start_index;atom<end_index;atom++){
			const int imaterial=atoms::type_array[atom];
			const double H_th_sigma = sqrt_T*material_parameters::material[imaterial].H_th_sigma;
			atoms::x_total_external_field_array[atom] *= H_th_sigma; //*mtrandom::gaussian();
			atoms::y_total_external_field_array[atom] *= H_th_sigma; //*mtrandom::gaussian();
			atoms::z_total_external_field_array[atom] *= H_th_sigma; //*mtrandom::gaussian();
		}
	}
}

void calculate_fmr_fields(const int start_index,const int end_index){

	if(err::check==true){std::cout << "calculate_fmr_fields has been called" << std::endl;}

	// Calculate fmr constants
	const double real_time = sim::time*mp::dt_SI;
	const double omega = sim::fmr_field_frequency*1.e9; // Hz
	const double Hfmrx = sim::fmr_field_unit_vector[0];
	const double Hfmry = sim::fmr_field_unit_vector[1];
	const double Hfmrz = sim::fmr_field_unit_vector[2];
	const double Hsinwt = sim::fmr_field_strength * sin(2.0 * M_PI * omega * real_time);
	const double Hx = Hfmrx * Hsinwt;
	const double Hy = Hfmry * Hsinwt;
	const double Hz = Hfmrz * Hsinwt;

	// Save fmr field strength for possible output
	sim::fmr_field = Hsinwt;

	if(sim::local_fmr_field==true){

		std::vector<double> H_fmr_local;
		H_fmr_local.reserve(3*mp::material.size());

		// Loop over all materials
		for(unsigned int mat=0;mat<mp::material.size();mat++){
			const double Hsinwt_local=mp::material[mat].fmr_field_strength*sin(2.0*M_PI*real_time*mp::material[mat].fmr_field_frequency);

			H_fmr_local.push_back(Hsinwt_local*mp::material[mat].fmr_field_unit_vector[0]);
			H_fmr_local.push_back(Hsinwt_local*mp::material[mat].fmr_field_unit_vector[1]);
			H_fmr_local.push_back(Hsinwt_local*mp::material[mat].fmr_field_unit_vector[2]);
		}

		// Add local field AND global field
		for(int atom=start_index;atom<end_index;atom++){
			const int imaterial=atoms::type_array[atom];
			atoms::x_total_external_field_array[atom] += Hx + H_fmr_local[3*imaterial + 0];
			atoms::y_total_external_field_array[atom] += Hy + H_fmr_local[3*imaterial + 1];
			atoms::z_total_external_field_array[atom] += Hz + H_fmr_local[3*imaterial + 2];
		}
	}
	else{
		// Add fmr field
		for(int atom=start_index;atom<end_index;atom++){
			atoms::x_total_external_field_array[atom] += Hx;
			atoms::y_total_external_field_array[atom] += Hy;
			atoms::z_total_external_field_array[atom] += Hz;
		}
	}

	return;

}

///------------------------------------------------------
///  Function to calculate LaGrange multiplier fields for
///  constrained minimization
///
///  (c) R F L Evans 2013
///
///------------------------------------------------------
void calculate_lagrange_fields(const int start_index,const int end_index){

   // LaGrange Multiplier
   const double lx=sim::lagrange_lambda_x;
   const double ly=sim::lagrange_lambda_y;
   const double lz=sim::lagrange_lambda_z;

   // Constraint vector
   const double nu_x=cos(sim::constraint_theta*M_PI/180.0)*sin(sim::constraint_phi*M_PI/180.0);
   const double nu_y=sin(sim::constraint_theta*M_PI/180.0)*sin(sim::constraint_phi*M_PI/180.0);
   const double nu_z=cos(sim::constraint_phi*M_PI/180.0);

   // Magnetisation
   const double imm=1.0/sim::lagrange_m;
   const double imm3=1.0/(sim::lagrange_m*sim::lagrange_m*sim::lagrange_m);

   const double N=sim::lagrange_N;

   // Calculate LaGrange fields
   for(int atom=start_index;atom<end_index;atom++){
      const double sx=atoms::x_spin_array[atom];
      const double sy=atoms::y_spin_array[atom];
      const double sz=atoms::z_spin_array[atom];

      //std::cout << "S " << sx << "\t" << sy << "\t" << sz << std::endl;
      //std::cout << "L " << lx << "\t" << ly << "\t" << lz << std::endl;
      //std::cout << imm << "\t" << imm3 << std::endl;

      const double lambda_dot_s = lx*sx + ly*sy + lz*sz;

      atoms::x_total_spin_field_array[atom]+=N*(lx*imm - lambda_dot_s*sx*imm3 - nu_x);
      atoms::y_total_spin_field_array[atom]+=N*(ly*imm - lambda_dot_s*sy*imm3 - nu_y);
      atoms::z_total_spin_field_array[atom]+=N*(lz*imm - lambda_dot_s*sz*imm3 - nu_z);

      //std::cout << "\t" << N*(lx*imm - lambda_dot_s*sx*imm3 - nu_x) << std::endl;
      //std::cout << "\t" << N*(ly*imm - lambda_dot_s*sy*imm3 - nu_y) << std::endl;
      //std::cout << "\t" << N*(lz*imm - lambda_dot_s*sz*imm3 - nu_z) << std::endl;
      //std::cin.get();
   }
   return;

}

//------------------------------------------------------------------------------
// Master function to calculate fields in large loop
//------------------------------------------------------------------------------
void calculate_full_spin_fields(const int start_index,const int end_index){

	using namespace sim::internal;

   for(int atom=start_index;atom<end_index;atom++){

		// temporary variables for field components
		double hx = 0.0;
		double hy = 0.0;
		double hz = 0.0;

		// temporary constant for spin components
		const double sx = atoms::x_spin_array[atom];
		const double sy = atoms::x_spin_array[atom];
		const double sz = atoms::x_spin_array[atom];

		// get material parameter
		const int material=atoms::type_array[atom];

		//----------------------------------------------------------------------------------
		// Slonczewski spin torque field
		//----------------------------------------------------------------------------------

		// save polarization to temporary constant
		const double stpx = slonczewski_spin_polarization_unit_vector[0];
		const double stpy = slonczewski_spin_polarization_unit_vector[1];
		const double stpz = slonczewski_spin_polarization_unit_vector[2];

		const double staj = slonczewski_aj[material];
		const double stbj = slonczewski_bj[material];

		// calculate field
		hx += staj*(sy*stpz - sz*stpy) + stbj*stpx;
		hy += staj*(sz*stpx - sx*stpz) + stbj*stpy;
		hz += staj*(sx*stpy - sy*stpx) + stbj*stpz;

		// save field to spin field array
		atoms::x_total_spin_field_array[atom]+=hx;
		atoms::y_total_spin_field_array[atom]+=hy;
		atoms::z_total_spin_field_array[atom]+=hz;

	}

	return;

}<|MERGE_RESOLUTION|>--- conflicted
+++ resolved
@@ -30,13 +30,8 @@
 //
 //                         Version 1.0 R Evans 20/10/2008
 //
-<<<<<<< HEAD
-//==============================================================================
-
-=======
 //====================================================================================================
 #include "anisotropy.hpp"
->>>>>>> b221c464
 #include "atoms.hpp"
 #include "material.hpp"
 #include "errors.hpp"
@@ -85,22 +80,6 @@
 	fill (atoms::y_total_spin_field_array.begin()+start_index,atoms::y_total_spin_field_array.begin()+end_index,0.0);
 	fill (atoms::z_total_spin_field_array.begin()+start_index,atoms::z_total_spin_field_array.begin()+end_index,0.0);
 
-<<<<<<< HEAD
-	// Exchange Fields
-	if(sim::hamiltonian_simulation_flags[0]==1) calculate_exchange_fields(start_index,end_index);
-
-	// Anisotropy Fields
-	if(sim::UniaxialScalarAnisotropy || sim::TensorAnisotropy) calculate_anisotropy_fields(start_index,end_index);
-   if(sim::second_order_uniaxial_anisotropy) calculate_second_order_uniaxial_anisotropy_fields(start_index,end_index);
-   if(sim::sixth_order_uniaxial_anisotropy) calculate_sixth_order_uniaxial_anisotropy_fields(start_index,end_index);
-   if(sim::spherical_harmonics && sim::random_anisotropy==false) calculate_spherical_harmonic_fields(start_index,end_index);
-   if(sim::random_anisotropy && sim::spherical_harmonics) calculate_random_spherical_harmonic_fields(start_index,end_index);
-   if(sim::lattice_anisotropy_flag) calculate_lattice_anisotropy_fields(start_index,end_index);
-   if(sim::CubicScalarAnisotropy) calculate_cubic_anisotropy_fields(start_index,end_index);
-
-	//if(sim::hamiltonian_simulation_flags[1]==3) calculate_local_anis_fields();
-	if(sim::surface_anisotropy==true) calculate_surface_anisotropy_fields(start_index,end_index);
-=======
    //-----------------------------------------
 	// Calculate exchange Fields
    //-----------------------------------------
@@ -128,7 +107,6 @@
                       atoms::x_total_spin_field_array, atoms::y_total_spin_field_array, atoms::z_total_spin_field_array,
                       start_index, end_index, sim::temperature);
 
->>>>>>> b221c464
 	// Spin Dependent Extra Fields
 	if(sim::lagrange_multiplier==true) calculate_lagrange_fields(start_index,end_index);
 
@@ -188,435 +166,6 @@
 	return 0;
 }
 
-<<<<<<< HEAD
-int calculate_exchange_fields(const int start_index,const int end_index){
-	///======================================================
-	/// 		Subroutine to calculate exchange fields
-	///
-	///			Version 2.0 Richard Evans 08/09/2011
-	///======================================================
-
-	// check calling of routine if error checking is activated
-	if(err::check==true){std::cout << "calculate_exchange_fields has been called" << std::endl;}
-
-	// Use appropriate function for exchange calculation
-	switch(atoms::exchange_type){
-		case 0: // isotropic
-			for(int atom=start_index;atom<end_index;atom++){
-				double Hx=0.0;
-				double Hy=0.0;
-				double Hz=0.0;
-				const int start=atoms::neighbour_list_start_index[atom];
-				const int end=atoms::neighbour_list_end_index[atom]+1;
-				for(int nn=start;nn<end;nn++){
-					const int natom = atoms::neighbour_list_array[nn];
-					const double Jij=atoms::i_exchange_list[atoms::neighbour_interaction_type_array[nn]].Jij;
-					Hx -= Jij*atoms::x_spin_array[natom];
-					Hy -= Jij*atoms::y_spin_array[natom];
-					Hz -= Jij*atoms::z_spin_array[natom];
-				}
-				atoms::x_total_spin_field_array[atom] += Hx;
-				atoms::y_total_spin_field_array[atom] += Hy;
-				atoms::z_total_spin_field_array[atom] += Hz;
-			}
-			break;
-		case 1: // vector
-			for(int atom=start_index;atom<end_index;atom++){
-				double Hx=0.0;
-				double Hy=0.0;
-				double Hz=0.0;
-				const int start=atoms::neighbour_list_start_index[atom];
-				const int end=atoms::neighbour_list_end_index[atom]+1;
-				for(int nn=start;nn<end;nn++){
-					const int natom = atoms::neighbour_list_array[nn];
-					const int iid = atoms::neighbour_interaction_type_array[nn]; // interaction id
-					const double Jij[3]={atoms::v_exchange_list[iid].Jij[0],
-												atoms::v_exchange_list[iid].Jij[1],
-												atoms::v_exchange_list[iid].Jij[2]};
-
-					Hx -= Jij[0]*atoms::x_spin_array[natom];
-					Hy -= Jij[1]*atoms::y_spin_array[natom];
-					Hz -= Jij[2]*atoms::z_spin_array[natom];
-				}
-				atoms::x_total_spin_field_array[atom] += Hx;
-				atoms::y_total_spin_field_array[atom] += Hy;
-				atoms::z_total_spin_field_array[atom] += Hz;
-			}
-			break;
-		case 2: // tensor
-			for(int atom=start_index;atom<end_index;atom++){
-				double Hx=0.0;
-				double Hy=0.0;
-				double Hz=0.0;
-				const int start=atoms::neighbour_list_start_index[atom];
-				const int end=atoms::neighbour_list_end_index[atom]+1;
-				for(int nn=start;nn<end;nn++){
-					const int natom = atoms::neighbour_list_array[nn];
-					const int iid = atoms::neighbour_interaction_type_array[nn]; // interaction id
-					const double Jij[3][3]={{atoms::t_exchange_list[iid].Jij[0][0],
-													 atoms::t_exchange_list[iid].Jij[0][1],
-													 atoms::t_exchange_list[iid].Jij[0][2]},
-
-													{atoms::t_exchange_list[iid].Jij[1][0],
-													 atoms::t_exchange_list[iid].Jij[1][1],
-													 atoms::t_exchange_list[iid].Jij[1][2]},
-
-													{atoms::t_exchange_list[iid].Jij[2][0],
-													 atoms::t_exchange_list[iid].Jij[2][1],
-													 atoms::t_exchange_list[iid].Jij[2][2]}};
-
-					const double S[3]={atoms::x_spin_array[natom],atoms::y_spin_array[natom],atoms::z_spin_array[natom]};
-
-					Hx -= (Jij[0][0]*S[0] + Jij[0][1]*S[1] +Jij[0][2]*S[2]);
-					Hy -= (Jij[1][0]*S[0] + Jij[1][1]*S[1] +Jij[1][2]*S[2]);
-					Hz -= (Jij[2][0]*S[0] + Jij[2][1]*S[1] +Jij[2][2]*S[2]);
-				}
-				atoms::x_total_spin_field_array[atom] += Hx;
-				atoms::y_total_spin_field_array[atom] += Hy;
-				atoms::z_total_spin_field_array[atom] += Hz;
-			}
-			break;
-		}
-
-		return EXIT_SUCCESS;
-	}
-
-int calculate_anisotropy_fields(const int start_index,const int end_index){
-	///======================================================
-	/// 	Subroutine to calculate uniaxial anisotropy fields
-	///
-	///			Version 1.0 R Evans 20/10/2008
-	///======================================================
-
-	// check calling of routine if error checking is activated
-	if(err::check==true){std::cout << "calculate_anisotropy_fields has been called" << std::endl;}
-
-		// Use appropriate function for anisotropy calculation
-	switch(sim::AnisotropyType){
-		case 0: // scalar
-			for(int atom=start_index;atom<end_index;atom++){
-				const int imaterial=atoms::type_array[atom];
-				atoms::z_total_spin_field_array[atom] -= 2.0*mp::MaterialScalarAnisotropyArray[imaterial].K*atoms::z_spin_array[atom];
-			}
-			break;
-		case 1: // tensor
-			for(int atom=start_index;atom<end_index;atom++){
-				const int imaterial=atoms::type_array[atom];
-
-				const double K[3][3]={{2.0*mp::MaterialTensorAnisotropyArray[imaterial].K[0][0],
-											  2.0*mp::MaterialTensorAnisotropyArray[imaterial].K[0][1],
-											  2.0*mp::MaterialTensorAnisotropyArray[imaterial].K[0][2]},
-
-											 {2.0*mp::MaterialTensorAnisotropyArray[imaterial].K[1][0],
-											  2.0*mp::MaterialTensorAnisotropyArray[imaterial].K[1][1],
-											  2.0*mp::MaterialTensorAnisotropyArray[imaterial].K[1][2]},
-
-										    {2.0*mp::MaterialTensorAnisotropyArray[imaterial].K[2][0],
-											  2.0*mp::MaterialTensorAnisotropyArray[imaterial].K[2][1],
-											  2.0*mp::MaterialTensorAnisotropyArray[imaterial].K[2][2]}};
-
-				const double S[3]={atoms::x_spin_array[atom],atoms::y_spin_array[atom],atoms::z_spin_array[atom]};
-
-				atoms::x_total_spin_field_array[atom] -= (K[0][0]*S[0] + K[0][1]*S[1] +K[0][2]*S[2]);
-				atoms::y_total_spin_field_array[atom] -= (K[1][0]*S[0] + K[1][1]*S[1] +K[1][2]*S[2]);
-				atoms::z_total_spin_field_array[atom] -= (K[2][0]*S[0] + K[2][1]*S[1] +K[2][2]*S[2]);
-			}
-			break;
-
-   }
-   return EXIT_SUCCESS;
-}
-
-///------------------------------------------------------
-///  Function to calculate second order uniaxial
-///  anisotropy fields
-///
-///  (c) R F L Evans 2013
-///
-///  E = k4*(S . e)^4
-///  Hx = -4*k4*(S . e)^3 e_x
-///  Hy = -4*k4*(S . e)^3 e_y
-///  Hz = -4*k4*(S . e)^3 e_z
-///
-///------------------------------------------------------
-void calculate_second_order_uniaxial_anisotropy_fields(const int start_index,const int end_index){
-   for(int atom=start_index;atom<end_index;atom++){
-      const int imaterial=atoms::type_array[atom];
-      const double ex = mp::material.at(imaterial).UniaxialAnisotropyUnitVector.at(0);
-      const double ey = mp::material.at(imaterial).UniaxialAnisotropyUnitVector.at(1);
-      const double ez = mp::material.at(imaterial).UniaxialAnisotropyUnitVector.at(2);
-      const double Sx = atoms::x_spin_array[atom];
-      const double Sy = atoms::y_spin_array[atom];
-      const double Sz = atoms::z_spin_array[atom];
-      const double Ku2 = 4.0*mp::material_second_order_anisotropy_constant_array[imaterial];
-      const double Sdote = (Sx*ex + Sy*ey + Sz*ez);
-      const double Sdote3 = Sdote*Sdote*Sdote;
-
-      atoms::x_total_spin_field_array[atom] -= Ku2*ex*Sdote3;
-      atoms::y_total_spin_field_array[atom] -= Ku2*ey*Sdote3;
-      atoms::z_total_spin_field_array[atom] -= Ku2*ez*Sdote3;
-   }
-   return;
-}
-
-///------------------------------------------------------
-///  Function to calculate sixth order uniaxial
-///  anisotropy fields
-///
-///  (c) R F L Evans 2013
-///
-///  E = k6*(S . e)^6
-///  Hx = -6*k6*(S . e)^5 e_x
-///  Hy = -6*k6*(S . e)^5 e_y
-///  Hz = -6*k6*(S . e)^5 e_z
-///
-///------------------------------------------------------
-void calculate_sixth_order_uniaxial_anisotropy_fields(const int start_index,const int end_index){
-   for(int atom=start_index;atom<end_index;atom++){
-      const int imaterial=atoms::type_array[atom];
-      const double ex = mp::material.at(imaterial).UniaxialAnisotropyUnitVector.at(0);
-      const double ey = mp::material.at(imaterial).UniaxialAnisotropyUnitVector.at(1);
-      const double ez = mp::material.at(imaterial).UniaxialAnisotropyUnitVector.at(2);
-      const double Sx = atoms::x_spin_array[atom];
-      const double Sy = atoms::y_spin_array[atom];
-      const double Sz = atoms::z_spin_array[atom];
-      const double Ku3 = 6.0*mp::material_sixth_order_anisotropy_constant_array[imaterial];
-      const double Sdote = (Sx*ex + Sy*ey + Sz*ez);
-      const double Sdote5 = Sdote*Sdote*Sdote*Sdote*Sdote;
-
-      atoms::x_total_spin_field_array[atom] -= Ku3*ex*Sdote5;
-      atoms::y_total_spin_field_array[atom] -= Ku3*ey*Sdote5;
-      atoms::z_total_spin_field_array[atom] -= Ku3*ez*Sdote5;
-   }
-   return;
-}
-
-///--------------------------------------------------------------------------------------------------------------
-///  Function to calculate spherical harmonic anisotropy fields
-///
-///  (c) R F L Evans 2015
-///
-///  Higher order anisotropies generally need to be described using spherical harmonics. The usual form (a
-///  series in S leads to cross pollution of terms, giving strange temperature dependencies.
-///
-///  The harmonics are described with Legendre polynomials with even order, which for 2nd, 4th and 6th are:
-///  ( http://en.wikipedia.org/wiki/Legendre_polynomials )
-///
-///  k_2(sz) = (1/2) *(3sz^2 - 1)
-///  k_4(sz) = (1/8) *(35sz^4 - 30sz^2 + 3)
-///  k_6(sz) = (1/16)*(231sz^6 - 315*sz^4 + 105sz^2 - 5)
-///
-///  The harmonics feature an arbritrary 2/3 factor compared with the usual form, and so in VAMPIRE these are
-///  renormalised to maintain consistency for the 2nd order terms.
-///
-///  The field induced by the harmonics is given by the first derivative w.r.t. sz. This can be projected onto
-///  any arbritrary direction ex,ey,ez allowing higher order anisotropy terms along any direction. This
-///  direction is shared with the other uniaxial anisotropy coefficients since they should not be used
-///  simultaneously.
-///
-///--------------------------------------------------------------------------------------------------------------
-void calculate_spherical_harmonic_fields(const int start_index,const int end_index){
-
-   // rescaling prefactor
-   const double scale = 2.0/3.0; // Factor to rescale anisotropies to usual scale
-
-   // constant factors
-   const double oneo8 = 1.0/8.0;
-   const double oneo16 = 1.0/16.0;
-
-   // loop over all atoms
-   for(int atom=start_index; atom<end_index; atom++){
-
-      // Determine atom type
-      const int imaterial=atoms::type_array[atom];
-
-      // determine harmonic constants for material
-      const double k2 = mp::material_spherical_harmonic_constants_array[3*imaterial + 0];
-      const double k4 = mp::material_spherical_harmonic_constants_array[3*imaterial + 1];
-      const double k6 = mp::material_spherical_harmonic_constants_array[3*imaterial + 2];
-
-      // determine anisotropy direction and dot product
-      const double ex = mp::material[imaterial].UniaxialAnisotropyUnitVector[0];
-      const double ey = mp::material[imaterial].UniaxialAnisotropyUnitVector[1];
-      const double ez = mp::material[imaterial].UniaxialAnisotropyUnitVector[2];
-      const double sx = atoms::x_spin_array[atom];
-      const double sy = atoms::y_spin_array[atom];
-      const double sz = atoms::z_spin_array[atom];
-
-      const double sdote = (sx*ex + sy*ey + sz*ez);
-      const double sdote3 = sdote*sdote*sdote;
-      const double sdote5 = sdote3*sdote*sdote;
-
-      // calculate field (double negative from scale factor and negative derivative)
-      atoms::x_total_spin_field_array[atom] += scale*ex*(k2*3.0*sdote + k4*oneo8*(140.0*sdote3 - 60.0*sdote) + k6*oneo16*(1386.0*sdote5 - 1260.0*sdote3 + 210.0*sdote));
-      atoms::y_total_spin_field_array[atom] += scale*ey*(k2*3.0*sdote + k4*oneo8*(140.0*sdote3 - 60.0*sdote) + k6*oneo16*(1386.0*sdote5 - 1260.0*sdote3 + 210.0*sdote));
-      atoms::z_total_spin_field_array[atom] += scale*ez*(k2*3.0*sdote + k4*oneo8*(140.0*sdote3 - 60.0*sdote) + k6*oneo16*(1386.0*sdote5 - 1260.0*sdote3 + 210.0*sdote));
-
-   }
-
-   return;
-
-}
-
-///--------------------------------------------------------------------------------------------------------------
-///  Function to calculate random spherical harmonic anisotropy fields
-///
-///  (c) R F L Evans 2015
-///
-///  In this function uniaxial anisotropy is calculated using spherical harmonics,
-///  except each atom is allowed a locally defined anisotropy axis. This comes with
-///  a performance cost, and so this version is only caled if needed (defined by the
-///  sim::random_anisotropy flag).
-///
-///--------------------------------------------------------------------------------------------------------------
-void calculate_random_spherical_harmonic_fields(const int start_index,const int end_index){
-
-  // rescaling prefactor
-  const double scale = 2.0/3.0; // Factor to rescale anisotropies to usual scale
-
-  // constant factors
-  const double oneo8 = 1.0/8.0;
-  const double oneo16 = 1.0/16.0;
-
-  // loop over all atoms
-  for(int atom=start_index; atom<end_index; atom++){
-
-    // Determine atom type
-    const int imaterial=atoms::type_array[atom];
-
-    // determine harmonic constants for material
-    const double k2 = mp::material_spherical_harmonic_constants_array[3*imaterial + 0];
-    const double k4 = mp::material_spherical_harmonic_constants_array[3*imaterial + 1];
-    const double k6 = mp::material_spherical_harmonic_constants_array[3*imaterial + 2];
-
-    // determine anisotropy direction and dot product
-    const double ex = atoms::uniaxial_anisotropy_vector_x[atom];
-    const double ey = atoms::uniaxial_anisotropy_vector_y[atom];
-    const double ez = atoms::uniaxial_anisotropy_vector_z[atom];
-    const double sx = atoms::x_spin_array[atom];
-    const double sy = atoms::y_spin_array[atom];
-    const double sz = atoms::z_spin_array[atom];
-
-    const double sdote = (sx*ex + sy*ey + sz*ez);
-    const double sdote3 = sdote*sdote*sdote;
-    const double sdote5 = sdote3*sdote*sdote;
-
-    // calculate field (double negative from scale factor and negative derivative)
-    atoms::x_total_spin_field_array[atom] += scale*ex*(k2*3.0*sdote + k4*oneo8*(140.0*sdote3 - 60.0*sdote) + k6*oneo16*(1386.0*sdote5 - 1260.0*sdote3 + 210.0*sdote));
-    atoms::y_total_spin_field_array[atom] += scale*ey*(k2*3.0*sdote + k4*oneo8*(140.0*sdote3 - 60.0*sdote) + k6*oneo16*(1386.0*sdote5 - 1260.0*sdote3 + 210.0*sdote));
-    atoms::z_total_spin_field_array[atom] += scale*ez*(k2*3.0*sdote + k4*oneo8*(140.0*sdote3 - 60.0*sdote) + k6*oneo16*(1386.0*sdote5 - 1260.0*sdote3 + 210.0*sdote));
-
-  }
-
-  return;
-
-}
-
-//------------------------------------------------------
-///  Function to calculate lattice anisotropy fields
-//
-///  (c) R F L Evans 2013
-//
-//------------------------------------------------------
-void calculate_lattice_anisotropy_fields(const int start_index,const int end_index){
-
-   // Precalculate material lattice anisotropy constants
-   std::vector<double> klatt_array(0);
-   klatt_array.reserve(mp::num_materials);
-   for(int imat=0; imat<mp::num_materials; imat++) klatt_array.push_back(2.0*mp::material[imat].Klatt*mp::material[imat].lattice_anisotropy.get_lattice_anisotropy_constant(sim::temperature));
-
-   // Precalculate unit vectors
-   std::vector<double> ex(0);
-   std::vector<double> ey(0);
-   std::vector<double> ez(0);
-
-   ex.reserve(mp::num_materials);
-   ey.reserve(mp::num_materials);
-   ez.reserve(mp::num_materials);
-
-   for(int imat=0; imat<mp::num_materials; imat++) ex.push_back(mp::material.at(imat).UniaxialAnisotropyUnitVector.at(0));
-   for(int imat=0; imat<mp::num_materials; imat++) ey.push_back(mp::material.at(imat).UniaxialAnisotropyUnitVector.at(1));
-   for(int imat=0; imat<mp::num_materials; imat++) ez.push_back(mp::material.at(imat).UniaxialAnisotropyUnitVector.at(2));
-
-   // Now calculate fields
-   for(int atom=start_index;atom<end_index;atom++){
-      const int imaterial=atoms::type_array[atom];
-      const double Sx = atoms::x_spin_array[atom];
-      const double Sy = atoms::y_spin_array[atom];
-      const double Sz = atoms::z_spin_array[atom];
-      const double Sdote = (Sx*ex[imaterial] + Sy*ey[imaterial] + Sz*ez[imaterial]);
-
-      atoms::x_total_spin_field_array[atom] -= klatt_array[imaterial]*ex[imaterial]*Sdote;
-      atoms::y_total_spin_field_array[atom] -= klatt_array[imaterial]*ey[imaterial]*Sdote;
-      atoms::z_total_spin_field_array[atom] -= klatt_array[imaterial]*ez[imaterial]*Sdote;
-
-   }
-
-   return;
-
-}
-
-int calculate_cubic_anisotropy_fields(const int start_index,const int end_index){
-	///------------------------------------------------------
-	/// 	Function to calculate cubic anisotropy fields
-	///
-	///			Version 1.0 R Evans 28/07/2012
-	///
-	///		E = -0.5 Kc (Sx^4 + Sy^4 + Sz^4)
-	///		Hx = +2 Kc*(Sx^3)
-	///		Hy = +2 Kc*(Sy^3)
-	///		Hz = +2 Kc*(Sz^3)
-	///
-	///------------------------------------------------------
-	//std::cout << "here" << std::endl;
-	for(int atom=start_index;atom<end_index;atom++){
-		const int imaterial=atoms::type_array[atom];
-		const double Kc=2.0*mp::MaterialCubicAnisotropyArray[imaterial];
-
-		const double Sx=atoms::x_spin_array[atom];
-		atoms::x_total_spin_field_array[atom] -= Kc*Sx*Sx*Sx;
-
-		const double Sy=atoms::y_spin_array[atom];
-		atoms::y_total_spin_field_array[atom] -= Kc*Sy*Sy*Sy;
-
-		const double Sz=atoms::z_spin_array[atom];
-		atoms::z_total_spin_field_array[atom] -= Kc*Sz*Sz*Sz;
-
-	}
-	return EXIT_SUCCESS;
-}
-
-void calculate_surface_anisotropy_fields(const int start_index,const int end_index){
-	///======================================================
-	/// 		Subroutine to calculate surface anisotropy fields
-	///
-	///			Version 1.0 Richard Evans 13/09/2011
-	///======================================================
-
-	// check calling of routine if error checking is activated
-	if(err::check==true){std::cout << "calculate_surface_anisotropy_fields has been called" << std::endl;}
-
-	for(int atom=start_index;atom<end_index;atom++){
-		// only calculate for surface atoms
-		if(atoms::surface_array[atom]==true){
-			const int imaterial=atoms::type_array[atom];
-			const double Ks=0.5*2.0*mp::material[imaterial].Ks; // note factor two here from differentiation
-			const double S[3]={atoms::x_spin_array[atom],atoms::y_spin_array[atom],atoms::z_spin_array[atom]};
-
-			for(int nn=atoms::nearest_neighbour_list_si[atom];nn<atoms::nearest_neighbour_list_ei[atom];nn++){
-				const double si_dot_eij=(S[0]*atoms::eijx[nn]+S[1]*atoms::eijy[nn]+S[2]*atoms::eijz[nn]);
-				atoms::x_total_spin_field_array[atom]-=Ks*si_dot_eij*atoms::eijx[nn];
-				atoms::y_total_spin_field_array[atom]-=Ks*si_dot_eij*atoms::eijy[nn];
-				atoms::z_total_spin_field_array[atom]-=Ks*si_dot_eij*atoms::eijz[nn];
-			}
-		}
-	}
-
-	return;
-}
-
-=======
->>>>>>> b221c464
 int calculate_applied_fields(const int start_index,const int end_index){
 	///==========================================================================
 	///
