--- conflicted
+++ resolved
@@ -64,7 +64,6 @@
 int calculate_applied_fields(const int,const int);
 int calculate_thermal_fields(const int,const int);
 int calculate_dipolar_fields(const int,const int);
-// void calculate_hamr_fields(const int,const int);
 void calculate_fmr_fields(const int,const int);
 void calculate_lagrange_fields(const int,const int);
 void calculate_full_spin_fields(const int start_index,const int end_index);
@@ -143,8 +142,7 @@
 	fill (atoms::y_total_external_field_array.begin()+start_index,atoms::y_total_external_field_array.begin()+end_index,0.0);
 	fill (atoms::z_total_external_field_array.begin()+start_index,atoms::z_total_external_field_array.begin()+end_index,0.0);
 
-<<<<<<< HEAD
-	if(sim::program==7){ //calculate_hamr_fields(start_index,end_index);
+	if(program::program==7){ 
 
 		// Calculate thermal field and applied field due to HAMR process
 		hamr::fields(start_index,
@@ -160,11 +158,7 @@
 					atoms::y_total_external_field_array,
 					atoms::z_total_external_field_array);
 	}
-   else if(sim::program==13){
-=======
-	if(program::program==7) calculate_hamr_fields(start_index,end_index);
    else if(program::program==13){
->>>>>>> 49691de4
 
       // Local thermal Fields
       ltmp::get_localised_thermal_fields(atoms::x_total_external_field_array,atoms::y_total_external_field_array,
@@ -365,78 +359,6 @@
    return 0;
 }
 
-// void calculate_hamr_fields(const int start_index,const int end_index){
-
-// 	if(err::check==true){std::cout << "calculate_hamr_fields has been called" << std::endl;}
-
-// 	// Declare hamr variables
-// 	const double fwhm=200.0; // A
-// 	const double fwhm2=fwhm*fwhm;
-// 	const double px = sim::head_position[0];
-// 	const double py = sim::head_position[1];
-// 	const double DeltaT=sim::Tmax-sim::Tmin;
-
-// 	declare head-field variables
-// 	const double H_bounds_min[2]={-400.0,-250.0}; // A
-// 	const double H_bounds_max[2]={-100.0,+250.0}; // A
-// 	const double H_osc_freq=200.0; // A
-// 	const double Hloc_min_x=sim::head_position[0]+H_bounds_min[0];
-// 	const double Hloc_min_y=sim::head_position[1]+H_bounds_min[1];
-// 	const double Hloc_max_x=sim::head_position[0]+H_bounds_max[0];
-// 	const double Hloc_max_y=sim::head_position[1]+H_bounds_max[1];
-// 	const double Hloc_parity_field=sim::H_applied*double(2*(int(sim::head_position[0]/H_osc_freq)%2)-1);
-// 	const double Hvecx=sim::H_vec[0];
-// 	const double Hvecy=sim::H_vec[1];
-// 	const double Hvecz=sim::H_vec[2];
-
-// 	// Add localised thermal field
-// 	generate (atoms::x_total_external_field_array.begin()+start_index,atoms::x_total_external_field_array.begin()+end_index, mtrandom::gaussian);
-// 	generate (atoms::y_total_external_field_array.begin()+start_index,atoms::y_total_external_field_array.begin()+end_index, mtrandom::gaussian);
-// 	generate (atoms::z_total_external_field_array.begin()+start_index,atoms::z_total_external_field_array.begin()+end_index, mtrandom::gaussian);
-
-// 	if(sim::head_laser_on){
-// 		for(int atom=start_index;atom<end_index;atom++){
-// 			const int imaterial=atoms::type_array[atom];
-// 			const double cx = atoms::x_coord_array[atom];
-// 			const double cy = atoms::y_coord_array[atom];
-// 			const double r2 = (cx-px)*(cx-px)+(cy-py)*(cy-py);
-// 			const double sqrt_T = sqrt(sim::Tmin+DeltaT*exp(-r2/fwhm2));
-// 			const double H_th_sigma = sqrt_T*mp::material[imaterial].H_th_sigma;
-// 			atoms::x_total_external_field_array[atom] *= H_th_sigma; //*mtrandom::gaussian();
-// 			atoms::y_total_external_field_array[atom] *= H_th_sigma; //*mtrandom::gaussian();
-// 			atoms::z_total_external_field_array[atom] *= H_th_sigma; //*mtrandom::gaussian();
-// 		}
-
-// 		// Add localised applied field
-// 		for(int atom=start_index;atom<end_index;atom++){
-// 			const double cx = atoms::x_coord_array[atom];
-// 			const double cy = atoms::y_coord_array[atom];
-// 			double Hx=0.0;
-// 			double Hy=0.0;
-// 			double Hz=0.0;
-// 			if((cx >= Hloc_min_x) && (cx <= Hloc_max_x) && (cy >= Hloc_min_y) && (cy <= Hloc_max_y)){
-// 				Hx=Hvecx*Hloc_parity_field;
-// 				Hy=Hvecy*Hloc_parity_field;
-// 				Hz=Hvecz*Hloc_parity_field;
-// 			}
-// 			atoms::x_total_external_field_array[atom] += Hx;
-// 			atoms::y_total_external_field_array[atom] += Hy;
-// 			atoms::z_total_external_field_array[atom] += Hz;
-// 		}
-// 	}
-// 	else{
-// 		// Otherwise just use global temperature
-// 		double sqrt_T=sqrt(sim::temperature);
-// 		for(int atom=start_index;atom<end_index;atom++){
-// 			const int imaterial=atoms::type_array[atom];
-// 			const double H_th_sigma = sqrt_T*material_parameters::material[imaterial].H_th_sigma;
-// 			atoms::x_total_external_field_array[atom] *= H_th_sigma; //*mtrandom::gaussian();
-// 			atoms::y_total_external_field_array[atom] *= H_th_sigma; //*mtrandom::gaussian();
-// 			atoms::z_total_external_field_array[atom] *= H_th_sigma; //*mtrandom::gaussian();
-// 		}
-// 	}
-// }
-
 void calculate_fmr_fields(const int start_index,const int end_index){
 
 	if(err::check==true){std::cout << "calculate_fmr_fields has been called" << std::endl;}
