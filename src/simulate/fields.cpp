//-----------------------------------------------------------------------------
//
//  Vampire - A code for atomistic simulation of magnetic materials
//
//  Copyright (C) 2009-2012 R.F.L.Evans
//
//  Email:richard.evans@york.ac.uk
//
//  This program is free software; you can redistribute it and/or modify
//  it under the terms of the GNU General Public License as published by
//  the Free Software Foundation; either version 2 of the License, or
//  (at your option) any later version.
//
//  This program is distributed in the hope that it will be useful, but
//  WITHOUT ANY WARRANTY; without even the implied warranty of
//  MERCHANTABILITY or FITNESS FOR A PARTICULAR PURPOSE. See the GNU
//  General Public License for more details.
//
//  You should have received a copy of the GNU General Public License
//  along with this program; if not, write to the Free Software Foundation,
//  Inc., 59 Temple Place, Suite 330, Boston, MA 02111-1307 USA.
//
// ----------------------------------------------------------------------------
//
//=============================================================================
//
//                                     Fields
//
//              Subroutines to calculate fields for the hamiltonian
//
//                         Version 1.0 R Evans 20/10/2008
//
//====================================================================================================
#include "anisotropy.hpp"
#include "atoms.hpp"
#include "material.hpp"
#include "errors.hpp"
#include "exchange.hpp"
#include "environment.hpp"
#include "dipole.hpp"
#include "ltmp.hpp"
#include "random.hpp"
#include "sim.hpp"
#include "spintorque.hpp"
#include "spintransport.hpp"
#include "stats.hpp"
#include "vmpi.hpp"
#include "../micromagnetic/internal.hpp"

// sim module header
#include "internal.hpp"

#include <algorithm>
#include <cmath>
#include <iostream>

//========================
//function prototypes
//========================

int calculate_exchange_fields(const int,const int);
int calculate_applied_fields(const int,const int);
int calculate_thermal_fields(const int,const int);
int calculate_dipolar_fields(const int,const int);
void calculate_hamr_fields(const int,const int);
void calculate_fmr_fields(const int,const int);
void calculate_lagrange_fields(const int,const int);
void calculate_full_spin_fields(const int start_index,const int end_index);

namespace sim{

void calculate_spin_fields(const int start_index,const int end_index){

	///======================================================
	/// 		Subroutine to calculate spin dependent fields
	///
	///			Version 1.0 R Evans 20/10/2008
	///======================================================

	// check calling of routine if error checking is activated
	if(err::check==true){std::cout << "calculate_spin_fields has been called" << std::endl;}

	// Initialise Total Spin Fields to zero
	fill (atoms::x_total_spin_field_array.begin()+start_index,atoms::x_total_spin_field_array.begin()+end_index,0.0);
	fill (atoms::y_total_spin_field_array.begin()+start_index,atoms::y_total_spin_field_array.begin()+end_index,0.0);
	fill (atoms::z_total_spin_field_array.begin()+start_index,atoms::z_total_spin_field_array.begin()+end_index,0.0);

   //-----------------------------------------
	// Calculate exchange Fields
   //-----------------------------------------
   exchange::fields(start_index, // first atom for exchange interactions to be calculated
                    end_index, // last +1 atom to be calculated
                    atoms::neighbour_list_start_index,
                    atoms::neighbour_list_end_index,
                    atoms::type_array, // type for atom
                    atoms::neighbour_list_array, // list of interactions between atoms
                    atoms::neighbour_interaction_type_array, // list of interaction type for each pair of atoms with value given in exchange list
                    atoms::i_exchange_list, // list of isotropic exchange constants
                    atoms::v_exchange_list, // list of vectorial exchange constants
                    atoms::t_exchange_list, // list of tensorial exchange constants
                    atoms::x_spin_array,
                    atoms::y_spin_array,
                    atoms::z_spin_array,
                    atoms::x_total_spin_field_array,
                    atoms::y_total_spin_field_array,
                    atoms::z_total_spin_field_array);

   //-----------------------------------------
   // calculate anistropy fields
   //-----------------------------------------
   anisotropy::fields(atoms::x_spin_array, atoms::y_spin_array, atoms::z_spin_array, atoms::type_array,
                      atoms::x_total_spin_field_array, atoms::y_total_spin_field_array, atoms::z_total_spin_field_array,
                      start_index, end_index, sim::temperature);

	// Spin Dependent Extra Fields
	if(sim::lagrange_multiplier==true) calculate_lagrange_fields(start_index,end_index);

	// Add spin torque fields
	if(sim::internal::enable_spin_torque_fields == true) calculate_full_spin_fields(start_index,end_index);

<<<<<<< HEAD
	return;
=======
	return 0;

>>>>>>> 1f298f8d
}


void calculate_external_fields(const int start_index,const int end_index){
	///======================================================
	/// 		Subroutine to calculate external fields
	///
	///			Version 1.0 R Evans 20/10/2008
	///======================================================
	//const int num_atoms = atoms::num_atoms;

	//----------------------------------------------------------
	// check calling of routine if error checking is activated
	//----------------------------------------------------------
	if(err::check==true){std::cout << "calculate_external_fields has been called" << std::endl;}

	// Initialise Total External Fields to zero
	fill (atoms::x_total_external_field_array.begin()+start_index,atoms::x_total_external_field_array.begin()+end_index,0.0);
	fill (atoms::y_total_external_field_array.begin()+start_index,atoms::y_total_external_field_array.begin()+end_index,0.0);
	fill (atoms::z_total_external_field_array.begin()+start_index,atoms::z_total_external_field_array.begin()+end_index,0.0);

	if(sim::program==7) calculate_hamr_fields(start_index,end_index);
   else if(sim::program==13){

      // Local thermal Fields
      ltmp::get_localised_thermal_fields(atoms::x_total_external_field_array,atoms::y_total_external_field_array,
            atoms::z_total_external_field_array, start_index, end_index);

      // Applied Fields
      if(sim::hamiltonian_simulation_flags[2]==1) calculate_applied_fields(start_index,end_index);

   }
	else{

		// Thermal Fields
		if(sim::hamiltonian_simulation_flags[3]==1) calculate_thermal_fields(start_index,end_index);

		// Applied Fields
		if(sim::hamiltonian_simulation_flags[2]==1) calculate_applied_fields(start_index,end_index);

	}

   // Get updated spin torque fields
   st::get_spin_torque_fields(atoms::x_total_external_field_array, atoms::y_total_external_field_array, atoms::z_total_external_field_array, start_index, end_index);

   // Get updated spin torque fields
   spin_transport::calculate_field(start_index, end_index, atoms::x_total_external_field_array, atoms::y_total_external_field_array, atoms::z_total_external_field_array);

	// FMR Fields only for fmr program
	if(sim::enable_fmr) calculate_fmr_fields(start_index,end_index);

	// Dipolar Fields
	calculate_dipolar_fields(start_index,end_index);

	return;
}
}

int calculate_applied_fields(const int start_index,const int end_index){
	///==========================================================================
	///
	/// 	Function to calculate applied fields
	///
	///		Version 1.0 R Evans 20/10/2008
	///		Version 2.0 R F L Evans 18/11/2012
	///
	///==========================================================================

	// check calling of routine if error checking is activated
	if(err::check==true){std::cout << "calculate_applied_fields has been called" << std::endl;}

	// Declare constant temporaries for global field
	const double Hx=sim::H_vec[0]*sim::H_applied;
	const double Hy=sim::H_vec[1]*sim::H_applied;
	const double Hz=sim::H_vec[2]*sim::H_applied;

	// Declare array for local (material specific) applied field
	std::vector<double> Hlocal(0);

	// Check for local applied field
	if(sim::local_applied_field==true){
		Hlocal.reserve(3*mp::material.size());

		// Loop over all materials
		for(unsigned int mat=0;mat<mp::material.size();mat++){
			Hlocal.push_back(mp::material[mat].applied_field_strength*mp::material[mat].applied_field_unit_vector[0]);
			Hlocal.push_back(mp::material[mat].applied_field_strength*mp::material[mat].applied_field_unit_vector[1]);
			Hlocal.push_back(mp::material[mat].applied_field_strength*mp::material[mat].applied_field_unit_vector[2]);
		}

		// Add local field AND global field
		for(int atom=start_index;atom<end_index;atom++){
			const int imaterial=atoms::type_array[atom];
			atoms::x_total_external_field_array[atom] += Hx + Hlocal[3*imaterial + 0];
			atoms::y_total_external_field_array[atom] += Hy + Hlocal[3*imaterial + 1];
			atoms::z_total_external_field_array[atom] += Hz + Hlocal[3*imaterial + 2];
		}
	}
	else{
		// Calculate global field
		for(int atom=start_index;atom<end_index;atom++){
			atoms::x_total_external_field_array[atom] += Hx;
			atoms::y_total_external_field_array[atom] += Hy;
			atoms::z_total_external_field_array[atom] += Hz;
		}

	}

	// Add external field from thin film sample
	if(sim::ext_demag==true){

      const std::vector<double> m_l = stats::system_magnetization.get_magnetization();

		// calculate global demag field -mu_0 M D, M = m/V
		const double mu_0= -4.0*M_PI*1.0e-7/(cs::system_dimensions[0]*cs::system_dimensions[1]*cs::system_dimensions[2]*1.0e-30);
      const double HD[3]={	mu_0*sim::demag_factor[0]*m_l[0],
                           mu_0*sim::demag_factor[1]*m_l[1],
                           mu_0*sim::demag_factor[2]*m_l[2]};

		//std::cout << "mu_0" << "\t" << mu_0 << std::endl;
		//std::cout << "Magnetisation " << stats::total_mag_actual[0] << "\t" << stats::total_mag_actual[1] << "\t" << stats::total_mag_actual[2] << std::endl;
		//std::cout << "External Demag Field " << HD[0] << "\t" << HD[1] << "\t" << HD[2] << std::endl;
		for(int atom=start_index;atom<end_index;atom++){
			atoms::x_total_external_field_array[atom] += HD[0];
			atoms::y_total_external_field_array[atom] += HD[1];
			atoms::z_total_external_field_array[atom] += HD[2];
		}
	}

	if(micromagnetic::internal::bias_magnets == true){
				for(int atom=start_index;atom<end_index;atom++){
					atoms::x_total_external_field_array[atom] += micromagnetic::atomistic_bias_field_x[atom];
					atoms::y_total_external_field_array[atom] += micromagnetic::atomistic_bias_field_y[atom];
					atoms::z_total_external_field_array[atom] += micromagnetic::atomistic_bias_field_z[atom];
			//		std::cout << atom << '\t' << micromagnetic::atomistic_bias_field_x[atom] << '\t' << std::endl;
				}
	}
	if(environment::enabled == true){
		for(int atom=start_index;atom<end_index;atom++){
			atoms::x_total_external_field_array[atom] += environment::atomistic_environment_field_x[atom];
			atoms::y_total_external_field_array[atom] += environment::atomistic_environment_field_y[atom];
			atoms::z_total_external_field_array[atom] += environment::atomistic_environment_field_z[atom];
	//		std::cout << atom << '\t' << micromagnetic::atomistic_bias_field_x[atom] << '\t' << std::endl;
		}
	}


	return 0;

}

int calculate_thermal_fields(const int start_index,const int end_index){
   ///======================================================
   /// 		Subroutine to calculate thermal fields
   ///
   ///      Version 1.2 R Evans 12/08/2014
   ///======================================================

   // check calling of routine if error checking is activated
   if(err::check==true){std::cout << "calculate_thermal_fields has been called" << std::endl;}

   // unroll sigma for speed
   std::vector<double> sigma_prefactor(0);
   sigma_prefactor.reserve(mp::material.size());

   // Calculate material temperature (with optional rescaling)
   for(unsigned int mat=0;mat<mp::material.size();mat++){
      double temperature = sim::temperature;
      // Check for localised temperature
      if(sim::local_temperature) temperature = mp::material[mat].temperature;
      // Calculate temperature rescaling
      double alpha = mp::material[mat].temperature_rescaling_alpha;
      double Tc = mp::material[mat].temperature_rescaling_Tc;
      // if T<Tc T/Tc = (T/Tc)^alpha else T = T
      double rescaled_temperature = temperature < Tc ? Tc*pow(temperature/Tc,alpha) : temperature;
      double sqrt_T=sqrt(rescaled_temperature);
      sigma_prefactor.push_back(sqrt_T*mp::material[mat].H_th_sigma);
   }

   generate (atoms::x_total_external_field_array.begin()+start_index,atoms::x_total_external_field_array.begin()+end_index, mtrandom::gaussian);
   generate (atoms::y_total_external_field_array.begin()+start_index,atoms::y_total_external_field_array.begin()+end_index, mtrandom::gaussian);
   generate (atoms::z_total_external_field_array.begin()+start_index,atoms::z_total_external_field_array.begin()+end_index, mtrandom::gaussian);

   for(int atom=start_index;atom<end_index;atom++){

      const int imaterial=atoms::type_array[atom];
      const double H_th_sigma = sigma_prefactor[imaterial];

      atoms::x_total_external_field_array[atom] *= H_th_sigma;
		atoms::y_total_external_field_array[atom] *= H_th_sigma;
		atoms::z_total_external_field_array[atom] *= H_th_sigma;
	}

   return EXIT_SUCCESS;
}

int calculate_dipolar_fields(const int start_index,const int end_index){

	///======================================================
	/// 		Subroutine to calculate dipolar fields
	///
	///			Version 1.0 R Evans 02/11/2009
	///======================================================
	//----------------------------------------------------------
	// check calling of routine if error checking is activated
	//----------------------------------------------------------
   if(err::check==true){std::cout << "calculate_dipolar_fields has been called" << std::endl;}

   // Add dipolar fields
   if(dipole::activated){
      for(int atom=start_index;atom<end_index;atom++){
         atoms::x_total_external_field_array[atom] += dipole::atom_dipolar_field_array_x[atom];
         atoms::y_total_external_field_array[atom] += dipole::atom_dipolar_field_array_y[atom];
         atoms::z_total_external_field_array[atom] += dipole::atom_dipolar_field_array_z[atom];
         /*std::cout << atoms::x_total_external_field_array[atom] << "\t" <<  dipole::atom_dipolar_field_array_x[atom] << "\t";
         std::cout << atoms::y_total_external_field_array[atom] << "\t" <<  dipole::atom_dipolar_field_array_y[atom] << "\t";
         std::cout << atoms::z_total_external_field_array[atom] << "\t" <<  dipole::atom_dipolar_field_array_z[atom] << std::endl;*/
      }
   }

   return 0;
}

void calculate_hamr_fields(const int start_index,const int end_index){

	if(err::check==true){std::cout << "calculate_hamr_fields has been called" << std::endl;}

	// Declare hamr variables
	const double fwhm=200.0; // A
	const double fwhm2=fwhm*fwhm;
	const double px = sim::head_position[0];
	const double py = sim::head_position[1];
	const double DeltaT=sim::Tmax-sim::Tmin;

	// declare head-field variables
	const double H_bounds_min[2]={-400.0,-250.0}; // A
	const double H_bounds_max[2]={-100.0,+250.0}; // A
	const double H_osc_freq=200.0; // A
	const double Hloc_min_x=sim::head_position[0]+H_bounds_min[0];
	const double Hloc_min_y=sim::head_position[1]+H_bounds_min[1];
	const double Hloc_max_x=sim::head_position[0]+H_bounds_max[0];
	const double Hloc_max_y=sim::head_position[1]+H_bounds_max[1];
	const double Hloc_parity_field=sim::H_applied*double(2*(int(sim::head_position[0]/H_osc_freq)%2)-1);
	const double Hvecx=sim::H_vec[0];
	const double Hvecy=sim::H_vec[1];
	const double Hvecz=sim::H_vec[2];

	// Add localised thermal field
	generate (atoms::x_total_external_field_array.begin()+start_index,atoms::x_total_external_field_array.begin()+end_index, mtrandom::gaussian);
	generate (atoms::y_total_external_field_array.begin()+start_index,atoms::y_total_external_field_array.begin()+end_index, mtrandom::gaussian);
	generate (atoms::z_total_external_field_array.begin()+start_index,atoms::z_total_external_field_array.begin()+end_index, mtrandom::gaussian);

	if(sim::head_laser_on){
		for(int atom=start_index;atom<end_index;atom++){
			const int imaterial=atoms::type_array[atom];
			const double cx = atoms::x_coord_array[atom];
			const double cy = atoms::y_coord_array[atom];
			const double r2 = (cx-px)*(cx-px)+(cy-py)*(cy-py);
			const double sqrt_T = sqrt(sim::Tmin+DeltaT*exp(-r2/fwhm2));
			const double H_th_sigma = sqrt_T*mp::material[imaterial].H_th_sigma;
			atoms::x_total_external_field_array[atom] *= H_th_sigma; //*mtrandom::gaussian();
			atoms::y_total_external_field_array[atom] *= H_th_sigma; //*mtrandom::gaussian();
			atoms::z_total_external_field_array[atom] *= H_th_sigma; //*mtrandom::gaussian();
		}

		// Add localised applied field
		for(int atom=start_index;atom<end_index;atom++){
			const double cx = atoms::x_coord_array[atom];
			const double cy = atoms::y_coord_array[atom];
			double Hx=0.0;
			double Hy=0.0;
			double Hz=0.0;
			if((cx >= Hloc_min_x) && (cx <= Hloc_max_x) && (cy >= Hloc_min_y) && (cy <= Hloc_max_y)){
				Hx=Hvecx*Hloc_parity_field;
				Hy=Hvecy*Hloc_parity_field;
				Hz=Hvecz*Hloc_parity_field;
			}
			atoms::x_total_external_field_array[atom] += Hx;
			atoms::y_total_external_field_array[atom] += Hy;
			atoms::z_total_external_field_array[atom] += Hz;
		}
	}
	else{
		// Otherwise just use global temperature
		double sqrt_T=sqrt(sim::temperature);
		for(int atom=start_index;atom<end_index;atom++){
			const int imaterial=atoms::type_array[atom];
			const double H_th_sigma = sqrt_T*material_parameters::material[imaterial].H_th_sigma;
			atoms::x_total_external_field_array[atom] *= H_th_sigma; //*mtrandom::gaussian();
			atoms::y_total_external_field_array[atom] *= H_th_sigma; //*mtrandom::gaussian();
			atoms::z_total_external_field_array[atom] *= H_th_sigma; //*mtrandom::gaussian();
		}
	}
}

void calculate_fmr_fields(const int start_index,const int end_index){

	if(err::check==true){std::cout << "calculate_fmr_fields has been called" << std::endl;}

	// Calculate fmr constants
	const double real_time = sim::time*mp::dt_SI;
	const double omega = sim::fmr_field_frequency; // Hz
	const double Hfmrx = sim::fmr_field_unit_vector[0];
	const double Hfmry = sim::fmr_field_unit_vector[1];
	const double Hfmrz = sim::fmr_field_unit_vector[2];
	const double Hsinwt = sim::fmr_field_strength * sin(2.0 * M_PI * omega * real_time);
	const double Hx = Hfmrx * Hsinwt;
	const double Hy = Hfmry * Hsinwt;
	const double Hz = Hfmrz * Hsinwt;

	// Save fmr field strength for possible output
	sim::fmr_field = Hsinwt;

	if(sim::local_fmr_field==true){

		std::vector<double> H_fmr_local;
		H_fmr_local.reserve(3*mp::material.size());

		// Loop over all materials
		for(unsigned int mat=0;mat<mp::material.size();mat++){
			const double Hsinwt_local = mp::material[mat].fmr_field_strength * sin( 2.0 * M_PI * real_time * mp::material[mat].fmr_field_frequency );

			H_fmr_local.push_back(Hsinwt_local*mp::material[mat].fmr_field_unit_vector[0]);
			H_fmr_local.push_back(Hsinwt_local*mp::material[mat].fmr_field_unit_vector[1]);
			H_fmr_local.push_back(Hsinwt_local*mp::material[mat].fmr_field_unit_vector[2]);

		}

		// Add local field AND global field
		for(int atom=start_index;atom<end_index;atom++){
			const int imaterial=atoms::type_array[atom];
			atoms::x_total_external_field_array[atom] += Hx + H_fmr_local[3*imaterial + 0];
			atoms::y_total_external_field_array[atom] += Hy + H_fmr_local[3*imaterial + 1];
			atoms::z_total_external_field_array[atom] += Hz + H_fmr_local[3*imaterial + 2];
		}
	}
	else{
		// Add fmr field
		for(int atom=start_index;atom<end_index;atom++){
			atoms::x_total_external_field_array[atom] += Hx;
			atoms::y_total_external_field_array[atom] += Hy;
			atoms::z_total_external_field_array[atom] += Hz;
		}
	}

	return;

}

///------------------------------------------------------
///  Function to calculate LaGrange multiplier fields for
///  constrained minimization
///
///  (c) R F L Evans 2013
///
///------------------------------------------------------
void calculate_lagrange_fields(const int start_index,const int end_index){

   // LaGrange Multiplier
   const double lx=sim::lagrange_lambda_x;
   const double ly=sim::lagrange_lambda_y;
   const double lz=sim::lagrange_lambda_z;

   // Constraint vector
   const double nu_x=cos(sim::constraint_theta*M_PI/180.0)*sin(sim::constraint_phi*M_PI/180.0);
   const double nu_y=sin(sim::constraint_theta*M_PI/180.0)*sin(sim::constraint_phi*M_PI/180.0);
   const double nu_z=cos(sim::constraint_phi*M_PI/180.0);

   // Magnetisation
   const double imm=1.0/sim::lagrange_m;
   const double imm3=1.0/(sim::lagrange_m*sim::lagrange_m*sim::lagrange_m);

   const double N=sim::lagrange_N;

   // Calculate LaGrange fields
   for(int atom=start_index;atom<end_index;atom++){
      const double sx=atoms::x_spin_array[atom];
      const double sy=atoms::y_spin_array[atom];
      const double sz=atoms::z_spin_array[atom];

      //std::cout << "S " << sx << "\t" << sy << "\t" << sz << std::endl;
      //std::cout << "L " << lx << "\t" << ly << "\t" << lz << std::endl;
      //std::cout << imm << "\t" << imm3 << std::endl;

      const double lambda_dot_s = lx*sx + ly*sy + lz*sz;

      atoms::x_total_spin_field_array[atom]+=N*(lx*imm - lambda_dot_s*sx*imm3 - nu_x);
      atoms::y_total_spin_field_array[atom]+=N*(ly*imm - lambda_dot_s*sy*imm3 - nu_y);
      atoms::z_total_spin_field_array[atom]+=N*(lz*imm - lambda_dot_s*sz*imm3 - nu_z);

      //std::cout << "\t" << N*(lx*imm - lambda_dot_s*sx*imm3 - nu_x) << std::endl;
      //std::cout << "\t" << N*(ly*imm - lambda_dot_s*sy*imm3 - nu_y) << std::endl;
      //std::cout << "\t" << N*(lz*imm - lambda_dot_s*sz*imm3 - nu_z) << std::endl;
      //std::cin.get();
   }
   return;

}

//------------------------------------------------------------------------------
// Master function to calculate fields in large loop
//------------------------------------------------------------------------------
void calculate_full_spin_fields(const int start_index,const int end_index){

	using namespace sim::internal;

   for(int atom=start_index;atom<end_index;atom++){

		// temporary variables for field components
		double hx = 0.0;
		double hy = 0.0;
		double hz = 0.0;

		// temporary constant for spin components
		const double sx = atoms::x_spin_array[atom];
		const double sy = atoms::y_spin_array[atom];
		const double sz = atoms::z_spin_array[atom];

		// get material parameter
		const int material=atoms::type_array[atom];

		const double alpha = mp::material[material].alpha;
		//----------------------------------------------------------------------------------
		// Slonczewski spin torque field
		//----------------------------------------------------------------------------------

		// save polarization to temporary constant
		const double stpx = stt_polarization_unit_vector[0];
		const double stpy = stt_polarization_unit_vector[1];
		const double stpz = stt_polarization_unit_vector[2];

		const double strj = stt_rj[material];
		const double stpj = stt_pj[material];

		const double stt_lambda = stt_asm[material];
		const double factor = 1.0 / (1.0 + stt_lambda*(sx*stpx + sy*stpy + sz*stpz) );

		// calculate field
		hx += factor * ( (strj-alpha*stpj)*(sy*stpz - sz*stpy) + (stpj+alpha*strj)*stpx );
		hy += factor * ( (strj-alpha*stpj)*(sz*stpx - sx*stpz) + (stpj+alpha*strj)*stpy );
		hz += factor * ( (strj-alpha*stpj)*(sx*stpy - sy*stpx) + (stpj+alpha*strj)*stpz );

		//----------------------------------------------------------------------------------
		// Spin orbit torque (SOT) field
		//----------------------------------------------------------------------------------

		// save polarization to temporary constant
		const double sotpx = sot_polarization_unit_vector[0];
		const double sotpy = sot_polarization_unit_vector[1];
		const double sotpz = sot_polarization_unit_vector[2];

		const double sotrj = sot_rj[material];
		const double sotpj = sot_pj[material];

		const double sot_lambda = sot_asm[material];
		const double sot_factor = 1.0 / (1.0 + sot_lambda*(sx*sotpx + sy*sotpy + sz*sotpz) );

		// calculate field
		hx += sot_factor * ( (sotrj-alpha*sotpj)*(sy*sotpz - sz*sotpy) + (sotpj+alpha*sotrj)*sotpx );
		hy += sot_factor * ( (sotrj-alpha*sotpj)*(sz*sotpx - sx*sotpz) + (sotpj+alpha*sotrj)*sotpy );
		hz += sot_factor * ( (sotrj-alpha*sotpj)*(sx*sotpy - sy*sotpx) + (sotpj+alpha*sotrj)*sotpz );

		//----------------------------------------------------------------------------------
		// save field to spin field array
		//----------------------------------------------------------------------------------
		atoms::x_total_spin_field_array[atom]+=hx;
		atoms::y_total_spin_field_array[atom]+=hy;
		atoms::z_total_spin_field_array[atom]+=hz;

	}

	return;

}<|MERGE_RESOLUTION|>--- conflicted
+++ resolved
@@ -118,12 +118,8 @@
 	// Add spin torque fields
 	if(sim::internal::enable_spin_torque_fields == true) calculate_full_spin_fields(start_index,end_index);
 
-<<<<<<< HEAD
 	return;
-=======
-	return 0;
-
->>>>>>> 1f298f8d
+
 }
 
 
