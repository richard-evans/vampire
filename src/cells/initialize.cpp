//------------------------------------------------------------------------------
//
//   This file is part of the VAMPIRE open source package under the
//   Free BSD licence (see licence file for details).
//
//   (c) Andrea Meo 2016. All rights reserved.
//
//   Email: am1808@york.ac.uk
//
//------------------------------------------------------------------------------
//

// C++ standard library headers
#include <cmath>
#include <cstdlib>
#include <iostream>
#include <vector>
#include <string>

// Vampire headers
#include "cells.hpp"
#include "material.hpp"
#include "errors.hpp"
#include "vio.hpp"
#include "vmpi.hpp"

#include "atoms.hpp"

// cells module headers
#include "internal.hpp"

namespace cells{

   //----------------------------------------------------------------------------
   // Function to initialize cells module
   //----------------------------------------------------------------------------
   void initialize(const double system_dimensions_x,
                   const double system_dimensions_y,
                   const double system_dimensions_z,
                   const double unit_cell_size_x,
                   const double unit_cell_size_y,
                   const double unit_cell_size_z,
                   const std::vector<double>& atom_coords_x,
                   const std::vector<double>& atom_coords_y,
                   const std::vector<double>& atom_coords_z,
                   const std::vector<int>& atom_type_array,
                   const std::vector<int>& atom_cell_id_array,
                   const int num_total_atoms_for_dipole,
                   const int num_atoms
   ){

       //-------------------------------------------------------------------------------------
       // Check for cells calculation enabled, if not do nothing
       //-------------------------------------------------------------------------------------
/*       if(!cells::internal::enabled) return;

       // output informative message
       zlog << zTs() << "Initialising data structures for macro-cell calculation." << std::endl;

       // check for prior initialisation
       if(cells::internal::initialised){
          zlog << zTs() << "Warning: Localised temperature calculation already initialised. Continuing." << std::endl;
          return;
       }
*/
      // check calling of routine if error checking is activated
      if(err::check==true) std::cout << "cells::initialise has been called" << std::endl;

      //-------------------------------------------------------------------------------------
      // Define variable needed for mag() function
      //-------------------------------------------------------------------------------------

      cells::internal::num_atoms       = num_atoms;
      cells::internal::atom_type_array = atom_type_array;
      cells::atom_cell_id_array        = atom_cell_id_array;

      //-------------------------------------------------------------------------------------
      // Calculate number of microcells
      //-------------------------------------------------------------------------------------
      // determine number of stacks in x and y (global)
      unsigned int dx =  static_cast<unsigned int>(ceil((system_dimensions_x+0.01)/cells::macro_cell_size[0]));
      unsigned int dy =  static_cast<unsigned int>(ceil((system_dimensions_y+0.01)/cells::macro_cell_size[1]));
      unsigned int dz =  static_cast<unsigned int>(ceil((system_dimensions_z+0.01)/cells::macro_cell_size[2]));

      cells::num_cells = dx*dy*dz;
      cells::internal::cell_position_array.resize(3*cells::num_cells);

      //std::cout << " variable cells::num_cells = " << cells::num_cells << std::endl;
      zlog << zTs() << "Macrocell size = " << cells::macro_cell_size[0] << " Angstroms" << std::endl;
      zlog << zTs() << "Macrocells in x,y,z: " << dx << "\t" << dy << "\t" << dz << std::endl;
      zlog << zTs() << "Total number of macrocells: " << cells::num_cells << std::endl;
      zlog << zTs() << "Memory required for macrocell arrays: " << 80.0*double(cells::num_cells)/1.0e6 << " MB" << std::endl;

      //---------------------------------------------------
      // Determine which atoms belong to which cell
      //---------------------------------------------------

      int ncx = dx; // temporary variables for readability
      int ncy = dy;
      int ncz = dz;

      // Set cell and stack counters
      int cell=0;
      //int stack=0;

      // Allocate space for 3D supercell array (ST coordinate system)
      std::vector<std::vector<std::vector<int> > > supercell_array;
      supercell_array.resize(ncx);
      for(int i=0;i<ncx;++i){
         supercell_array[i].resize(ncy);
         for(int j=0;j<ncy;++j){
            supercell_array[i][j].resize(ncz);
            // store cell coordinates
            for(int k=0; k<ncz; ++k){
               // associate cell with position i,j,k
               supercell_array[i][j][k]=cell;
               // increment cell number
               cell++;
            }
         }
      }

      // Determine number of cells in x,y,z
      const int d[3]={ncx,ncy,ncz};
      const double cs[3] = {cells::macro_cell_size[0], cells::macro_cell_size[1], cells::macro_cell_size[2]}; // cell size
      std::vector < double > cell_lattice(3*cells::num_cells,0.0);
     // For MPI version, only add local atoms
      #ifdef MPICF
         int num_local_atoms = vmpi::num_core_atoms+vmpi::num_bdry_atoms;
      #else
         int num_local_atoms = num_atoms;
      #endif
<<<<<<< HEAD

      // Determine number of total atoms
      #ifdef MPICF
         int num_total_atoms=0;
         int total_non_mag_removed_atoms=0;
         MPI_Reduce(&num_local_atoms,&num_total_atoms, 1,MPI_INT, MPI_SUM, 0, MPI_COMM_WORLD);
         MPI_Reduce(&create::num_total_atoms_non_filler,&total_non_mag_removed_atoms, 1, MPI_INT, MPI_SUM, 0,MPI_COMM_WORLD);
         int total_atoms_non_filler = num_total_atoms + total_non_mag_removed_atoms;
         MPI_Bcast(&total_atoms_non_filler,1,MPI_INT,0,MPI_COMM_WORLD);
      #else
         int total_atoms_non_filler = atoms::num_atoms+create::num_total_atoms_non_filler;
      #endif
      // std::cout << "\nTotal number of atoms generated including non-magnetic atoms after Allreduce operation (all CPUs): " << total_atoms_non_filler << std::endl;


=======
>>>>>>> 6833f2d4
      // Assign atoms to cells
      for(int atom=0;atom<num_local_atoms;atom++){
         // temporary for atom coordinates
         double c[3];
         // convert atom coordinates to st reference frame
         c[0]=atom_coords_x[atom]+0.0001;
         c[1]=atom_coords_y[atom]+0.0001;
         c[2]=atom_coords_z[atom]+0.0001;
         int scc[3]={0,0,0}; // super cell coordinates
         // Determine supercell coordinates for atom (rounding down)
         scc[0]=int(c[0]/cs[0]);
         scc[1]=int(c[1]/cs[1]);
         scc[2]=int(c[2]/cs[2]);
         for(int i=0;i<3;i++){
            // Always check cell in range
            if(scc[i]<0 || scc[i]>= d[i]){
               terminaltextcolor(RED);
               std::cerr << "Error - atom out of supercell range in cell calculation!" << std::endl;
               terminaltextcolor(WHITE);
               #ifdef MPICF
               terminaltextcolor(RED);
               std::cerr << "\tCPU Rank: " << vmpi::my_rank << std::endl;
               terminaltextcolor(WHITE);
               #endif
               terminaltextcolor(RED);
               std::cerr << "\tAtom number:      " << atom << std::endl;
               std::cerr << "\tCell size:        " << cs[0] << "\t" << cs[1] << "\t" << cs[2] << "\t" << std::endl;
               std::cerr << "\tAtom coordinates: " << c[0] << "\t" << c[1] << "\t" << c[2] << "\t" << std::endl;
               std::cerr << "\tReal coordinates: " << atom_coords_x[atom] << "\t" << atom_coords_y[atom] << "\t" << atom_coords_z[atom] << "\t" << std::endl;
               std::cerr << "\tCell coordinates: " << scc[0] << "\t" << scc[1] << "\t" << scc[2] << "\t" << std::endl;
               std::cerr << "\tCell maxima:      " << d[0] << "\t" << d[1] << "\t" << d[2] << std::endl;
               terminaltextcolor(WHITE);
               err::vexit();
            }
         }
         // If no error for range then assign atom to cell
         cells::atom_cell_id_array[atom] = supercell_array[scc[0]][scc[1]][scc[2]];
         if (scc[0] > num_macro_cells_fft[0]) num_macro_cells_fft[0] = scc[0];
         if (scc[1] > num_macro_cells_fft[1]) num_macro_cells_fft[1] = scc[1];
         if (scc[2] > num_macro_cells_fft[2]) num_macro_cells_fft[2] = scc[2];


      //   std::cout << "supercell" << '\t' << cells::atom_cell_id_array[atom] << '\t' << scc[0] << '\t' << scc[1] << '\t' << scc[2] << std::endl;
         cell_lattice[3*cells::atom_cell_id_array[atom]+0] = scc[0];
         cell_lattice[3*cells::atom_cell_id_array[atom]+1] = scc[1];
         cell_lattice[3*cells::atom_cell_id_array[atom]+2] = scc[2];

      }

      //-------------------------------------------------------------------------------------
      // Determine number of microcells computed locally
      //-------------------------------------------------------------------------------------

      // Resize new cell arrays
      cells::pos_and_mom_array.resize(4*cells::num_cells,0.0);

    //  cells::cell_coords_array_x.resize(cells::num_cells,0.0);
    //  cells::cell_coords_array_y.resize(cells::num_cells,0.0);
    //  cells::cell_coords_array_z.resize(cells::num_cells,0.0);

      cells::mag_array_x.resize(cells::num_cells,0.0);
      cells::mag_array_y.resize(cells::num_cells,0.0);
      cells::mag_array_z.resize(cells::num_cells,0.0);

      cells::field_array_x.resize(cells::num_cells,0.0);
      cells::field_array_y.resize(cells::num_cells,0.0);
      cells::field_array_z.resize(cells::num_cells,0.0);

      cells::num_atoms_in_cell.resize(cells::num_cells,0);
      cells::num_atoms_in_cell_global.resize(0);
      cells::volume_array.resize(cells::num_cells,0.0);

      cells::fft_cell_id_array.resize(cells::num_cells,0.0);

      cells::internal::total_moment_array.resize(cells::num_cells,0.0);

      std::vector < double > x_coord_array(cells::num_cells,0.0);
      std::vector < double > y_coord_array(cells::num_cells,0.0);
      std::vector < double > z_coord_array(cells::num_cells,0.0);
      // Now add atoms to each cell as magnetic 'centre of mass'
      int num_atoms_magnetic = 0;  /// number of magnetic atoms
      for(int atom=0;atom<num_local_atoms;atom++){
         int local_cell=cells::atom_cell_id_array[atom];
         //int type = cells::internal::atom_type_array[atom];
         int type = atoms::type_array[atom];
         const double mus = mp::material[type].mu_s_SI;
         // Consider only magnetic elements
         if(mp::material[type].non_magnetic==0){

            cells::pos_and_mom_array[4*local_cell+0] += atom_coords_x[atom]*mus;
            cells::pos_and_mom_array[4*local_cell+1] += atom_coords_y[atom]*mus;
            cells::pos_and_mom_array[4*local_cell+2] += atom_coords_z[atom]*mus;
            cells::pos_and_mom_array[4*local_cell+3] += mus;

            cells::num_atoms_in_cell[local_cell]++;
            num_atoms_magnetic++;
         }
      }

      // Save local cells index
      for(int local_cell=0;local_cell<cells::num_cells;local_cell++){
         if(cells::num_atoms_in_cell[local_cell]>0){
            // add index of cell only if there are atoms inside
            cells::cell_id_array.push_back(local_cell);
            x_coord_array[local_cell] = x_coord_array[local_cell]/cells::num_atoms_in_cell[local_cell];
            y_coord_array[local_cell] = y_coord_array[local_cell]/cells::num_atoms_in_cell[local_cell];
            z_coord_array[local_cell] = z_coord_array[local_cell]/cells::num_atoms_in_cell[local_cell];

         }
      }


      #ifdef MPICF
         MPI_Allreduce(MPI_IN_PLACE, &cells::num_atoms_in_cell[0],     cells::num_atoms_in_cell.size(),    MPI_INT,    MPI_SUM, MPI_COMM_WORLD);
         MPI_Allreduce(MPI_IN_PLACE, &cells::pos_and_mom_array[0],     cells::pos_and_mom_array.size(),    MPI_DOUBLE, MPI_SUM, MPI_COMM_WORLD);
         cells::num_atoms_in_cell_global.resize(cells::num_cells);
         cells::num_atoms_in_cell_global = cells::num_atoms_in_cell;
         MPI_Allreduce(MPI_IN_PLACE, &num_atoms_magnetic, 1, MPI_INT, MPI_SUM, MPI_COMM_WORLD);
      #else
         // copy num_atoms_in_cell to global version
         cells::num_atoms_in_cell_global = cells::num_atoms_in_cell;
      #endif

      // Used to calculate magnetisation in each cell. Poor approximation when unit cell size ~ system size.
      // Atomic volume is corrected by a factor which makes it a magnetic atomic volume
      const double factor_for_volume = double(total_atoms_non_filler)/double(num_atoms_magnetic);
      const double atomic_volume =  factor_for_volume * unit_cell_size_x*unit_cell_size_y*unit_cell_size_z/double(cells::num_atoms_in_unit_cell);
      // std::cout << "\n\tnum_total_atoms_for_dipole\t" << total_atoms_non_filler << std::endl;
      // std::cout << "\n\tnum_atoms_magnetic\t" << num_atoms_magnetic << std::endl;
      // std::cout << "\n\tfactor_for_volume\t" << factor_for_volume << std::endl;

      // Now find mean coordinates via magnetic 'centre of mass'
      for(int local_cell=0;local_cell<cells::num_cells;local_cell++){
         if(cells::num_atoms_in_cell[local_cell]>0){
            //std::cout << cells::num_atoms_in_cell[local_cell] << " in " << local_cell << std::endl;
            cells::pos_and_mom_array[4*local_cell+0] = cells::pos_and_mom_array[4*local_cell+0]/(cells::pos_and_mom_array[4*local_cell+3]);
            cells::pos_and_mom_array[4*local_cell+1] = cells::pos_and_mom_array[4*local_cell+1]/(cells::pos_and_mom_array[4*local_cell+3]);
            cells::pos_and_mom_array[4*local_cell+2] = cells::pos_and_mom_array[4*local_cell+2]/(cells::pos_and_mom_array[4*local_cell+3]);

            cells::volume_array[local_cell] = double(cells::num_atoms_in_cell[local_cell])*atomic_volume;
         }
      }

      // Resize 2D arrays to store cell - atom informations
      cells::atom_in_cell_coords_array_x.resize(cells::num_cells);
      cells::atom_in_cell_coords_array_y.resize(cells::num_cells);
      cells::atom_in_cell_coords_array_z.resize(cells::num_cells);
      cells::index_atoms_array.resize(cells::num_cells);
      // Initialise arrays to zero
      for(int atom=0;atom<num_local_atoms;atom++){
         int local_cell=cells::atom_cell_id_array[atom];
         cells::atom_in_cell_coords_array_x[local_cell].resize(cells::num_atoms_in_cell[local_cell],0.0);
         cells::atom_in_cell_coords_array_y[local_cell].resize(cells::num_atoms_in_cell[local_cell],0.0);
         cells::atom_in_cell_coords_array_z[local_cell].resize(cells::num_atoms_in_cell[local_cell],0.0);
         cells::index_atoms_array[local_cell].resize(cells::num_atoms_in_cell[local_cell],0);
      }
      // Resize 1D array to store atom-cell informations
      cells::index_atoms_array1D.resize(num_local_atoms);

      //Set number of atoms in cell to zero
      for(int cell=0;cell<cells::num_cells;cell++){
         cells::num_atoms_in_cell[cell]=0;
      }

      // Now re-update num_atoms in cell for local atoms only
      for(int atom=0;atom<num_local_atoms;atom++){
         int local_cell=cells::atom_cell_id_array[atom];
         int type = cells::internal::atom_type_array[atom];
         // const double mus = mp::material[type].mu_s_SI; unused variable
         // Consider only magnetic elements
         if(mp::material[type].non_magnetic==0){
            cells::atom_in_cell_coords_array_x[local_cell][cells::num_atoms_in_cell[local_cell]]=atom_coords_x[atom];
            cells::atom_in_cell_coords_array_y[local_cell][cells::num_atoms_in_cell[local_cell]]=atom_coords_y[atom];
            cells::atom_in_cell_coords_array_z[local_cell][cells::num_atoms_in_cell[local_cell]]=atom_coords_z[atom];
            cells::index_atoms_array[local_cell][cells::num_atoms_in_cell[local_cell]]=atom;
            cells::num_atoms_in_cell[local_cell]++;
         }
      }

      // Reorganise array that associate cell with atoms in 1D structure
      // so to pass it easy in parallel
      int counter_id_at=0;
      for(unsigned int lc=0; lc<cells::cell_id_array.size(); lc++){
         for(int i=0; i<cells::num_atoms_in_cell[cells::cell_id_array[lc]]; i++){
            int atom=cells::index_atoms_array[cells::cell_id_array[lc]][i];
            //cells::index_atoms_array1D.push_back(atom);
            cells::index_atoms_array1D[counter_id_at]=atom;
            counter_id_at++;
         }
      }

      // Calculate number of local cells
      for(int cell=0;cell<cells::num_cells;cell++){
         if(cells::num_atoms_in_cell[cell]!=0){
            cells::local_cell_array.push_back(cell);
            cells::num_local_cells++;
         }
      }

      zlog << zTs() << "Number of local macrocells on rank " << vmpi::my_rank << ": " << cells::num_local_cells << std::endl;

      // Set initialised flag
      cells::internal::initialised=true;

      // Precalculate cell magnetisation
      cells::mag();

      for(int lc = 0; lc < cells::num_local_cells; lc++){

       // get cell index
        int i = cells::cell_id_array[lc];

        //save x,y,z lattice coordiantes for use in the fft
        int x = cell_lattice[3*i+0];
        int y = cell_lattice[3*i+1];
        int z = cell_lattice[3*i+2];

        //save the cell_id for use in the fft
        fft_cell_id_array[i] = (x*2*(num_macro_cells_fft[2]+1) + y)*2*(num_macro_cells_fft[1] +1) + z;
//        std::cout <<i << '\t' << fft_cell_id_array[i] << '\t' << x << '\t' << y << '\t' << z << '\t' << "\t" << fft_maxx_lattice+1 << '\t' << fft_maxy_lattice+1 << '\t' << fft_maxz_lattice+1 << std::endl;
      }

      return;
   }

} // end of cells namespace<|MERGE_RESOLUTION|>--- conflicted
+++ resolved
@@ -130,7 +130,6 @@
       #else
          int num_local_atoms = num_atoms;
       #endif
-<<<<<<< HEAD
 
       // Determine number of total atoms
       #ifdef MPICF
@@ -146,8 +145,6 @@
       // std::cout << "\nTotal number of atoms generated including non-magnetic atoms after Allreduce operation (all CPUs): " << total_atoms_non_filler << std::endl;
 
 
-=======
->>>>>>> 6833f2d4
       // Assign atoms to cells
       for(int atom=0;atom<num_local_atoms;atom++){
          // temporary for atom coordinates
