//------------------------------------------------------------------------------
//
//   This file is part of the VAMPIRE open source package under the
//   Free BSD licence (see licence file for details).
//
//   (c) Andrea Meo 2016. All rights reserved.
//
//   Email: am1808@york.ac.uk
//
//------------------------------------------------------------------------------
//

// C++ standard library headers
#include <vector>
#include <cmath>
#include <cstdlib>
#include <iostream>

// Vampire headers
#include "cells.hpp"

// cells module headers
#include "internal.hpp"

namespace cells{

   //------------------------------------------------------------------------------
   // Externally visible variables
   //------------------------------------------------------------------------------

   int num_atoms_in_unit_cell=0;
   int num_cells; /// number of macro-cells
   int num_local_cells=0; /// number of macro-cells
<<<<<<< HEAD
   double macro_cell_size=10.0; /// macro-cells size (A)
=======
   double macro_cell_size = 10.0; /// lateral size of local macro-cells (A)
>>>>>>> 582c83bb

   std::vector <int> local_cell_array;
   std::vector<int> num_atoms_in_cell; /// number of atoms in each cell
   std::vector<int> num_atoms_in_cell_global; /// global number of atoms in each cell
   std::vector < std::vector <int> > index_atoms_array; /// array to store list of atoms associated with cells in 2D structure
   std::vector<int> index_atoms_array1D; /// array to store list of atoms associated with cells in 1D structure

   std::vector<double> volume_array;
   std::vector<double> cell_coords_array_x; /// arrays to store cells positions
   std::vector<double> cell_coords_array_y;
   std::vector<double> cell_coords_array_z;
   std::vector < std::vector <double> > atom_in_cell_coords_array_x;
   std::vector < std::vector <double> > atom_in_cell_coords_array_y;
   std::vector < std::vector <double> > atom_in_cell_coords_array_z;
   std::vector<int> cell_id_array;        /// array to store index of local cells
   std::vector<int> atom_cell_id_array;   /// array to store index of cells associated with each atom
   std::vector<double> mag_array_x; /// arrays to store cells magnetisation
   std::vector<double> mag_array_y;
   std::vector<double> mag_array_z;
   std::vector<double> field_array_x; /// arrays to store cells field
   std::vector<double> field_array_y;
   std::vector<double> field_array_z;

   std::vector<double> pos_and_mom_array; /// arrays to store cells positions

   //---------------------------------------------------------------------------
   // Function to calculate magnetisation in cells
   //---------------------------------------------------------------------------
   int mag();

   namespace internal{

      //------------------------------------------------------------------------
      // Shared variables inside cells module
      //------------------------------------------------------------------------
      //bool enabled=false; // enable localised temperature pulse calculation
      bool initialised=false; /// flag set if initialised
      std::vector<double> volume_array;
      std::vector<double> total_moment_array;
      std::vector<double> cell_position_array;

      std::vector<double> spin_array_x;
      std::vector<double> spin_array_y;
      std::vector<double> spin_array_z;
      std::vector<int> atom_type_array;
      int num_atoms;
   } // end of internal namespace

} // end of cells namespace<|MERGE_RESOLUTION|>--- conflicted
+++ resolved
@@ -31,11 +31,7 @@
    int num_atoms_in_unit_cell=0;
    int num_cells; /// number of macro-cells
    int num_local_cells=0; /// number of macro-cells
-<<<<<<< HEAD
-   double macro_cell_size=10.0; /// macro-cells size (A)
-=======
-   double macro_cell_size = 10.0; /// lateral size of local macro-cells (A)
->>>>>>> 582c83bb
+   double macro_cell_size = 10.0; /// macro-cells size (A)
 
    std::vector <int> local_cell_array;
    std::vector<int> num_atoms_in_cell; /// number of atoms in each cell
